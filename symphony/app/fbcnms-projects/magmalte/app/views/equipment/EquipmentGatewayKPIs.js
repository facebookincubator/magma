/**
 * Copyright 2004-present Facebook. All Rights Reserved.
 *
 * This source code is licensed under the BSD-style license found in the
 * LICENSE file in the root directory of this source tree.
 *
 * @flow strict-local
 * @format
 */
import type {KPIData} from '../../components/KPITray';
import type {lte_gateway} from '@fbcnms/magma-api';

import isGatewayHealthy from '../../components/GatewayUtils';
import KPITray from '../../components/KPITray';
import MagmaV1API from '@fbcnms/magma-api/client/WebClient';
import nullthrows from '@fbcnms/util/nullthrows';
import React from 'react';
import useMagmaAPI from '@fbcnms/ui/magma/useMagmaAPI';
<<<<<<< HEAD
=======

import {colors} from '../../theme/default';
import {makeStyles} from '@material-ui/styles';
>>>>>>> 55d02186
import {useRouter} from '@fbcnms/ui/hooks';

const getLatency = (resp, fn) => {
  const respArr = resp?.data?.result
    ?.map(item => {
      return parseFloat(item?.value?.[1]);
    })
    .filter(Boolean);
  return respArr && respArr.length ? fn(...respArr).toFixed(2) : 0;
};

export default function EquipmentGatewayKPIs({
  lteGateways,
}: {
  lteGateways: {[string]: lte_gateway},
}) {
  const {match} = useRouter();
  const networkId: string = nullthrows(match.params.networkId);
  const timeRange = '3h';
  const {response: maxResponse} = useMagmaAPI(
    MagmaV1API.getNetworksByNetworkIdPrometheusQuery,
    {
      networkId: networkId,
      query: `max_over_time(magmad_ping_rtt_ms{service="magmad",metric="rtt_ms"}[${timeRange}])`,
    },
  );

  const {response: minResponse} = useMagmaAPI(
    MagmaV1API.getNetworksByNetworkIdPrometheusQuery,
    {
      networkId: networkId,
      query: `min_over_time(magmad_ping_rtt_ms{service="magmad",metric="rtt_ms"}[${timeRange}])`,
    },
  );

  const {response: avgResponse} = useMagmaAPI(
    MagmaV1API.getNetworksByNetworkIdPrometheusQuery,
    {
      networkId: networkId,
      query: `avg_over_time(magmad_ping_rtt_ms{service="magmad",metric="rtt_ms"}[${timeRange}])`,
    },
  );

  const maxLatency = getLatency(maxResponse, Math.max);
  const minLatency = getLatency(minResponse, Math.min);

  const avgLatencyArr = avgResponse?.data?.result
    ?.map(item => {
      return parseFloat(item?.value?.[1]);
    })
    .filter(Boolean);

  let avgLatency = 0;
  if (avgLatencyArr && avgLatencyArr.length) {
    const sum = avgLatencyArr.reduce(function(a, b) {
      return a + b;
    }, 0);
    avgLatency = sum / avgLatencyArr.length;
    avgLatency = avgLatency.toFixed(2);
  }

  let upCount = 0;
  let downCount = 0;
  Object.keys(lteGateways)
    .map((gwId: string) => lteGateways[gwId])
    .filter((g: lte_gateway) => g.cellular && g.id)
    .map((gateway: lte_gateway) => {
      isGatewayHealthy(gateway) ? upCount++ : downCount++;
    });
  let pctHealthyGw = 0;
  if (upCount > 0 && upCount + downCount > 0) {
    pctHealthyGw = ((upCount * 100) / (upCount + downCount)).toFixed(2);
  }

  const kpiData: KPIData[] = [
    {category: 'Max Latency', value: maxLatency, unit: 'ms'},
    {category: 'Min Latency', value: minLatency, unit: 'ms'},
    {category: 'Avg Latency', value: avgLatency, unit: 'ms'},
    {
      category: '% Healthy Gateways',
      value: pctHealthyGw,
    },
  ];
  return <KPITray data={kpiData} />;
}<|MERGE_RESOLUTION|>--- conflicted
+++ resolved
@@ -16,12 +16,7 @@
 import nullthrows from '@fbcnms/util/nullthrows';
 import React from 'react';
 import useMagmaAPI from '@fbcnms/ui/magma/useMagmaAPI';
-<<<<<<< HEAD
-=======
 
-import {colors} from '../../theme/default';
-import {makeStyles} from '@material-ui/styles';
->>>>>>> 55d02186
 import {useRouter} from '@fbcnms/ui/hooks';
 
 const getLatency = (resp, fn) => {
