/*
 * Copyright (c) Facebook, Inc. and its affiliates.
 * All rights reserved.
 *
 * This source code is licensed under the BSD-style license found in the
 * LICENSE file in the root directory of this source tree.
 *
 * @flow strict-local
 * @format
 */

import AsyncMetric from '@fbcnms/ui/insights/AsyncMetric';
import Card from '@material-ui/core/Card';
import CardHeader from '@material-ui/core/CardHeader';
import DataUsageIcon from '@material-ui/icons/DataUsage';
import Grid from '@material-ui/core/Grid';
<<<<<<< HEAD
import React from 'react';
import Text from '../theme/design-system/Text';
=======
>>>>>>> 55d02186
import moment from 'moment';
import React from 'react';
import Text from '../theme/design-system/Text';

import {CardTitleFilterRow} from './layout/CardTitleRow';
<<<<<<< HEAD
import {DateTimePicker} from '@material-ui/pickers';
import {colors} from '../theme/default';
=======
import {colors} from '../theme/default';
import {DateTimePicker} from '@material-ui/pickers';
>>>>>>> 55d02186
import {makeStyles} from '@material-ui/styles';
import {useState} from 'react';

export type DateTimeMetricChartProps = {
  title: string,
  queries: Array<string>,
  legendLabels: Array<string>,
};

<<<<<<< HEAD
const useStyles = makeStyles(_ => ({
=======
const useStyles = makeStyles(theme => ({
>>>>>>> 55d02186
  dateTimeText: {
    color: colors.primary.comet,
  },
}));

export default function DateTimeMetricChart(props: DateTimeMetricChartProps) {
  const classes = useStyles();
  const [startDate, setStartDate] = useState(moment().subtract(3, 'hours'));
  const [endDate, setEndDate] = useState(moment());

  function Filter() {
    return (
      <Grid container justify="flex-end" alignItems="center" spacing={1}>
        <Grid item>
          <Text variant="body3" className={classes.dateTimeText}>
            Filter By Date
          </Text>
        </Grid>
        <Grid item>
          <DateTimePicker
            autoOk
            variant="outlined"
            inputVariant="outlined"
            maxDate={endDate}
            disableFuture
            value={startDate}
            onChange={setStartDate}
          />
        </Grid>
        <Grid item>
          <Text variant="body3" className={classes.dateTimeText}>
            to
          </Text>
        </Grid>
        <Grid item>
          <DateTimePicker
            autoOk
            variant="outlined"
            inputVariant="outlined"
            disableFuture
            value={endDate}
            onChange={setEndDate}
          />
        </Grid>
      </Grid>
    );
  }

  return (
    <>
      <CardTitleFilterRow
        icon={DataUsageIcon}
        label={props.title}
        filter={Filter}
      />
      <Card elevation={0}>
        <CardHeader
          title={<Text variant="body2">Frequency of {props.title}</Text>}
          subheader={
            <AsyncMetric
              style={{
                data: {
                  lineTension: 0.2,
                  pointRadius: 0.1,
                },
                options: {
                  xAxes: {
                    gridLines: {
                      display: false,
                    },
                    ticks: {
                      maxTicksLimit: 10,
                    },
                  },
                  yAxes: {
                    gridLines: {
                      drawBorder: true,
                    },
                    ticks: {
                      maxTicksLimit: 1,
                    },
                  },
                },
                legend: {
                  position: 'top',
                  align: 'end',
                },
              }}
              label={`Frequency of ${props.title}`}
              unit=""
              queries={props.queries}
              timeRange={'3_hours'}
              startEnd={[startDate, endDate]}
              legendLabels={props.legendLabels}
            />
          }
        />
      </Card>
    </>
  );
}<|MERGE_RESOLUTION|>--- conflicted
+++ resolved
@@ -14,23 +14,13 @@
 import CardHeader from '@material-ui/core/CardHeader';
 import DataUsageIcon from '@material-ui/icons/DataUsage';
 import Grid from '@material-ui/core/Grid';
-<<<<<<< HEAD
-import React from 'react';
-import Text from '../theme/design-system/Text';
-=======
->>>>>>> 55d02186
 import moment from 'moment';
 import React from 'react';
 import Text from '../theme/design-system/Text';
 
 import {CardTitleFilterRow} from './layout/CardTitleRow';
-<<<<<<< HEAD
 import {DateTimePicker} from '@material-ui/pickers';
 import {colors} from '../theme/default';
-=======
-import {colors} from '../theme/default';
-import {DateTimePicker} from '@material-ui/pickers';
->>>>>>> 55d02186
 import {makeStyles} from '@material-ui/styles';
 import {useState} from 'react';
 
@@ -40,11 +30,7 @@
   legendLabels: Array<string>,
 };
 
-<<<<<<< HEAD
 const useStyles = makeStyles(_ => ({
-=======
-const useStyles = makeStyles(theme => ({
->>>>>>> 55d02186
   dateTimeText: {
     color: colors.primary.comet,
   },
