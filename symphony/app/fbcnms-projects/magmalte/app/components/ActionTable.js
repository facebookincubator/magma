--- conflicted
+++ resolved
@@ -151,13 +151,10 @@
     <>
       {actionTableJSX}
       <MaterialTable
-<<<<<<< HEAD
         tableRef={props.tableRef}
-=======
         components={{
           Container: props => <Paper {...props} elevation={0} />,
         }}
->>>>>>> 24717624
         title=""
         columns={props.columns}
         icons={tableIcons}
