#!/bin/groovy
/*
 * Licensed to the OpenAirInterface (OAI) Software Alliance under one or more
 * contributor license agreements.  See the NOTICE file distributed with
 * this work for additional information regarding copyright ownership.
 * The OpenAirInterface Software Alliance licenses this file to You under
 * the OAI Public License, Version 1.1  (the "License"); you may not use this file
 * except in compliance with the License.
 * You may obtain a copy of the License at
 *
 *      http://www.openairinterface.org/?page_id=698
 *
 * Unless required by applicable law or agreed to in writing, software
 * distributed under the License is distributed on an "AS IS" BASIS,
 * WITHOUT WARRANTIES OR CONDITIONS OF ANY KIND, either express or implied.
 * See the License for the specific language governing permissions and
 * limitations under the License.
 *-------------------------------------------------------------------------------
 * For more information about the OpenAirInterface (OAI) Software Alliance:
 *      contact@openairinterface.org
 */

// Location of the executor node
def nodeExecutor = params.nodeExecutor

// lock mechanism
def cn_ci_resource = params.MagmaVmDockerResources

// Location of the 2nd CN executor
def new_host_flag = false
def new_host = ""
def new_host_user = ""

pipeline {
  agent {
    label nodeExecutor
  }
  options {
    disableConcurrentBuilds()
    timestamps()
    ansiColor('xterm')
    lock(cn_ci_resource)
    gitLabConnection('OAI GitLab')
    gitlabBuilds(builds: [
      "Activate-AGW-VM",
      "Build-Run-AGW1",
      //"Build-Orchestrator",
      //"Run-Orchestrator",
      "Activate-Test-VM",
      "Test-AGW1-noS11",
      "Activate-Traffic-VM",
      "Start-Traffic-Server0",
      "Build-Run-AGW1-w-S11",
      "Start-Traffic-Server1",
      "Test-AGW1-w-S11"
    ])
  }

  stages {
    stage ("Verify Parameters") {
      steps {
        script {
          JOB_TIMESTAMP = sh returnStdout: true, script: 'date --utc --rfc-3339=seconds | sed -e "s#+00:00##"'
          JOB_TIMESTAMP = JOB_TIMESTAMP.trim()

          echo '\u2705 \u001B[32mVerify Parameters\u001B[0m'
          if (params.Host_CN_CI_2nd_Server_Flag != null) {
            new_host_flag = params.Host_CN_CI_2nd_Server_Flag
            if (new_host_flag) {
              new_host = params.Host_CN_CI_2nd_Server
              new_host_user = params.Host_CN_CI_2nd_Server_Login
              echo "1st Node   is ${NODE_NAME}"
              echo "2nd Node   is ${new_host}"
            } else {
              echo "Node       is ${NODE_NAME}"
            }
          } else {
            echo "Node       is ${NODE_NAME}"
          }
        }
      }
    }
    stage ("Retrieve and Prepare Source Code") {
      steps {
        script {
          echo "Git URL         is ${GIT_URL}"
          echo "GitLab Act      is ${env.gitlabActionType}"
          sh "git clean -x -d -e .cache -e lte/gateway/.vagrant -f > /dev/null 2>&1"
          if ("MERGE".equals(env.gitlabActionType)) {
            // since a bit, in push events, gitlabUserEmail is not populated
            gitCommitAuthorEmailAddr = env.gitlabUserEmail
            echo "GitLab Usermail is ${gitCommitAuthorEmailAddr}"
            // GitLab-Jenkins plugin integration is lacking to perform the merge by itself
            // Doing it manually --> it may have merge conflicts
            gitlabCommitStatus(name: "Mergeability") {
              sh "./ci-scripts/doGitLabMerge.sh --src-branch ${env.gitlabSourceBranch} --src-commit ${env.gitlabMergeRequestLastCommit} --target-branch ${env.gitlabTargetBranch} --target-commit ${GIT_COMMIT}"
            }
          } else {
            echo "Git Branch      is ${GIT_BRANCH}"
            echo "Git Commit      is ${GIT_COMMIT}"
            // since a bit, in push events, gitlabUserEmail is not populated
            gitCommitAuthorEmailAddr = sh returnStdout: true, script: 'git log -n1 --pretty=format:%ae ${GIT_COMMIT}'
            gitCommitAuthorEmailAddr = gitCommitAuthorEmailAddr.trim()
            echo "GitLab Usermail is ${gitCommitAuthorEmailAddr}"
            sh "git log -n1 --pretty=format:\"%s\" > .git/CI_COMMIT_MSG"
          }
          TEMP_COMMIT = sh returnStdout: true, script: 'git log -n1 --pretty=format:"%H"'
          TEMP_COMMIT = TEMP_COMMIT.trim()

          sh "tar -cjhf /tmp/converged_mme.tar.bz2 .git"
          sh "mv /tmp/converged_mme.tar.bz2 ."
          copyTo2ndServer('converged_mme.tar.bz2', '.', new_host_flag, new_host_user, new_host)
          myShCmd('git checkout -f ' + TEMP_COMMIT, new_host_flag, new_host_user, new_host)
          myShCmd('git clean -x -d -e .cache -e lte/gateway/.vagrant -f > /dev/null 2>&1', new_host_flag, new_host_user, new_host)
          myShCmd('git status --ignored', new_host_flag, new_host_user, new_host)
          sh "mkdir -p archives"
          myShCmd('mkdir -p archives', new_host_flag, new_host_user, new_host)
        }
      }
      post {
        failure {
          script {
            def message = "OAI " + JOB_NAME + " build (" + BUILD_ID + "): Merge Conflicts -- Cannot perform CI"
            addGitLabMRComment comment: message
            currentBuild.result = 'FAILURE'
          }
        }
      }
    }
    stage ("Provisioning") {
      parallel {
        stage ("Provision the AGW VM") {
          steps {
            script {
              gitlabCommitStatus(name: "Activate-AGW-VM") {
                myShCmdWithLog('cd lte/gateway && vagrant destroy --force magma && vagrant up magma', 'archives/magma_vagrant_up.log', new_host_flag, new_host_user, new_host)
                // Making that magma services are all down. Should be the case after wake-up
                try {
                  myShCmd('cd lte/gateway && vagrant ssh magma -c "sudo service magma@* status"', new_host_flag, new_host_user, new_host)
                } catch (Exception e) {
                  echo "Fine. Let it go..."
                }
              }
            }
          }
        }
        stage ("Build Orchestrator") {
          steps {
            script {
              //gitlabCommitStatus(name: "Build-Orchestrator") {
              //  myShCmdWithLog('cd orc8r/cloud/docker && ./build.py -a', 'archives/orchestrator_build.log', new_host_flag, new_host_user, new_host)
              //}
              echo "Not at the moment"
            }
          }
        }
      }
    }
    stage ("Building") {
      parallel {
        stage ("Build AGW1 - noS11") {
          steps {
            script {
              gitlabCommitStatus(name: "Build-Run-AGW1") {
                // Manual removal of build dirs
                try {
                  myShCmd('cd lte/gateway && vagrant ssh magma -c "sudo rm -Rf build/c build/python"', new_host_flag, new_host_user, new_host)
                } catch (Exception e) {
                  echo "OK after a git clean..."
                }
                try {
                  myShCmdWithLog('cd lte/gateway && vagrant ssh magma -c "cd magma/lte/gateway && make clean"', 'archives/magma_vagrant_make_clean.log', new_host_flag, new_host_user, new_host)
                } catch (Exception e) {
                  echo "OK after a git clean..."
                }
                // Manually creating the c build dir
                try {
                  myShCmd('cd lte/gateway && vagrant ssh magma -c "mkdir -p build && mkdir -p build/c"', new_host_flag, new_host_user, new_host)
                } catch (Exception e) {
                  echo "It should not fail here but we still go on"
                }
                timeout (time: 15, unit: 'MINUTES') {
                  // removing the magma/.cache/gateway folder with speed down build from 3 minutes to 27 minutes
                  myShCmdWithLog('cd lte/gateway && vagrant ssh magma -c "cd magma/lte/gateway && make run"', 'archives/magma_vagrant_make_run.log', new_host_flag, new_host_user, new_host)
                }
                sh "sleep 30"
                // check the magma status --> non-blocking (even if OK it might fail from a bash script point of view)
                try {
                  myShCmd('cd lte/gateway && vagrant ssh magma -c "sudo service magma@* status > magma/archives/magma_status.log"', new_host_flag, new_host_user, new_host)
                } catch (Exception e) {
                  echo "Checking magma@* status failed but still moving on!"
                }
              }
            }
          }
          post {
            always {
              script {
                try {
                  copyFrom2ndServer('archives/magma_status.log', 'archives', new_host_flag, new_host_user, new_host)
                } catch (Exception e) {
                  echo "Maybe we failed before retrieving the Magma Services Status"
                }
              }
            }
          }
        }
        // Running CPPCHECK in parallel to gain time
        stage ('Static Code Analysis') {
          steps {
            script {
              // Running on xenial to have 1.72 version of cppcheck
              myShCmd('docker run --name ci-cn-cppcheck -d ubuntu:xenial /bin/bash -c "sleep infinity"', new_host_flag, new_host_user, new_host)
              myShCmd('docker exec -it ci-cn-cppcheck /bin/bash -c "apt-get update && apt-get upgrade --yes" > archives/cppcheck_install.log', new_host_flag, new_host_user, new_host)
              myShCmd('docker exec -it ci-cn-cppcheck /bin/bash -c "apt-get install --yes git cppcheck bzip2" >> archives/cppcheck_install.log', new_host_flag, new_host_user, new_host)

              myShCmd('docker cp /tmp/converged_mme.tar.bz2 ci-cn-cppcheck:/home', new_host_flag, new_host_user, new_host)
              myShCmd('docker exec -it ci-cn-cppcheck /bin/bash -c "cd /home && tar -xjf converged_mme.tar.bz2"', new_host_flag, new_host_user, new_host)
              myShCmd('docker exec -it ci-cn-cppcheck /bin/bash -c "rm -f /home/converged_mme.tar.bz2"', new_host_flag, new_host_user, new_host)
              myShCmd('docker exec -it ci-cn-cppcheck /bin/bash -c "cd /home && git checkout -f ' + TEMP_COMMIT + '"', new_host_flag, new_host_user, new_host)

              myShCmd('docker exec -it ci-cn-cppcheck /bin/bash -c "cd /home/lte/gateway/c/oai && cppcheck --enable=warning --force --xml --xml-version=2 -i test . 2> cppcheck.xml 1> cppcheck_build.log"', new_host_flag, new_host_user, new_host)
            }
          }
          post {
            always {
              script {
                myShCmd('docker cp ci-cn-cppcheck:/home/lte/gateway/c/oai/cppcheck.xml archives', new_host_flag, new_host_user, new_host)
                myShCmd('docker cp ci-cn-cppcheck:/home/lte/gateway/c/oai/cppcheck_build.log archives', new_host_flag, new_host_user, new_host)
                copyFrom2ndServer('archives/cppcheck*.*', 'archives', new_host_flag, new_host_user, new_host)
                // no need to keep the cppcheck container
                myShCmd('docker rm -f ci-cn-cppcheck', new_host_flag, new_host_user, new_host)
              }
            }
            success {
              sh "echo 'CPPCHECK: OK' >> archives/cppcheck_install.log"
            }
            unsuccessful {
              sh "echo 'CPPCHECK: KO' >> archives/cppcheck_install.log"
            }
          }
        }
        // Running CLANG-FORMATTING check in parallel to gain time
        stage ('Code Formatting Checker') {
          steps {
            script {
              myShCmd('docker run --name ci-cn-clang-formatter -d ubuntu:bionic /bin/bash -c "sleep infinity"', new_host_flag, new_host_user, new_host)
              myShCmd('docker exec -it ci-cn-clang-formatter /bin/bash -c "apt-get update && apt-get upgrade --yes" > archives/clang_format_install.log', new_host_flag, new_host_user, new_host)
              myShCmd('docker exec -it ci-cn-clang-formatter /bin/bash -c "apt-get install --yes git tree bzip2" >> archives/clang_format_install.log', new_host_flag, new_host_user, new_host)

              myShCmd('docker cp /tmp/converged_mme.tar.bz2 ci-cn-clang-formatter:/home', new_host_flag, new_host_user, new_host)
              myShCmd('docker exec -it ci-cn-clang-formatter /bin/bash -c "cd /home && tar -xjf converged_mme.tar.bz2"', new_host_flag, new_host_user, new_host)
              myShCmd('docker exec -it ci-cn-clang-formatter /bin/bash -c "rm -f /home/converged_mme.tar.bz2"', new_host_flag, new_host_user, new_host)
              myShCmd('docker exec -it ci-cn-clang-formatter /bin/bash -c "cd /home && git checkout -f ' + TEMP_COMMIT + '"', new_host_flag, new_host_user, new_host)

              // We install a dedicated version (installed on our CI server).
              myShCmd('docker cp /opt/clang-format/9.0.0/bin/clang-format ci-cn-clang-formatter:/usr/local/bin', new_host_flag, new_host_user, new_host)
              if ("MERGE".equals(env.gitlabActionType)) {
                myShCmd('docker exec -it ci-cn-clang-formatter /bin/bash -c "cd /home && ./ci-scripts/checkCodingFormattingRules.sh --src-branch ' + env.ghprbSourceBranch +' --target-branch ' + env.ghprbTargetBranch + '"', new_host_flag, new_host_user, new_host)
              } else {
                myShCmd('docker exec -it ci-cn-clang-formatter /bin/bash -c "cd /home && ./ci-scripts/checkCodingFormattingRules.sh"', new_host_flag, new_host_user, new_host)
              }
            }
          }
          post {
            always {
              script {
                myShCmd('docker cp ci-cn-clang-formatter:/home/oai_rules_result.txt .', new_host_flag, new_host_user, new_host)
                // May not have been generated
                try {
                  myShCmd('docker cp ci-cn-clang-formatter:/home/oai_rules_result_list.txt .', new_host_flag, new_host_user, new_host)
                } catch (Exception e) {
                  echo "Failed to copy src/oai_rules_result_list.txt! It may not have been generated. That's OK!"
                }
                copyFrom2ndServer('archives/clang_format*.*', 'archives', new_host_flag, new_host_user, new_host)
                copyFrom2ndServer('oai_rules*.*', '.', new_host_flag, new_host_user, new_host)
                // no need to keep the clang-formatter container
                myShCmd('docker rm -f ci-cn-clang-formatter', new_host_flag, new_host_user, new_host)
              }
            }
          }
        }
        stage ("Run Orchestrator") {
          steps {
            script {
              //gitlabCommitStatus(name: "Run-Orchestrator") {
              //  myShCmdWithLog('cd orc8r/cloud/docker && ./run.sh',  'archives/orchestrator_start.log', new_host_flag, new_host_user, new_host)
              //}
              echo "Not at the moment"
            }
          }
        }
        stage ("Provision the Test VM") {
          steps {
            script {
              gitlabCommitStatus(name: "Activate-Test-VM") {
                myShCmdWithLog('cd lte/gateway && vagrant destroy --force magma_test && vagrant up magma_test', 'archives/magma_vagrant_test_up.log', new_host_flag, new_host_user, new_host)
                // The Traffic Testcases are disabled from the Mandatory suite --> will be run manually
                myShCmd('sed -i -f ci-scripts/removeLastUlTestCases.sed lte/gateway/python/integ_tests/defs.mk', new_host_flag, new_host_user, new_host)
                myShCmdWithLog('cd lte/gateway && vagrant ssh magma_test -c "cd magma/lte/gateway/python/ && make"', 'archives/magma_vagrant_test_make1.log', new_host_flag, new_host_user, new_host)
                myShCmdWithLog('cd lte/gateway && vagrant ssh magma_test -c "cd magma/lte/gateway/python/integ_tests/ && make"', 'archives/magma_vagrant_test_make2.log', new_host_flag, new_host_user, new_host)
              }
            }
          }
        }
        stage ("Provision the Traffic VM") {
          steps {
            script {
              sh "sleep 60"
              gitlabCommitStatus(name: "Activate-Traffic-VM") {
                myShCmdWithLog('cd lte/gateway && vagrant destroy --force magma_trfserver && vagrant up magma_trfserver', 'archives/magma_vagrant_trfserver_up.log', new_host_flag, new_host_user, new_host)
                try {
                  myShCmdWithLog('cd lte/gateway && vagrant ssh magma_trfserver -c "sudo apt update"', 'archives/magma_vagrant_trfserver_apt_get_update.log', new_host_flag, new_host_user, new_host)
                } catch (Exception e) {
                  echo "Known issue with magma-custom.io public key?"
                }
                myShCmdWithLog('cd lte/gateway && vagrant ssh magma_trfserver -c "sudo apt install --yes psmisc net-tools iproute"', 'archives/magma_vagrant_trfserver_killall_install.log', new_host_flag, new_host_user, new_host)
              }
            }
          }
        }
      }
    }
    stage ("Testing -- noS11") {
      parallel {
        stage ("Start Traffic Server -- noS11") {
          steps {
            script {
              echo "Disabling TCP checksumming on Traffic VM"
              gitlabCommitStatus(name: "Start-Traffic-Server0") {
                myShCmdWithLog('cd lte/gateway && vagrant ssh magma_trfserver -c "sudo ethtool --offload eth1 rx off tx off && sudo ethtool --offload eth2 rx off tx off"', 'archives/magma_vagrant_trfserve_disable_tcp_checksumming.log', new_host_flag, new_host_user, new_host)
                echo "Starting the Traffic server in foreground"
                try {
                  myShCmd('cd lte/gateway && vagrant ssh magma_trfserver -c "sudo traffic_server.py 192.168.60.144 62462 > magma/archives/magma_trfserver_run0.log 2>&1"', new_host_flag, new_host_user, new_host)
                } catch (Exception e) {
                  echo "Moving on!"
                }
              }
            }
          }
        }
        stage ("Test-AGW1-noS11") {
          steps {
            script {
              gitlabCommitStatus(name: "Test-AGW1-noS11") {
                echo "Disabling TCP checksumming on all VMs"
                myShCmdWithLog('cd lte/gateway && vagrant ssh magma -c "sudo ethtool --offload eth1 rx off tx off && sudo ethtool --offload eth2 rx off tx off"', 'archives/magma_vagrant_disable_tcp_checksumming.log', new_host_flag, new_host_user, new_host)
                myShCmdWithLog('cd lte/gateway && vagrant ssh magma_test -c "sudo ethtool --offload eth1 rx off tx off && sudo ethtool --offload eth2 rx off tx off"', 'archives/magma_vagrant_test_disable_tcp_checksumming.log', new_host_flag, new_host_user, new_host)

                // Making sure the Traffic server is up and running
                sh "sleep 20"

                echo "Starting the integration Tests - S1AP Tester"
                // We have removed the traffic testcases from mandatory suite.
                timeout (time: 20, unit: 'MINUTES') {
                  myShCmdWithLog('cd lte/gateway && vagrant ssh magma_test -c "cd magma/lte/gateway/python/integ_tests/ && source ~/build/python/bin/activate && make integ_test"', 'archives/magma_run_s1ap_tester.log', new_host_flag, new_host_user, new_host)
                }
                // Adding a few tests not in the mandatory suite and the UL traffic scenarios (launched manually)
                timeout (time: 45, unit: 'SECONDS') {
                  try {
                    myShCmdWithLogAppend('cd lte/gateway && vagrant ssh magma_test -c "cd magma/lte/gateway/python/integ_tests/ && source ~/build/python/bin/activate && make integ_test TESTS=s1aptests/test_attach_ul_udp_data.py"', 'archives/magma_run_s1ap_tester.log', new_host_flag, new_host_user, new_host)
                  } catch (Exception e) {
                    echo "s1aptests/test_attach_ul_udp_data testcase may fail"
                  }
                }
                timeout (time: 45, unit: 'SECONDS') {
                  try {
                    myShCmdWithLogAppend('cd lte/gateway && vagrant ssh magma_test -c "cd magma/lte/gateway/python/integ_tests/ && source ~/build/python/bin/activate && make integ_test TESTS=s1aptests/test_attach_ul_tcp_data.py"', 'archives/magma_run_s1ap_tester.log', new_host_flag, new_host_user, new_host)
                  } catch (Exception e) {
                    echo "s1aptests/test_attach_ul_tcp_data testcase may fail"
                  }
                }
                timeout (time: 45, unit: 'SECONDS') {
                  try {
                    myShCmdWithLogAppend('cd lte/gateway && vagrant ssh magma_test -c "cd magma/lte/gateway/python/integ_tests/ && source ~/build/python/bin/activate && make integ_test TESTS=s1aptests/test_attach_dl_udp_data.py"', 'archives/magma_run_s1ap_tester.log', new_host_flag, new_host_user, new_host)
                  } catch (Exception e) {
                    echo "s1aptests/test_attach_dl_udp_data testcase may fail"
                  }
                }
                timeout (time: 45, unit: 'SECONDS') {
                  try {
                    myShCmdWithLogAppend('cd lte/gateway && vagrant ssh magma_test -c "cd magma/lte/gateway/python/integ_tests/ && source ~/build/python/bin/activate && make integ_test TESTS=s1aptests/test_attach_dl_tcp_data.py"', 'archives/magma_run_s1ap_tester.log', new_host_flag, new_host_user, new_host)
                  } catch (Exception e) {
                    echo "s1aptests/test_attach_dl_tcp_data testcase may fail"
                  }
                }

                echo "Stopping the Traffic server in background"
                try {
                  myShCmd('cd lte/gateway && vagrant ssh magma_trfserver -c "sudo killall python3"', new_host_flag, new_host_user, new_host)
                } catch (Exception e) {
                  echo "Maybe Traffic server crashed"
                }
              }
            }
          }
          post {
            always {
              script {
<<<<<<< HEAD
                def retrieveOAIcovFiles = true
=======
                myShCmdWithLog('cd lte/gateway && vagrant ssh magma -c "cd magma/lte/gateway && make coverage_oai"', 'archives/magma_vagrant_make_coverage_oai.log', new_host_flag, new_host_user, new_host)
                myShCmdWithLog('cd lte/gateway && vagrant ssh magma -c "cd magma/lte/gateway && make stop"', 'archives/magma_vagrant_make_stop.log', new_host_flag, new_host_user, new_host)
>>>>>>> ed59c256
                try {
                  myShCmdWithLog('cd lte/gateway && vagrant ssh magma -c "cd magma/lte/gateway && make coverage_oai"', 'archives/magma_vagrant_make_coverage_oai.log', new_host_flag, new_host_user, new_host)
                } catch (Exception e) {
                  echo "Let's keep running to have some logs, but not the OAI coverage files"
                  retrieveOAIcovFiles = false
                }
                if (retrieveOAIcovFiles) {
                  try {
                    myShCmd('cd lte/gateway/c/oai && zip -r -qq code_coverage.zip code_coverage/', new_host_flag, new_host_user, new_host)
                    copyFrom2ndServer('lte/gateway/c/oai/code_coverage.zip', 'archives', new_host_flag, new_host_user, new_host)
                  } catch (Exception e) {
                    echo "Maybe we could not generate the coverage HTML report"
                  }
                }
                // Retrieving the sys logs and mme log for more debugging.
                myShCmdWithLog('cd lte/gateway && vagrant ssh magma -c "sudo cat /var/log/syslog"', 'archives/magma_dev_syslog.log', new_host_flag, new_host_user, new_host)
                myShCmdWithLog('cd lte/gateway && vagrant ssh magma -c "sudo cat /var/log/mme.log"', 'archives/magma_dev_mme.log', new_host_flag, new_host_user, new_host)
                myShCmdWithLog('cd lte/gateway && vagrant ssh magma_test -c "sudo cat /var/log/syslog"', 'archives/magma_test_syslog.log', new_host_flag, new_host_user, new_host)
              }
            }
            success {
              sh "echo 'AGW-VM-S1AP-TESTS: OK' >> archives/magma_run_s1ap_tester.log"
            }
            unsuccessful {
              script {
                try {
                  myShCmd('cd lte/gateway && vagrant ssh magma_trfserver -c "sudo killall python3"', new_host_flag, new_host_user, new_host)
                } catch (Exception e) {
                  echo "Why it fails to kill the traffic server?"
                }
                sh "echo 'AGW-VM-S1AP-TESTS: KO' >> archives/magma_run_s1ap_tester.log"
              }
            }
          }
        }
      }
      post {
        always {
          script {
            copyFrom2ndServer('archives/magma_trfserver_run0.log', 'archives', new_host_flag, new_host_user, new_host)
          }
        }
      }
    }
    stage ("Re-Build MME-S11") {
      steps {
        script {
          gitlabCommitStatus(name: "Build-Run-AGW1-w-S11") {
            // Adapt the interface and the container IP address for S11 --> SPGW-C
            myShCmd('sed -i -f ci-scripts/adapt-mme-yaml.sed lte/gateway/configs/mme.yml', new_host_flag, new_host_user, new_host)
            myShCmdWithLog('cd lte/gateway && vagrant ssh magma -c "cd magma/lte/gateway && make clean"', 'archives/magma_vagrant_make_clean2.log', new_host_flag, new_host_user, new_host)
            // Re-building w/ S11 enabled
            sh "echo 'make FEATURES=\"mme\" run' > make_mme_run.sh"
            copyTo2ndServer('make_mme_run.sh', 'lte/gateway', new_host_flag, new_host_user, new_host)
            timeout (time: 15, unit: 'MINUTES') {
              // removing the magma/.cache/gateway folder with speed down build from 3 minutes to 27 minutes
              myShCmdWithLog('cd lte/gateway && vagrant ssh magma -c "cd magma/lte/gateway && chmod 755 make_mme_run.sh && ./make_mme_run.sh"', 'archives/magma_vagrant_make_run2.log', new_host_flag, new_host_user, new_host)
            }
            sh "echo 'make FEATURES=\"mme\" status' > make_mme_status.sh"
            copyTo2ndServer('make_mme_status.sh', 'lte/gateway', new_host_flag, new_host_user, new_host)
            try {
              myShCmd('cd lte/gateway && vagrant ssh magma -c "cd magma/lte/gateway && chmod 755 make_mme_status.sh && ./make_mme_status.sh > ../../archives/magma_status2.log"', new_host_flag, new_host_user, new_host)
            } catch (Exception e) {
              echo "Status may return an error"
            }
          }
        }
      }
      post {
        always {
          script {
            try {
              copyFrom2ndServer('archives/magma_status2.log', 'archives', new_host_flag, new_host_user, new_host)
            } catch (Exception e) {
              echo "Maybe we failed before retrieving the Magma Services Status"
            }
          }
        }
      }
    }
    stage ("Deploy SPGW-CUPS") {
      steps {
        script {
          mySh2Cmd('git clean -ff', new_host_flag, new_host_user, new_host)
          mySh2Cmd('./scripts/syncComponents.sh', new_host_flag, new_host_user, new_host)
          mySh2Cmd('docker network create --attachable --subnet 192.168.61.128/26 --ip-range 192.168.61.128/26 magma-oai-public-net', new_host_flag, new_host_user, new_host)
          // We are fixing IP addresses to easy scripting
          mySh2Cmd('docker run --privileged --name magma-oai-spgwc --network magma-oai-public-net --ip 192.168.61.130 -d oai-spgwc:develop /bin/bash -c "sleep infinity"', new_host_flag, new_host_user, new_host)
          mySh2Cmd('docker run --privileged --name magma-oai-spgwu-tiny --network magma-oai-public-net --ip 192.168.61.131 -d oai-spgwu-tiny:develop /bin/bash -c "sleep infinity"', new_host_flag, new_host_user, new_host)
          // Configure the containers
          mySh2Cmd('python3 component/oai-spgwc/ci-scripts/generateConfigFiles.py --kind=SPGW-C --s11c=eth0 --sxc=eth0 --from_docker_file --apn=oai.ipv4', new_host_flag, new_host_user, new_host)
          mySh2Cmd('python3 component/oai-spgwu-tiny/ci-scripts/generateConfigFiles.py --kind=SPGW-U --sxc_ip_addr=192.168.61.130 --sxu=eth0 --s1u=eth0 --from_docker_file', new_host_flag, new_host_user, new_host)
          mySh2Cmd('docker cp ./spgwc-cfg.sh magma-oai-spgwc:/openair-spgwc', new_host_flag, new_host_user, new_host)
          mySh2Cmd('docker exec -it magma-oai-spgwc /bin/bash -c "cd /openair-spgwc && chmod 777 spgwc-cfg.sh && ./spgwc-cfg.sh"', new_host_flag, new_host_user, new_host)
          mySh2Cmd('docker cp ./spgwu-cfg.sh magma-oai-spgwu-tiny:/openair-spgwu-tiny', new_host_flag, new_host_user, new_host)
          mySh2Cmd('docker exec -it magma-oai-spgwu-tiny /bin/bash -c "cd /openair-spgwu-tiny && chmod 777 spgwu-cfg.sh && ./spgwu-cfg.sh"', new_host_flag, new_host_user, new_host)
          // adapting the UE IP pool to magma test setup
          myShCmd('docker cp ./ci-scripts/adapt-spgwc-pool-ip.sed magma-oai-spgwc:/openair-spgwc', new_host_flag, new_host_user, new_host)
          mySh2Cmd('docker exec -it magma-oai-spgwc /bin/bash -c "sed -i -f adapt-spgwc-pool-ip.sed etc/spgw_c.conf"', new_host_flag, new_host_user, new_host)
          myShCmd('docker cp ./ci-scripts/adapt-spgwu-pool-ip.sed magma-oai-spgwu-tiny:/openair-spgwu-tiny', new_host_flag, new_host_user, new_host)
          mySh2Cmd('docker exec -it magma-oai-spgwu-tiny /bin/bash -c "sed -i -f adapt-spgwu-pool-ip.sed etc/spgw_u.conf"', new_host_flag, new_host_user, new_host)

          // Start cNFs
          mySh2Cmd('docker exec -d magma-oai-spgwc /bin/bash -c "nohup ./bin/oai_spgwc -o -c ./etc/spgw_c.conf > spgwc_check_run.log 2>&1"', new_host_flag, new_host_user, new_host)
          mySh2Cmd('docker exec -d magma-oai-spgwu-tiny /bin/bash -c "nohup ./bin/oai_spgwu -o -c ./etc/spgw_u.conf > spgwu_check_run.log 2>&1"', new_host_flag, new_host_user, new_host)

          //mySh2Cmd('', new_host_flag, new_host_user, new_host)
        }
      }
    }
    stage ("Testing -- w-S11") {
      parallel {
        stage ("Start Traffic Server -- S11") {
          steps {
            script {
              myShCmd('cd lte/gateway && vagrant ssh magma_trfserver -c "sudo ip addr add 192.168.61.128/26 dev eth0"', new_host_flag, new_host_user, new_host)
              myShCmd('cd lte/gateway && vagrant ssh magma_trfserver -c "sudo ip route add 192.168.128.0/24 via 192.168.61.131 dev eth0"', new_host_flag, new_host_user, new_host)
              gitlabCommitStatus(name: "Start-Traffic-Server1") {
                echo "Starting the Traffic server in foreground"
                try {
                  myShCmd('cd lte/gateway && vagrant ssh magma_trfserver -c "sudo traffic_server.py 192.168.60.144 62462 > magma/archives/magma_trfserver_run1.log 2>&1"', new_host_flag, new_host_user, new_host)
                } catch (Exception e) {
                  echo "Moving on!"
                }
              }
            }
          }
        }
        stage ("Test-AGW1-w-S11") {
          steps {
            script {
              // making sure the TRF server is up
              sh "sleep 60"
              gitlabCommitStatus(name: "Test-AGW1-w-S11") {
                echo "Starting the integration Tests - S1AP Tester"
                timeout (time: 10, unit: 'MINUTES') {
                  myShCmdWithLog('cd lte/gateway && vagrant ssh magma_test -c "cd magma/lte/gateway/python/integ_tests/ && source ~/build/python/bin/activate && make integ_test TESTS=s1aptests/test_attach_detach.py"', 'archives/magma_run_s1ap_tester_s11.log', new_host_flag, new_host_user, new_host)
                  myShCmdWithLogAppend('cd lte/gateway && vagrant ssh magma_test -c "cd magma/lte/gateway/python/integ_tests/ && source ~/build/python/bin/activate && make integ_test TESTS=s1aptests/test_attach_detach_multi_ue.py"', 'archives/magma_run_s1ap_tester_s11.log', new_host_flag, new_host_user, new_host)
                  myShCmdWithLogAppend('cd lte/gateway && vagrant ssh magma_test -c "cd magma/lte/gateway/python/integ_tests/ && source ~/build/python/bin/activate && make integ_test TESTS=s1aptests/test_attach_detach_looped.py"', 'archives/magma_run_s1ap_tester_s11.log', new_host_flag, new_host_user, new_host)
                  myShCmdWithLogAppend('cd lte/gateway && vagrant ssh magma_test -c "cd magma/lte/gateway/python/integ_tests/ && source ~/build/python/bin/activate && make integ_test TESTS=s1aptests/test_attach_emergency.py"', 'archives/magma_run_s1ap_tester_s11.log', new_host_flag, new_host_user, new_host)
                  myShCmdWithLogAppend('cd lte/gateway && vagrant ssh magma_test -c "cd magma/lte/gateway/python/integ_tests/ && source ~/build/python/bin/activate && make integ_test TESTS=s1aptests/test_attach_combined_eps_imsi.py"', 'archives/magma_run_s1ap_tester_s11.log', new_host_flag, new_host_user, new_host)
                  myShCmdWithLogAppend('cd lte/gateway && vagrant ssh magma_test -c "cd magma/lte/gateway/python/integ_tests/ && source ~/build/python/bin/activate && make integ_test TESTS=s1aptests/test_attach_via_guti.py"', 'archives/magma_run_s1ap_tester_s11.log', new_host_flag, new_host_user, new_host)
                  myShCmdWithLogAppend('cd lte/gateway && vagrant ssh magma_test -c "cd magma/lte/gateway/python/integ_tests/ && source ~/build/python/bin/activate && make integ_test TESTS=s1aptests/test_attach_detach_after_ue_context_release.py"', 'archives/magma_run_s1ap_tester_s11.log', new_host_flag, new_host_user, new_host)
                  myShCmdWithLogAppend('cd lte/gateway && vagrant ssh magma_test -c "cd magma/lte/gateway/python/integ_tests/ && source ~/build/python/bin/activate && make integ_test TESTS=s1aptests/test_no_auth_response.py"', 'archives/magma_run_s1ap_tester_s11.log', new_host_flag, new_host_user, new_host)
                }

                echo "Stopping the Traffic server in background"
                myShCmd('cd lte/gateway && vagrant ssh magma_trfserver -c "sudo killall python3"', new_host_flag, new_host_user, new_host)

                echo "Stopping the SPGW-CUPS"
                mySh2Cmd('docker exec -it magma-oai-spgwc /bin/bash -c "killall --signal SIGINT oai_spgwc"', new_host_flag, new_host_user, new_host)
                mySh2Cmd('docker exec -it magma-oai-spgwu-tiny /bin/bash -c "killall --signal SIGINT oai_spgwu"', new_host_flag, new_host_user, new_host)
                sh "sleep 10"
                try {
                  mySh2Cmd('docker exec -it magma-oai-spgwc /bin/bash -c "killall --signal SIGKILL oai_spgwc"', new_host_flag, new_host_user, new_host)
                } catch (Exception e) {
                  echo "oai_spgwc may already be killed"
                }
                try {
                  mySh2Cmd('docker exec -it magma-oai-spgwu-tiny /bin/bash -c "killall --signal SIGKILL oai_spgwu"', new_host_flag, new_host_user, new_host)
                } catch (Exception e) {
                  echo "oai_spgwu may already be killed"
                }
              }
            }
          }
          post {
            always {
              script {
                // Retrieving the sys logs and mme log for more debugging.
                myShCmdWithLog('cd lte/gateway && vagrant ssh magma -c "sudo cat /var/log/syslog"', 'archives/magma_dev_syslog_s11.log', new_host_flag, new_host_user, new_host)
                myShCmdWithLog('cd lte/gateway && vagrant ssh magma -c "sudo cat /var/log/mme.log"', 'archives/magma_dev_mme_s11.log', new_host_flag, new_host_user, new_host)
                myShCmdWithLog('cd lte/gateway && vagrant ssh magma_test -c "sudo cat /var/log/syslog"', 'archives/magma_test_syslog_s11.log', new_host_flag, new_host_user, new_host)
                // Retrieving the container logs
                myShCmd('docker cp magma-oai-spgwc:/openair-spgwc/spgwc_check_run.log archives', new_host_flag, new_host_user, new_host)
                myShCmd('docker cp magma-oai-spgwu-tiny:/openair-spgwu-tiny/spgwu_check_run.log archives', new_host_flag, new_host_user, new_host)
                copyFrom2ndServer('archives/spgw*_check_run.log', 'archives', new_host_flag, new_host_user, new_host)
              }
            }
            success {
              sh "echo 'AGW-VM-S1AP-TESTS: OK' >> archives/magma_run_s1ap_tester_s11.log"
            }
            unsuccessful {
              script {
                try {
                  myShCmd('cd lte/gateway && vagrant ssh magma_trfserver -c "sudo killall python3"', new_host_flag, new_host_user, new_host)
                } catch (Exception e) {
                  echo "Why it fails to kill the traffic server?"
                }
                mySh2Cmd('docker exec -it magma-oai-spgwc /bin/bash -c "killall --signal SIGKILL oai_spgwc"', new_host_flag, new_host_user, new_host)
                mySh2Cmd('docker exec -it magma-oai-spgwu-tiny /bin/bash -c "killall --signal SIGKILL oai_spgwu"', new_host_flag, new_host_user, new_host)
                sh "echo 'AGW-VM-S1AP-TESTS: KO' >> archives/magma_run_s1ap_tester_s11.log"
              }
            }
          }
        }
      }
      post {
        always {
          script {
            copyFrom2ndServer('archives/magma_trfserver_run1.log', 'archives', new_host_flag, new_host_user, new_host)
          }
        }
      }
    }
  }

  post {
    always {
      script {
<<<<<<< HEAD
        // Retrieving the sys logs and mme log for more debugging.
        myShCmdWithLog('cd lte/gateway && vagrant ssh magma -c "sudo cat /var/log/syslog"', 'archives/magma_dev_syslog.log', new_host_flag, new_host_user, new_host)
        try {
          myShCmdWithLog('cd lte/gateway && vagrant ssh magma -c "sudo cat /var/log/mme.log"', 'archives/magma_dev_mme.log', new_host_flag, new_host_user, new_host)
        } catch (Exception e) {
          echo "MME log may not be available"
        }
        myShCmdWithLog('cd lte/gateway && vagrant ssh magma_test -c "sudo cat /var/log/syslog"', 'archives/magma_test_syslog.log', new_host_flag, new_host_user, new_host)
=======
        myShCmd('git checkout -- lte/gateway/python/integ_tests/defs.mk lte/gateway/configs/mme.yml', new_host_flag, new_host_user, new_host)

>>>>>>> ed59c256
        // Stopping the VMs and the Containers
        myShCmdWithLog('cd lte/gateway && vagrant halt magma', 'archives/magma_vagrant_halt.log', new_host_flag, new_host_user, new_host)
        myShCmdWithLog('cd lte/gateway && vagrant halt magma_test', 'archives/magma_test_vagrant_halt.log', new_host_flag, new_host_user, new_host)
        myShCmdWithLog('cd lte/gateway && vagrant halt magma_trfserver', 'archives/magma_test_vagrant_halt.log', new_host_flag, new_host_user, new_host)
        myShCmdWithLog('cd lte/gateway && vagrant global-status', 'archives/magma_vagrant_global_status.log', new_host_flag, new_host_user, new_host)

        try {
          mySh2Cmd('docker rm -f magma-oai-spgwc magma-oai-spgwu-tiny', new_host_flag, new_host_user, new_host)
        } catch (Exception e) {
          echo "We may not have started the CUPS containers"
        }
        try {
          mySh2Cmd('docker network rm magma-oai-public-net', new_host_flag, new_host_user, new_host)
        } catch (Exception e) {
          echo "We may not have created the CUPS docker network"
        }

        //myShCmdWithLog('docker rm -f fluentd orc8r_proxy_1 orc8r_controller_1 orc8r_kibana_1 orc8r_maria_1 orc8r_postgres_1 elasticsearch', 'archives/orchestrator_stop.log', new_host_flag, new_host_user, new_host)
        //myShCmdWithLog('docker network prune --force', 'archives/orchestrator_network_prune.log', new_host_flag, new_host_user, new_host)

        // Generate HTML report
        if ("MERGE".equals(env.gitlabActionType)) {
          sh "python3 ci-scripts/generateHtmlReport.py --job_name=${JOB_NAME} --job_id=${BUILD_ID} --job_url=${BUILD_URL} --git_url=${GIT_URL} --git_src_branch=${env.gitlabSourceBranch} --git_src_commit=${env.gitlabMergeRequestLastCommit} --git_merge_request=True --git_target_branch=${env.gitlabTargetBranch} --git_target_commit=${GIT_COMMIT}"
        } else {
          sh "python3 ci-scripts/generateHtmlReport.py --job_name=${JOB_NAME} --job_id=${BUILD_ID} --job_url=${BUILD_URL} --git_url=${GIT_URL} --git_src_branch=${GIT_BRANCH} --git_src_commit=${GIT_COMMIT}"
        }
        sh "sed -i -e 's#TEMPLATE_TIME#${JOB_TIMESTAMP}#' test_results_magma_converged_mme.html"
        if (fileExists('test_results_magma_converged_mme.html')) {
          archiveArtifacts artifacts: 'test_results_magma_converged_mme.html'
        }

        // Zipping all archived log files
        sh "zip -r -qq magma_logs.zip archives"
        if (fileExists('magma_logs.zip')) {
          archiveArtifacts artifacts: 'magma_logs.zip'
        }

        // Sending an email to the contributor
        emailext attachmentsPattern: '*results*.html',
          body: '''Hi,

Here are attached HTML report files for $PROJECT_NAME - Build # $BUILD_NUMBER - $BUILD_STATUS!

Regards,
OAI CI Team''',
          replyTo: 'no-reply@openairinterface.org',
          subject: '$PROJECT_NAME - Build # $BUILD_NUMBER - $BUILD_STATUS!',
          to: gitCommitAuthorEmailAddr

        myShCmd('git stash && git stash clear', new_host_flag, new_host_user, new_host)
      }
    }
    success {
      script {
        if ("MERGE".equals(env.gitlabActionType)) {
          def message = "OAI " + JOB_NAME + " build (" + BUILD_ID + "): passed (" + BUILD_URL + ")"
           addGitLabMRComment comment: message
        }
      }
    }
    unsuccessful {
      script {
        if ("MERGE".equals(env.gitlabActionType)) {
          def message = "OAI " + JOB_NAME + " build (" + BUILD_ID + "): failed (" + BUILD_URL + ")"
          addGitLabMRComment comment: message
        }
      }
    }
  }
}

def copyTo2ndServer(filename, destination, flag, user, host) {
  if (flag) {
    if ("converged_mme.tar.bz2".equals(filename)) {
      sh "ssh ${user}@${host} 'mkdir -p /home/${user}/CI-Magma'"
      sh "ssh ${user}@${host} 'sudo rm -Rf /home/${user}/CI-Magma/.git'"
    }
    sh "scp ${filename} ${user}@${host}:/home/${user}/CI-Magma/${destination}"
    if ("converged_mme.tar.bz2".equals(filename)) {
      sh "ssh ${user}@${host} 'cd /home/${user}/CI-Magma && tar -xjf ${filename}'"
      //sh "ssh ${user}@${host} 'rm -f /home/${user}/CI-Magma/converged_mme.tar.bz2'"
      sh "ssh ${user}@${host} 'mv /home/${user}/CI-Magma/converged_mme.tar.bz2 /tmp'"
    }
  }
}

def copyFrom2ndServer(filename, target, flag, user, host) {
  if (flag) {
    sh "scp ${user}@${host}:/home/${user}/CI-Magma/${filename} ${target}"
  }
}

def myShCmd(cmd, flag, user, host) {
  if (flag) {
    sh "ssh -t -t ${user}@${host} 'cd /home/${user}/CI-Magma && ${cmd}'"
  } else {
    sh "${cmd}"
  }
}

def myShCmdWithLog(cmd, logFile, flag, user, host) {
  if (flag) {
    sh "ssh -t -t ${user}@${host} 'cd /home/${user}/CI-Magma && ${cmd}' > ${logFile} 2>&1"
  } else {
    sh "${cmd} > ${logFile} 2>&1"
  }
}

def myShCmdWithLogAppend(cmd, logFile, flag, user, host) {
  if (flag) {
    sh "ssh -t -t ${user}@${host} 'cd /home/${user}/CI-Magma && ${cmd}' >> ${logFile} 2>&1"
  } else {
    sh "${cmd} >> ${logFile} 2>&1"
  }
}

def myShRetCmd(cmd, flag, user, host) {
  if (flag) {
    ret = sh returnStdout: true, script: "ssh -t -t ${user}@${host} 'cd /home/${user}/CI-Magma && ${cmd}'"
  } else {
    ret = sh returnStdout: true, script: "${cmd}"
  }
  ret = ret.trim()
  return ret
}

def mySh2Cmd(cmd, flag, user, host) {
  if (flag) {
    sh "ssh -t -t ${user}@${host} 'cd /home/${user}/CI-Magma-Epc-Fed && ${cmd}'"
  } else {
    sh "cd ~/CI-Magma-Epc-Fed && ${cmd}"
  }
}

//-------------------------------------------------------------------------------
// Abstraction function to send social media messages:
// like on Slack or Mattermost
def sendSocialMediaMessage(pipeChannel, pipeColor, pipeMessage) {
  if (params.pipelineUsesSlack != null) {
    if (params.pipelineUsesSlack) {
      slackSend channel: pipeChannel, color: pipeColor, message: pipeMessage
    }
  }
}<|MERGE_RESOLUTION|>--- conflicted
+++ resolved
@@ -397,12 +397,7 @@
           post {
             always {
               script {
-<<<<<<< HEAD
                 def retrieveOAIcovFiles = true
-=======
-                myShCmdWithLog('cd lte/gateway && vagrant ssh magma -c "cd magma/lte/gateway && make coverage_oai"', 'archives/magma_vagrant_make_coverage_oai.log', new_host_flag, new_host_user, new_host)
-                myShCmdWithLog('cd lte/gateway && vagrant ssh magma -c "cd magma/lte/gateway && make stop"', 'archives/magma_vagrant_make_stop.log', new_host_flag, new_host_user, new_host)
->>>>>>> ed59c256
                 try {
                   myShCmdWithLog('cd lte/gateway && vagrant ssh magma -c "cd magma/lte/gateway && make coverage_oai"', 'archives/magma_vagrant_make_coverage_oai.log', new_host_flag, new_host_user, new_host)
                 } catch (Exception e) {
@@ -417,6 +412,7 @@
                     echo "Maybe we could not generate the coverage HTML report"
                   }
                 }
+                myShCmdWithLog('cd lte/gateway && vagrant ssh magma -c "cd magma/lte/gateway && make stop"', 'archives/magma_vagrant_make_stop.log', new_host_flag, new_host_user, new_host)
                 // Retrieving the sys logs and mme log for more debugging.
                 myShCmdWithLog('cd lte/gateway && vagrant ssh magma -c "sudo cat /var/log/syslog"', 'archives/magma_dev_syslog.log', new_host_flag, new_host_user, new_host)
                 myShCmdWithLog('cd lte/gateway && vagrant ssh magma -c "sudo cat /var/log/mme.log"', 'archives/magma_dev_mme.log', new_host_flag, new_host_user, new_host)
@@ -572,9 +568,15 @@
           post {
             always {
               script {
+                myShCmdWithLog('cd lte/gateway && vagrant ssh magma -c "cd magma/lte/gateway && make stop"', 'archives/magma_vagrant_make_stop2.log', new_host_flag, new_host_user, new_host)
+
                 // Retrieving the sys logs and mme log for more debugging.
                 myShCmdWithLog('cd lte/gateway && vagrant ssh magma -c "sudo cat /var/log/syslog"', 'archives/magma_dev_syslog_s11.log', new_host_flag, new_host_user, new_host)
-                myShCmdWithLog('cd lte/gateway && vagrant ssh magma -c "sudo cat /var/log/mme.log"', 'archives/magma_dev_mme_s11.log', new_host_flag, new_host_user, new_host)
+                try {
+                  myShCmdWithLog('cd lte/gateway && vagrant ssh magma -c "sudo cat /var/log/mme.log"', 'archives/magma_dev_mme_s11.log', new_host_flag, new_host_user, new_host)
+                } catch (Exception e) {
+                  echo "MME log may not be available"
+                }
                 myShCmdWithLog('cd lte/gateway && vagrant ssh magma_test -c "sudo cat /var/log/syslog"', 'archives/magma_test_syslog_s11.log', new_host_flag, new_host_user, new_host)
                 // Retrieving the container logs
                 myShCmd('docker cp magma-oai-spgwc:/openair-spgwc/spgwc_check_run.log archives', new_host_flag, new_host_user, new_host)
@@ -613,19 +615,8 @@
   post {
     always {
       script {
-<<<<<<< HEAD
-        // Retrieving the sys logs and mme log for more debugging.
-        myShCmdWithLog('cd lte/gateway && vagrant ssh magma -c "sudo cat /var/log/syslog"', 'archives/magma_dev_syslog.log', new_host_flag, new_host_user, new_host)
-        try {
-          myShCmdWithLog('cd lte/gateway && vagrant ssh magma -c "sudo cat /var/log/mme.log"', 'archives/magma_dev_mme.log', new_host_flag, new_host_user, new_host)
-        } catch (Exception e) {
-          echo "MME log may not be available"
-        }
-        myShCmdWithLog('cd lte/gateway && vagrant ssh magma_test -c "sudo cat /var/log/syslog"', 'archives/magma_test_syslog.log', new_host_flag, new_host_user, new_host)
-=======
         myShCmd('git checkout -- lte/gateway/python/integ_tests/defs.mk lte/gateway/configs/mme.yml', new_host_flag, new_host_user, new_host)
 
->>>>>>> ed59c256
         // Stopping the VMs and the Containers
         myShCmdWithLog('cd lte/gateway && vagrant halt magma', 'archives/magma_vagrant_halt.log', new_host_flag, new_host_user, new_host)
         myShCmdWithLog('cd lte/gateway && vagrant halt magma_test', 'archives/magma_test_vagrant_halt.log', new_host_flag, new_host_user, new_host)
