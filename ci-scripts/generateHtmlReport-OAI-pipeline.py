"""
Copyright 2020 The Magma Authors.

This source code is licensed under the BSD-style license found in the
LICENSE file in the root directory of this source tree.

Unless required by applicable law or agreed to in writing, software
distributed under the License is distributed on an "AS IS" BASIS,
WITHOUT WARRANTIES OR CONDITIONS OF ANY KIND, either express or implied.
See the License for the specific language governing permissions and
limitations under the License.
"""

import os
import re
import sys

MAX_ALLOWED_WARNINGS = 20
COMMON_TYPE = 'MAGMA-COMMON'
MME_TYPE = 'MAGMA-OAI-MME'
SCTPD_TYPE = 'MAGMA-SCTPD'
U18_BUILD_LOG_FILE = 'build_magma_mme.log'
RHEL8_BUILD_LOG_FILE = 'build_magma_mme_rhel8.log'
REPORT_NAME = 'build_results_magma_oai_mme.html'


class HtmlReport():
    """Creates Executive Summary HTML reports."""

    def __init__(self):
        """Initialize obeject."""
        self.job_name = ''
        self.mode = ''
        self.job_id = ''
        self.job_url = ''
        self.job_start_time = 'TEMPLATE_TIME'
        self.git_url = ''
        self.git_src_branch = ''
        self.git_src_commit = ''
        self.git_src_commit_msg = None
        self.git_merge_request = False
        self.git_target_branch = ''
        self.git_target_commit = ''
        self.errorWarningInfo = []
        self.variant = []

    def generate_build_report(self):
        """Create the BUILD HTML report."""
        cwd = os.getcwd()
        try:
            self.file = open(os.path.join(cwd, REPORT_NAME), 'w')
        except IOError:
            sys.exit('Could not open write output file')
        self.generate_header()

        self.add_build_summary_header()
        self.add_compile_rows()
        self.add_copy_to_target_image_row()
        self.add_copy_conf_tools_to_target_mage_row()
        self.add_image_size_row()
        self.add_build_summary_footer()

        self.add_details()

        self.generate_footer()
        self.file.close()

    def generate_header(self):
        """Append HTML header to file."""
        # HTML Header
        header = '<!DOCTYPE html>\n'
        header += '<html class="no-js" lang="en-US">\n'
        header += '<head>\n'
        header += '  <meta name="viewport" content="width=device-width, initial-scale=1">\n'
        header += '  <link rel="stylesheet" href="https://maxcdn.bootstrapcdn.com/bootstrap/3.3.7/css/bootstrap.min.css">\n'
        header += '  <script src="https://ajax.googleapis.com/ajax/libs/jquery/3.3.1/jquery.min.js"></script>\n'
        header += '  <script src="https://maxcdn.bootstrapcdn.com/bootstrap/3.3.7/js/bootstrap.min.js"></script>\n'
        header += '  <title>MAGMA/OAI Core Network Build Results for ' + self.job_name + ' job build #' + self.job_id + '</title>\n'
        header += '</head>\n'
        header += '<body><div class="container">\n'
        header += '  <br>\n'
        header += '  <table width = "100%" style="border-collapse: collapse; border: none;">\n'
        header += '   <tr style="border-collapse: collapse; border: none;">\n'
        # SVG has a invisible background color -- adding it.
        header += '     <td bgcolor="#5602a4" style="border-collapse: collapse; border: none;">\n'
        header += '       <a href="https://www.magmacore.org/">\n'
        header += '          <img src="https://www.magmacore.org/img/magma-logo.svg" alt="" border="none" height=50 width=150>\n'
        header += '          </img>\n'
        header += '       </a>\n'
        header += '     </td>\n'
        header += '     <td align = "center" style="border-collapse: collapse; border: none; vertical-align: center;">\n'
        header += '       <b><font size = "6">Job Summary -- Job: ' + self.job_name + ' -- Build-ID: <a href="' + self.job_url + '">' + self.job_id + '</a></font></b>\n'
        header += '     </td>\n'
        header += '     <td style="border-collapse: collapse; border: none;">\n'
        header += '       <a href="http://www.openairinterface.org/">\n'
        header += '          <img src="http://www.openairinterface.org/wp-content/uploads/2016/03/cropped-oai_final_logo2.png" alt="" border="none" height=50 width=150>\n'
        header += '          </img>\n'
        header += '       </a>\n'
        header += '     </td>\n'
        header += '   </tr>\n'
        header += '  </table>\n'
        header += '  <br>\n'
        self.file.write(header)
        summary = self.generate_build_summary()
        self.file.write(summary)

    def generate_build_summary(self):
        """
        Create build summary string.

        Returns:
            a string with build information.
        """
        summary = ''
        # Build Info Summary
        summary += '  <table class="table-bordered" width = "80%" align = "center" border = "1">\n'
        summary += '    <tr>\n'
        summary += '      <td bgcolor="lightcyan" > <span class="glyphicon glyphicon-time"></span> Build Start Time</td>\n'
        # date_formatted = re.sub('\..*', '', self.created
        summary += '      <td>' + self.job_start_time + '</td>\n'
        summary += '    </tr>\n'
        summary += '    <tr>\n'
        summary += '      <td bgcolor="lightcyan" > <span class="glyphicon glyphicon-wrench"></span> Build Trigger</td>\n'
        if self.git_merge_request:
            summary += '      <td>Pull Request</td>\n'
        else:
            summary += '      <td>Push Event</td>\n'
        summary += '    </tr>\n'
        summary += '    <tr>\n'
        summary += '      <td bgcolor="lightcyan" > <span class="glyphicon glyphicon-cloud-upload"></span> GIT Repository</td>\n'
        summary += '      <td><a href="' + self.git_url + '">' + self.git_url + '</a></td>\n'
        summary += '    </tr>\n'
        if self.git_merge_request:
            summary += '    <tr>\n'
            summary += '      <td bgcolor="lightcyan" > <span class="glyphicon glyphicon-link"></span> Pull Request Link</td>\n'
            summary += '      <td><a href="TEMPLATE_PULL_REQUEST_LINK">TEMPLATE_PULL_REQUEST_LINK</a></td>\n'
            summary += '    </tr>\n'
            summary += '    <tr>\n'
            summary += '      <td bgcolor="lightcyan" > <span class="glyphicon glyphicon-header"></span> Pull Request Title</td>\n'
            summary += '      <td>TEMPLATE_PULL_REQUEST_TEMPLATE</td>\n'
            summary += '    </tr>\n'
            summary += '    <tr>\n'
            summary += '      <td bgcolor="lightcyan" > <span class="glyphicon glyphicon-log-out"></span> Source Branch</td>\n'
            summary += '      <td>' + self.git_src_branch + '</td>\n'
            summary += '    </tr>\n'
            summary += '    <tr>\n'
            summary += '      <td bgcolor="lightcyan" > <span class="glyphicon glyphicon-tag"></span> Source Commit ID</td>\n'
            summary += '      <td>' + self.git_src_commit + '</td>\n'
            summary += '    </tr>\n'
            if (self.git_src_commit_msg is not None):
                summary += '    <tr>\n'
                summary += '      <td bgcolor="lightcyan" > <span class="glyphicon glyphicon-comment"></span> Source Commit Message</td>\n'
                summary += '      <td>' + self.git_src_commit_msg + '</td>\n'
                summary += '    </tr>\n'
            summary += '    <tr>\n'
            summary += '      <td bgcolor="lightcyan" > <span class="glyphicon glyphicon-log-in"></span> Target Branch</td>\n'
            summary += '      <td>' + self.git_target_branch + '</td>\n'
            summary += '    </tr>\n'
            summary += '    <tr>\n'
            summary += '      <td bgcolor="lightcyan" > <span class="glyphicon glyphicon-tag"></span> Target Commit ID</td>\n'
            summary += '      <td>' + self.git_target_commit + '</td>\n'
            summary += '    </tr>\n'
        else:
            summary += '    <tr>\n'
            summary += '      <td bgcolor="lightcyan" > <span class="glyphicon glyphicon-tree-deciduous"></span> Branch</td>\n'
            summary += '      <td>' + self.git_src_branch + '</td>\n'
            summary += '    </tr>\n'
            summary += '    <tr>\n'
            summary += '      <td bgcolor="lightcyan" > <span class="glyphicon glyphicon-tag"></span> Commit ID</td>\n'
            summary += '      <td>' + self.git_src_commit + '</td>\n'
            summary += '    </tr>\n'
            if (self.git_src_commit_msg is not None):
                summary += '    <tr>\n'
                summary += '      <td bgcolor="lightcyan" > <span class="glyphicon glyphicon-comment"></span> Commit Message</td>\n'
                summary += '      <td>' + self.git_src_commit_msg + '</td>\n'
                summary += '    </tr>\n'
        summary += '  </table>\n'
        summary += '  <br>\n'
        return summary

    def generate_footer(self):
        """Append the HTML footer to report."""
        self.file.write('  <div class="well well-lg">End of Build Report -- Copyright <span class="glyphicon glyphicon-copyright-mark"></span> 2020 <a href="http://www.openairinterface.org/">OpenAirInterface</a>. All Rights Reserved.</div>\n')
        self.file.write('</div></body>\n')
        self.file.write('</html>\n')

    def add_build_summary_header(self):
        """Append Build Information Summary (Header)."""
        self.file.write('  <h2>Docker/Podman Images Build Summary</h2>\n')
        self.file.write('  <table class="table-bordered" width = "100%" align = "center" border = "1">\n')
        self.file.write('     <tr bgcolor="#33CCFF" >\n')
        self.file.write('       <th>Stage Name</th>\n')
        self.file.write('       <th>Image Kind</th>\n')
        cwd = os.getcwd()
        if os.path.isfile(cwd + '/archives/' + U18_BUILD_LOG_FILE):
            self.file.write('       <th>MAGMA - OAI MME cNF (<font color="DarkRed">Ubuntu-18</font>)</th>\n')
        if os.path.isfile(cwd + '/archives/' + RHEL8_BUILD_LOG_FILE):
            self.file.write('       <th>MAGMA - OAI MME cNF (<font color="DarkRed">RHEL-8</font>)</th>\n')
        self.file.write('     </tr>\n')

    def add_build_summary_footer(self):
        """Append Build Information Summary (Footer)."""
        self.file.write('  </table>\n')
        self.file.write('  <br>\n')

    def add_compile_rows(self):
        """Add rows for the compilation."""
        self.file.write('    <tr>\n')
        self.file.write('      <td rowspan=2 bgcolor="lightcyan" ><b>magma-common</b> Compile / Build</td>\n')
        self.analyze_build_log(COMMON_TYPE)
        self.file.write('    </tr>\n')
        self.file.write('    <tr>\n')
        self.analyze_compile_log(COMMON_TYPE)
        self.file.write('    </tr>\n')
        self.file.write('    <tr>\n')
        self.file.write('      <td rowspan=2 bgcolor="lightcyan" ><b>magma-oai-mme</b> Compile / Build</td>\n')
        self.analyze_build_log(MME_TYPE)
        self.file.write('    </tr>\n')
        self.file.write('    <tr>\n')
        self.analyze_compile_log(MME_TYPE)
        self.file.write('    </tr>\n')
        self.file.write('    <tr>\n')
        self.file.write('      <td rowspan=2 bgcolor="lightcyan" ><b>magma-sctpd</b> Compile / Build</td>\n')
        self.analyze_build_log(SCTPD_TYPE)
        self.file.write('    </tr>\n')
        self.file.write('    <tr>\n')
        self.analyze_compile_log(SCTPD_TYPE)
        self.file.write('    </tr>\n')

    def analyze_build_log(self, nf_type):
        """
        Add the row about build status.

        Args:
            nf_type: which build part
        """
        self.file.write('      <td>Builder Image</td>\n')
        cwd = os.getcwd()

        log_file_names = [U18_BUILD_LOG_FILE, RHEL8_BUILD_LOG_FILE]
        for log_file_name in log_file_names:
            if os.path.isfile(cwd + '/archives/' + log_file_name):
                status = False
                common1 = False
                common2 = False
                common3 = False
                common4 = False
                common5 = False
                common6 = False
                common7 = False
                common8 = False
                if nf_type == COMMON_TYPE:
                    section_start_pattern = 'ninja -C  /build/c/magma_common'
<<<<<<< HEAD
                    section_end_pattern = 'cd  /build/c/oai &&  cmake  /magma/lte/gateway/c/oai'
                if nf_type == MME_TYPE:
                    section_start_pattern = 'ninja -C  /build/c/oai'
                    section_end_pattern = 'cd  /build/c/sctpd &&  cmake  /magma/lte/gateway/c/sctpd'
=======
                    section_end_pattern = 'cmake  /magma/lte/gateway/c/core/oai -DCMAKE_BUILD_TYPE=Debug  -DS6A_OVER_GRPC=False -GNinja'
                if nf_type == MME_TYPE:
                    section_start_pattern = 'ninja -C  /build/c/core/oai'
                    section_end_pattern = 'cmake  /magma/orc8r/gateway/c/common -DCMAKE_BUILD_TYPE=Debug   -GNinja'
>>>>>>> 06cf6930
                if nf_type == SCTPD_TYPE:
                    section_start_pattern = 'ninja -C  /build/c/sctpd'
                    section_end_pattern = '[aA][sS] magma-mme$'
                section_status = False
                with open(cwd + '/archives/' + log_file_name, 'r') as logfile:
                    for line in logfile:
                        my_res = re.search(section_start_pattern, line)
                        if my_res is not None:
                            section_status = True
                        my_res = re.search(section_end_pattern, line)
                        if my_res is not None:
                            section_status = False
                        if section_status:
                            if nf_type == COMMON_TYPE:
<<<<<<< HEAD
                                my_res = re.search('Completed \'MagmaLogging\'', line)
                                if my_res is not None:
                                    common1 = True
                                my_res = re.search('Completed \'MagmaConfig\'', line)
                                if my_res is not None:
                                    common2 = True
                                my_res = re.search('Completed \'ServiceRegistry\'', line)
                                if my_res is not None:
                                    common3 = True
                                my_res = re.search('Completed \'Service303\'', line)
                                if my_res is not None:
                                    common4 = True
                                my_res = re.search('Completed \'AsyncGrpc\'', line)
                                if my_res is not None:
                                    common5 = True
                                my_res = re.search('Completed \'Datastore\'', line)
                                if my_res is not None:
                                    common6 = True
                                my_res = re.search('Completed \'Eventd\'', line)
                                if my_res is not None:
                                    common7 = True
                                my_res = re.search('Completed \'PolicyDb\'', line)
                                if my_res is not None:
                                    common8 = True
                                if common1 and common2 and common3 and common4 and common5 and common6 and common7 and common8:
                                   status = True
                            else:
                                if nf_type == MME_TYPE:
                                    my_res = re.search('Linking CXX executable oai_mme/mme', line)
                                if nf_type == SCTPD_TYPE:
                                    my_res = re.search('Linking CXX executable sctpd', line)
                                if my_res is not None:
                                    status = True
=======
                                my_res = re.search('Linking CXX static library eventd/libEVENTD.a', line)
                            if nf_type == MME_TYPE:
                                my_res = re.search('Linking CXX executable core/oai_mme/mme', line)
                            if nf_type == SCTPD_TYPE:
                                my_res = re.search('Linking CXX executable sctpd', line)
                            if my_res is not None:
                                status = True
>>>>>>> 06cf6930
                    logfile.close()
                if status:
                    cell_msg = '      <td bgcolor="LimeGreen"><pre style="border:none; background-color:LimeGreen"><b>'
                    cell_msg += 'OK:\n'
                else:
                    cell_msg = '      <td bgcolor="Tomato"><pre style="border:none; background-color:Tomato"><b>'
                    cell_msg += 'KO:\n'
                if nf_type == COMMON_TYPE:
                    cell_msg += ' -- ninja -C  /build/c/magma_common\n'
                    if common1:
                        cell_msg += '     ** MagmaLogging :  OK\n'
                    else:
                        cell_msg += '     ** MagmaLogging :  KO\n'
                    if common2:
                        cell_msg += '     ** MagmaConfig :  OK\n'
                    else:
                        cell_msg += '     ** MagmaConfig :  KO\n'
                    if common3:
                        cell_msg += '     ** ServiceRegistry :  OK\n'
                    else:
                        cell_msg += '     ** ServiceRegistry :  KO\n'
                    if common4:
                        cell_msg += '     ** Service303 :  OK\n'
                    else:
                        cell_msg += '     ** Service303 :  KO\n'
                    if common5:
                        cell_msg += '     ** AsyncGrpc :  OK\n'
                    else:
                        cell_msg += '     ** AsyncGrpc :  KO\n'
                    if common6:
                        cell_msg += '     ** Datastore :  OK\n'
                    else:
                        cell_msg += '     ** Datastore :  KO\n'
                    if common7:
                        cell_msg += '     ** Eventd :  OK\n'
                    else:
                        cell_msg += '     ** Eventd :  KO\n'
                    if common8:
                        cell_msg += '     ** PolicyDb :  OK\n'
                    else:
                        cell_msg += '     ** PolicyDb :  KO\n'
                    cell_msg += '</b></pre></td>\n'
                if nf_type == MME_TYPE:
                    cell_msg += ' -- ninja -C  /build/c/core/oai</b></pre></td>\n'
                if nf_type == SCTPD_TYPE:
                    cell_msg += ' -- ninja -C  /build/c/sctpd</b></pre></td>\n'
            else:
                cell_msg = '      <td bgcolor="Tomato"><pre style="border:none; background-color:Tomato"><b>'
                cell_msg += 'KO: logfile (' + log_file_name + ') not found</b></pre></td>\n'

            self.file.write(cell_msg)

    def analyze_compile_log(self, nf_type):
        """
        Add the row about compilation errors/warnings/notes.

        Args:
            nf_type: which build part
        """
        self.file.write('      <td>Builder Image</td>\n')
        cwd = os.getcwd()

        log_file_names = [U18_BUILD_LOG_FILE, RHEL8_BUILD_LOG_FILE]
        for log_file_name in log_file_names:
            nb_errors = 0
            nb_warnings = 0
            nb_notes = 0
            if log_file_name.count('_rhel8') > 0:
                variant = 'RHEL8'
            else:
                variant = 'UBUNTU 18'
            self.errorWarningInfo.append([])
            self.variant.append(nf_type + ' ' + variant)
            idx = len(self.errorWarningInfo) - 1

            if os.path.isfile(cwd + '/archives/' + log_file_name):
                if nf_type == COMMON_TYPE:
                    section_start_pattern = '/build/c/magma_common'
                    section_end_pattern = 'mkdir -p  /build/c/core/oai'
                if nf_type == MME_TYPE:
                    section_start_pattern = '/build/c/core/oai'
                    section_end_pattern = 'mkdir -p  /build/c/magma_common'
                if nf_type == SCTPD_TYPE:
                    section_start_pattern = '/build/c/sctpd'
                    section_end_pattern = 'FROM ubuntu:bionic as magma-mme'
                section_status = False
                section_done = False
                with open(cwd + '/archives/' + log_file_name, 'r') as logfile:
                    for line in logfile:
                        my_res = re.search(section_start_pattern, line)
                        if (my_res is not None) and not section_done and (re.search('cmake', line) is not None):
                            section_status = True
                        my_res = re.search(section_end_pattern, line)
                        if (my_res is not None) and not section_done and section_status:
                            section_status = False
                            section_done = True
                        if section_status:
                            my_res = re.search('error:', line)
                            if my_res is not None:
                                nb_errors += 1
                                errorandwarnings = {}
                                file_name = re.sub(':.*$', '', line.strip())
                                file_name = re.sub('^/magma/', '', file_name)
                                line_nb = '0'
                                warning_msg = re.sub('^.*error: ', '', line.strip())
                                details = re.search(':(?P<linenb>[0-9]+):', line)
                                if details is not None:
                                    line_nb = details.group('linenb')
                                errorandwarnings['kind'] = 'Error'
                                errorandwarnings['file_name'] = file_name
                                errorandwarnings['line_nb'] = line_nb
                                errorandwarnings['warning_msg'] = warning_msg
                                errorandwarnings['warning_type'] = 'fatal'
                                self.errorWarningInfo[idx].append(errorandwarnings)
                            my_res = re.search('warning:', line)
                            if my_res is not None:
                                nb_warnings += 1
                                errorandwarnings = {}
                                file_name = re.sub(':.*$', '', line.strip())
                                file_name = re.sub('^/magma/', '', file_name)
                                line_nb = '0'
                                details = re.search(':(?P<linenb>[0-9]+):', line)
                                if details is not None:
                                    line_nb = details.group('linenb')
                                warning_msg = re.sub('^.*warning: ', '', line.strip())
                                warning_msg = re.sub(' \[-W.*$', '', warning_msg)
                                warning_type = re.sub('^.* \[-W', '', line.strip())
                                warning_type = re.sub('\].*$', '', warning_type)
                                errorandwarnings['kind'] = 'Warning'
                                errorandwarnings['file_name'] = file_name
                                errorandwarnings['line_nb'] = line_nb
                                errorandwarnings['warning_msg'] = warning_msg
                                errorandwarnings['warning_type'] = warning_type
                                self.errorWarningInfo[idx].append(errorandwarnings)
                            my_res = re.search('note:', line)
                            if my_res is not None:
                                nb_notes += 1
                    logfile.close()
                if nb_warnings == 0 and nb_errors == 0:
                    cell_msg = '       <td bgcolor="LimeGreen"><pre style="border:none; background-color:LimeGreen"><b>'
                elif nb_warnings < MAX_ALLOWED_WARNINGS and nb_errors == 0:
                    cell_msg = '       <td bgcolor="Orange"><pre style="border:none; background-color:Orange"><b>'
                else:
                    cell_msg = '       <td bgcolor="Tomato"><pre style="border:none; background-color:Tomato"><b>'
                if nb_errors > 0:
                    cell_msg += str(nb_errors) + ' errors found in compile log\n'
                cell_msg += str(nb_warnings) + ' warnings found in compile log\n'
                if nb_notes > 0:
                    cell_msg += str(nb_notes) + ' notes found in compile log\n'

                cell_msg += '</b></pre></td>\n'
            else:
                cell_msg = '      <td bgcolor="Tomato"><pre style="border:none; background-color:Tomato"><b>'
                cell_msg += 'KO: logfile (' + log_file_name + ') not found</b></pre></td>\n'

            self.file.write(cell_msg)

    def add_copy_to_target_image_row(self):
        """Add the row about start of target image creation."""
        self.file.write('    <tr>\n')
        self.file.write('      <td bgcolor="lightcyan" >SW libs Installation / Copy from Builder</td>\n')
        self.analyze_copy_log('MME')
        self.file.write('    </tr>\n')

    def analyze_copy_log(self, nf_type):
        """
        Add the row about copy of executables/packages to target image.

        Args:
            nf_type: which build part
        """
        if nf_type != 'MME':
            self.file.write('      <td>N/A</td>\n')
            self.file.write('      <td>Wrong NF Type for this Report</td>\n')
            return

        self.file.write('      <td>Target Image</td>\n')
        cwd = os.getcwd()

        log_file_names = [U18_BUILD_LOG_FILE, RHEL8_BUILD_LOG_FILE]
        for log_file_name in log_file_names:
            if os.path.isfile(cwd + '/archives/' + log_file_name):
                if log_file_name == U18_BUILD_LOG_FILE:
                    section_start_pattern = 'FROM ubuntu:bionic as magma-mme$'
                if log_file_name == RHEL8_BUILD_LOG_FILE:
                    section_start_pattern = 'FROM registry.access.redhat.com/ubi8/ubi:latest AS magma-mme$'
                section_end_pattern = 'WORKDIR /magma-mme/bin$'
                section_status = False
                status = False
                with open(cwd + '/archives/' + log_file_name, 'r') as logfile:
                    for line in logfile:
                        my_res = re.search(section_start_pattern, line)
                        if my_res is not None:
                            section_status = True
                        my_res = re.search(section_end_pattern, line)
                        if (my_res is not None) and section_status:
                            section_status = False
                            status = True
                    logfile.close()
                if status:
                    cell_msg = '       <td bgcolor="LimeGreen"><pre style="border:none; background-color:LimeGreen"><b>'
                    cell_msg += 'OK:\n'
                else:
                    cell_msg = '       <td bgcolor="Tomato"><pre style="border:none; background-color:Tomato"><b>'
                    cell_msg += 'KO:\n'
                cell_msg += '</b></pre></td>\n'
            else:
                cell_msg = '      <td bgcolor="Tomato"><pre style="border:none; background-color:Tomato"><b>'
                cell_msg += 'KO: logfile (' + log_file_name + ') not found</b></pre></td>\n'

            self.file.write(cell_msg)

    def add_copy_conf_tools_to_target_mage_row(self):
        """Add the row about copy of configuration/tools."""
        self.file.write('    <tr>\n')
        self.file.write('      <td bgcolor="lightcyan" >Copy Template Conf / Tools from Builder</td>\n')
        self.analyze_copy_conf_tool_log('MME')
        self.file.write('    </tr>\n')

    def analyze_copy_conf_tool_log(self, nf_type):
        """
        Retrieve info from log for conf/tools copy.

        Args:
            nf_type: which build part
        """
        if nf_type != 'MME':
            self.file.write('      <td>N/A</td>\n')
            self.file.write('      <td>Wrong NF Type for this Report</td>\n')
            return

        self.file.write('      <td>Target Image</td>\n')
        cwd = os.getcwd()

        log_file_names = [U18_BUILD_LOG_FILE, RHEL8_BUILD_LOG_FILE]
        for log_file_name in log_file_names:
            if os.path.isfile(cwd + '/archives/' + log_file_name):
                section_start_pattern = 'WORKDIR /magma-mme/bin$'
                if log_file_name == U18_BUILD_LOG_FILE:
                    section_end_pattern = 'Successfully tagged magma-mme:'
                if log_file_name == RHEL8_BUILD_LOG_FILE:
                    section_end_pattern = 'COMMIT magma-mme:'
                section_status = False
                status = False
                with open(cwd + '/archives/' + log_file_name, 'r') as logfile:
                    for line in logfile:
                        my_res = re.search(section_start_pattern, line)
                        if my_res is not None:
                            section_status = True
                        my_res = re.search(section_end_pattern, line)
                        if (my_res is not None) and section_status:
                            section_status = False
                            status = True
                    logfile.close()
                if status:
                    cell_msg = '       <td bgcolor="LimeGreen"><pre style="border:none; background-color:LimeGreen"><b>'
                    cell_msg += 'OK:\n'
                else:
                    cell_msg = '       <td bgcolor="Tomato"><pre style="border:none; background-color:Tomato"><b>'
                    cell_msg += 'KO:\n'
                cell_msg += '</b></pre></td>\n'
            else:
                cell_msg = '      <td bgcolor="Tomato"><pre style="border:none; background-color:Tomato"><b>'
                cell_msg += 'KO: logfile (' + log_file_name + ') not found</b></pre></td>\n'

            self.file.write(cell_msg)

    def add_image_size_row(self):
        """Add the row about image size of target image."""
        self.file.write('    <tr>\n')
        self.file.write('      <td bgcolor="lightcyan" >Image Size</td>\n')
        self.analyze_image_size_log('MME')
        self.file.write('    </tr>\n')

    def analyze_image_size_log(self, nf_type):
        """
        Retrieve image size from log.

        Args:
            nf_type: which build part
        """
        if nf_type != 'MME':
            self.file.write('      <td>N/A</td>\n')
            self.file.write('      <td>Wrong NF Type for this Report</td>\n')
            return

        self.file.write('      <td>Target Image</td>\n')
        cwd = os.getcwd()

        log_file_names = [U18_BUILD_LOG_FILE, RHEL8_BUILD_LOG_FILE]
        for log_file_name in log_file_names:
            if os.path.isfile(cwd + '/archives/' + log_file_name):
                if log_file_name == U18_BUILD_LOG_FILE:
                    section_start_pattern = 'Successfully tagged magma-mme'
                    section_end_pattern = 'MAGMA-OAI-MME DOCKER IMAGE BUILD'
                if log_file_name == RHEL8_BUILD_LOG_FILE:
                    section_start_pattern = 'COMMIT magma-mme:'
                    section_end_pattern = 'MAGMA-OAI-MME RHEL8 PODMAN IMAGE BUILD'
                section_status = False
                status = False
                with open(cwd + '/archives/' + log_file_name, 'r') as logfile:
                    for line in logfile:
                        my_res = re.search(section_start_pattern, line)
                        if my_res is not None:
                            section_status = True
                        my_res = re.search(section_end_pattern, line)
                        if (my_res is not None) and section_status:
                            section_status = False
                        if section_status:
                            if self.git_merge_request:
                                my_res = re.search('magma-mme *ci-tmp', line)
                            else:
                                my_res = re.search('magma-mme *master *', line)
                            if my_res is not None:
                                my_res = re.search('ago *([0-9 A-Z]+)', line)
                                if my_res is not None:
                                    size = my_res.group(1)
                                    status = True
                    logfile.close()
                if status:
                    cell_msg = '       <td bgcolor="LimeGreen"><pre style="border:none; background-color:LimeGreen"><b>'
                    cell_msg += 'OK:  ' + size + '\n'
                else:
                    cell_msg = '       <td bgcolor="Tomato"><pre style="border:none; background-color:Tomato"><b>'
                    cell_msg += 'KO:\n'
                cell_msg += '</b></pre></td>\n'
            else:
                cell_msg = '      <td bgcolor="Tomato"><pre style="border:none; background-color:Tomato"><b>'
                cell_msg += 'KO: logfile (' + log_file_name + ') not found</b></pre></td>\n'

            self.file.write(cell_msg)

    def add_details(self):
        """Add the compilation warnings/errors details"""
        idx = 0
        needed_details = False
        while (idx < len(self.errorWarningInfo)):
            if len(self.errorWarningInfo[idx]) > 0:
                needed_details = True
            idx += 1
        if not needed_details:
            return

        details = '  <h3>Details</h3>\n'
        details += '  <button data-toggle="collapse" data-target="#compilation-details">Details for Compilation Errors and Warnings </button>\n'
        details += '  <div id="compilation-details" class="collapse">\n'
        idx = 0
        while (idx < len(self.errorWarningInfo)):
            if len(self.errorWarningInfo[idx]) == 0:
                idx += 1
                continue
            details += '  <h4>Details for ' + self.variant[idx] + '</h4>\n'
            details += '   <table class="table-bordered" width = "100%" align = "center" border = "1">\n'
            details += '      <tr bgcolor = "#33CCFF" >\n'
            details += '        <th>File</th>\n'
            details += '        <th>Line Number</th>\n'
            details += '        <th>Status</th>\n'
            details += '        <th>Kind</th>\n'
            details += '        <th>Message</th>\n'
            details += '      </tr>\n'
            for info in self.errorWarningInfo[idx]:
                details += '      <tr>\n'
                details += '        <td>' + info['file_name'] + '</td>\n'
                details += '        <td>' + info['line_nb'] + '</td>\n'
                details += '        <td>' + info['kind'] + '</td>\n'
                details += '        <td>' + info['warning_type'] + '</td>\n'
                details += '        <td>' + info['warning_msg'] + '</td>\n'
                details += '      </tr>\n'
            details += '   </table>\n'
            idx += 1
        details += '  </div>\n'
        details += '  <br>\n'
        self.file.write(details)

    def append_build_summary(self, mode):
        """
        Append in test results a correct build info summary.

        Args:
            mode: which test mode
        """
        cwd = os.getcwd()
        if mode == 'dsTester':
            filename = 'test_results_magma_oai_epc.html'
        if mode == 'RHELsanity':
            filename = 'test_results_magma_epc_rhel8.html'
        if os.path.isfile(cwd + '/' + filename):
            new_test_report = open(cwd + '/new_' + filename, 'w')
            build_summary_to_be_done = True
            with open(cwd + '/' + filename, 'r') as original_test_report:
                for line in original_test_report:
                    my_res = re.search('Deployment Summary', line)
                    if (my_res is not None) and build_summary_to_be_done:
                        summary = self.generate_build_summary()
                        new_test_report.write(summary)
                        build_summary_to_be_done = False
                    new_test_report.write(line)
                original_test_report.close()
            new_test_report.close()
            os.rename(cwd + '/new_' + filename, cwd + '/' + filename)

# --------------------------------------------------------------------------------------------------------
#
# Start of main
#
# --------------------------------------------------------------------------------------------------------


argvs = sys.argv
argc = len(argvs)

HTML = HtmlReport()

while len(argvs) > 1:
    my_argv = argvs.pop(1)
    if re.match('^--help$', my_argv, re.IGNORECASE):
        print('No help yet.')
        sys.exit(0)
    elif re.match('^--job_name=(.+)$', my_argv, re.IGNORECASE):
        match = re.match('^--job_name=(.+)$', my_argv, re.IGNORECASE)
        HTML.job_name = match.group(1)
    elif re.match('^--job_id=(.+)$', my_argv, re.IGNORECASE):
        match = re.match('^--job_id=(.+)$', my_argv, re.IGNORECASE)
        HTML.job_id = match.group(1)
    elif re.match('^--job_url=(.+)$', my_argv, re.IGNORECASE):
        match = re.match('^--job_url=(.+)$', my_argv, re.IGNORECASE)
        HTML.job_url = match.group(1)
    elif re.match('^--git_url=(.+)$', my_argv, re.IGNORECASE):
        match = re.match('^--git_url=(.+)$', my_argv, re.IGNORECASE)
        HTML.git_url = match.group(1)
    elif re.match('^--git_src_branch=(.+)$', my_argv, re.IGNORECASE):
        match = re.match('^--git_src_branch=(.+)$', my_argv, re.IGNORECASE)
        HTML.git_src_branch = match.group(1)
    elif re.match('^--git_src_commit=(.+)$', my_argv, re.IGNORECASE):
        match = re.match('^--git_src_commit=(.+)$', my_argv, re.IGNORECASE)
        HTML.git_src_commit = match.group(1)
    elif re.match('^--git_src_commit_msg=(.+)$', my_argv, re.IGNORECASE):
        # Not Mandatory
        match = re.match('^--git_src_commit_msg=(.+)$', my_argv, re.IGNORECASE)
        HTML.git_src_commit_msg = match.group(1)
    elif re.match('^--git_merge_request=(.+)$', my_argv, re.IGNORECASE):
        # Can be silent: would be false!
        match = re.match('^--git_merge_request=(.+)$', my_argv, re.IGNORECASE)
        if match.group(1) == 'true' or match.group(1) == 'True':
            HTML.git_merge_request = True
    elif re.match('^--git_target_branch=(.+)$', my_argv, re.IGNORECASE):
        match = re.match('^--git_target_branch=(.+)$', my_argv, re.IGNORECASE)
        HTML.git_target_branch = match.group(1)
    elif re.match('^--git_target_commit=(.+)$', my_argv, re.IGNORECASE):
        match = re.match('^--git_target_commit=(.+)$', my_argv, re.IGNORECASE)
        HTML.git_target_commit = match.group(1)
    elif re.match('^--mode=(.+)$', my_argv, re.IGNORECASE):
        match = re.match('^--mode=(.+)$', my_argv, re.IGNORECASE)
        if match.group(1) == 'Build':
            HTML.mode = 'build'
        elif match.group(1) == 'TestWithDsTest':
            HTML.mode = 'dsTester'
        elif match.group(1) == 'RHEL8SanityCheck':
            HTML.mode = 'RHELsanity'
        else:
            sys.exit('Invalid mode: ' + match.group(1))
    else:
        sys.exit('Invalid Parameter: ' + my_argv)

if HTML.job_name == '' or HTML.job_id == '' or HTML.job_url == '' or HTML.mode == '':
    sys.exit('Missing Parameter in job description')

if HTML.git_url == '' or HTML.git_src_branch == '' or HTML.git_src_commit == '':
    sys.exit('Missing Parameter in Git Repository description')

if HTML.git_merge_request:
    if HTML.git_target_commit == '' or HTML.git_target_branch == '':
        sys.exit('Missing Parameter in Git Pull Request Repository description')

if HTML.mode == 'build':
    HTML.generate_build_report()
elif HTML.mode == 'dsTester' or HTML.mode == 'RHELsanity':
    HTML.append_build_summary(HTML.mode)<|MERGE_RESOLUTION|>--- conflicted
+++ resolved
@@ -251,17 +251,10 @@
                 common8 = False
                 if nf_type == COMMON_TYPE:
                     section_start_pattern = 'ninja -C  /build/c/magma_common'
-<<<<<<< HEAD
-                    section_end_pattern = 'cd  /build/c/oai &&  cmake  /magma/lte/gateway/c/oai'
-                if nf_type == MME_TYPE:
-                    section_start_pattern = 'ninja -C  /build/c/oai'
-                    section_end_pattern = 'cd  /build/c/sctpd &&  cmake  /magma/lte/gateway/c/sctpd'
-=======
-                    section_end_pattern = 'cmake  /magma/lte/gateway/c/core/oai -DCMAKE_BUILD_TYPE=Debug  -DS6A_OVER_GRPC=False -GNinja'
+                    section_end_pattern = 'cmake  /magma/lte/gateway/c/core/oai '
                 if nf_type == MME_TYPE:
                     section_start_pattern = 'ninja -C  /build/c/core/oai'
-                    section_end_pattern = 'cmake  /magma/orc8r/gateway/c/common -DCMAKE_BUILD_TYPE=Debug   -GNinja'
->>>>>>> 06cf6930
+                    section_end_pattern = 'cmake  /magma/orc8r/gateway/c/common '
                 if nf_type == SCTPD_TYPE:
                     section_start_pattern = 'ninja -C  /build/c/sctpd'
                     section_end_pattern = '[aA][sS] magma-mme$'
@@ -276,7 +269,6 @@
                             section_status = False
                         if section_status:
                             if nf_type == COMMON_TYPE:
-<<<<<<< HEAD
                                 my_res = re.search('Completed \'MagmaLogging\'', line)
                                 if my_res is not None:
                                     common1 = True
@@ -310,15 +302,6 @@
                                     my_res = re.search('Linking CXX executable sctpd', line)
                                 if my_res is not None:
                                     status = True
-=======
-                                my_res = re.search('Linking CXX static library eventd/libEVENTD.a', line)
-                            if nf_type == MME_TYPE:
-                                my_res = re.search('Linking CXX executable core/oai_mme/mme', line)
-                            if nf_type == SCTPD_TYPE:
-                                my_res = re.search('Linking CXX executable sctpd', line)
-                            if my_res is not None:
-                                status = True
->>>>>>> 06cf6930
                     logfile.close()
                 if status:
                     cell_msg = '      <td bgcolor="LimeGreen"><pre style="border:none; background-color:LimeGreen"><b>'
