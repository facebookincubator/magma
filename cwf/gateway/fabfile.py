"""
Copyright 2020 The Magma Authors.

This source code is licensed under the BSD-style license found in the
LICENSE file in the root directory of this source tree.

Unless required by applicable law or agreed to in writing, software
distributed under the License is distributed on an "AS IS" BASIS,
WITHOUT WARRANTIES OR CONDITIONS OF ANY KIND, either express or implied.
See the License for the specific language governing permissions and
limitations under the License.
"""
from enum import Enum

import sys
from fabric.api import (cd, env, execute, lcd, local, put, run, settings,
                        sudo, shell_env)
from fabric.contrib import files
sys.path.append('../../orc8r')

from tools.fab.hosts import ansible_setup, vagrant_setup

CWAG_ROOT = "$MAGMA_ROOT/cwf/gateway"
CWAG_INTEG_ROOT = "$MAGMA_ROOT/cwf/gateway/integ_tests"
LTE_AGW_ROOT = "../../lte/gateway"

CWAG_IP = "192.168.70.101"
CWAG_TEST_IP = "192.168.128.2"
TRF_SERVER_IP = "192.168.129.42"
TRF_SERVER_SUBNET = "192.168.129.0"
CWAG_BR_NAME = "cwag_br0"
CWAG_TEST_BR_NAME = "cwag_test_br0"


class SubTests(Enum):
    ALL = "all"
    AUTH = "authenticate"
    GX = "gx"
    GY = "gy"
    QOS = "qos"
<<<<<<< HEAD
=======
    MULTISESSIONPROXY = "multi_session_proxy"
>>>>>>> d9be3a67
    HSSLESS = "hssless"

    @staticmethod
    def list():
        return list(map(lambda t: t.value, SubTests))


def integ_test(gateway_host=None, test_host=None, trf_host=None,
               gateway_vm="cwag", gateway_ansible_file="cwag_dev.yml",
               transfer_images=False, destroy_vm=False, no_build=False,
               tests_to_run="all", skip_unit_tests=False, test_re=None,
               run_tests=True):
    """
    Run the integration tests. This defaults to running on local vagrant
    machines, but can also be pointed to an arbitrary host (e.g. amazon) by
    passing "address:port" as arguments

    gateway_host: The ssh address string of the machine to run the gateway
        services on. Formatted as "host:port". If not specified, defaults to
        the `cwag` vagrant box.

    test_host: The ssh address string of the machine to run the tests on
        on. Formatted as "host:port". If not specified, defaults to the
        `cwag_test` vagrant box.

    trf_host: The ssh address string of the machine to run the tests on
        on. Formatted as "host:port". If not specified, defaults to the
        `magma_trfserver` vagrant box.

    no_build: When set to true, this script will NOT rebuild all docker images.
    """
    try:
        tests_to_run = SubTests(tests_to_run)
    except ValueError:
        print("{} is not a valid value. We support {}".format(
            tests_to_run, SubTests.list()))
        return

    # Setup the gateway: use the provided gateway if given, else default to the
    # vagrant machine
    _switch_to_vm(gateway_host, gateway_vm, gateway_ansible_file, destroy_vm)

    # We will direct coredumps to be placed in this directory
    # Clean up before every run
    if files.exists("/var/opt/magma/cores/"):
        run("sudo rm /var/opt/magma/cores/*", warn_only=True)
    else:
        run("sudo mkdir -p /var/opt/magma/cores", warn_only=True)

    if not skip_unit_tests:
        execute(_run_unit_tests)

    execute(_set_cwag_configs, "gateway.mconfig")
    execute(_add_networkhost_docker)
    cwag_host_to_mac = execute(_get_br_mac, CWAG_BR_NAME)
    host = env.hosts[0]
    cwag_br_mac = cwag_host_to_mac[host]

    # Transfer built images from local machine to CWAG host
    if gateway_host or transfer_images:
        execute(_transfer_docker_images)
    else:
        execute(_stop_gateway)
        if not no_build:
            execute(_build_gateway)

    execute(_run_gateway)

    # Setup the trfserver: use the provided trfserver if given, else default to
    # the vagrant machine
    with lcd(LTE_AGW_ROOT):
        _switch_to_vm(gateway_host, "magma_trfserver",
                      "magma_trfserver.yml", destroy_vm)

    execute(_start_trfserver)

    # Run the tests: use the provided test machine if given, else default to
    # the vagrant machine
    _switch_to_vm(gateway_host, "cwag_test", "cwag_test.yml", destroy_vm)

    cwag_test_host_to_mac = execute(_get_br_mac, CWAG_TEST_BR_NAME)
    host = env.hosts[0]
    cwag_test_br_mac = cwag_test_host_to_mac[host]
    execute(_set_cwag_test_configs)
    execute(_start_ipfix_controller)

    # Get back to the gateway vm to setup static arp
    _switch_to_vm_no_destroy(gateway_host, gateway_vm, gateway_ansible_file)
    execute(_set_cwag_networking, cwag_test_br_mac)

    # check if docker services are alive except for OCS2 and PCRF2
    ignoreList = ["ocs2", "pcrf2"]
    execute(_check_docker_services, ignoreList)

    _switch_to_vm_no_destroy(gateway_host, "cwag_test", "cwag_test.yml")
    execute(_start_ue_simulator)
    execute(_set_cwag_test_networking, cwag_br_mac)

    if run_tests == "False":
        execute(_add_docker_host_remote_network_envvar)
        print("run_test was set to false. Test will not be run\n"
              "You can now run the tests manually from cwag_test")
        sys.exit(0)

<<<<<<< HEAD
=======
    # HSSLESS tests are to be executed from gateway_host VM
    if tests_to_run.value == SubTests.HSSLESS.value:
        _switch_to_vm_no_destroy(gateway_host, gateway_vm, gateway_ansible_file)
        execute(_run_integ_tests, gateway_host, trf_host, tests_to_run, test_re)
        sys.exit(0)

    if tests_to_run.value not in SubTests.MULTISESSIONPROXY.value:
        execute(_run_integ_tests, test_host, trf_host, tests_to_run, test_re)
>>>>>>> d9be3a67

    # HSSLESS tests are to be executed from gateway_host VM
    if tests_to_run.value == SubTests.HSSLESS.value:
        _switch_to_vm_no_destroy(gateway_host, gateway_vm, gateway_ansible_file)
        execute(_run_integ_tests, gateway_host, trf_host, tests_to_run, test_re)
        sys.exit(0)

    execute(_run_integ_tests, test_host, trf_host, tests_to_run, test_re)

    # If we got here means everything work well!!
    if not test_host and not trf_host:
        # Clean up only for now when running locally
        execute(_clean_up)
    print('Integration Test Passed for "{}"!'.format(tests_to_run.value))
    sys.exit(0)


def transfer_artifacts(gateway_vm="cwag", gateway_ansible_file="cwag_dev.yml",
                       services="sessiond session_proxy", get_core_dump=False):
    """
    Fetches service logs from Docker and optionally gets core dumps
    Args:
        services: A list of services for which services logs are requested
        get_core_dump: When set to True, it will fetch a tar of the core dumps
    """
    services = services.strip().split(' ')
    print("Transferring logs for " + str(services))

    # We do NOT want to destroy this VM after we just set it up...
    vagrant_setup(gateway_vm, False)
    with cd(CWAG_ROOT):
        for service in services:
            run("docker logs -t " + service + " &> " + service + ".log")
            # For vagrant the files should already be in CWAG_ROOT
    if get_core_dump == "True":
        execute(_tar_coredump, gateway_vm=gateway_vm, gateway_ansible_file=gateway_ansible_file)


def _tar_coredump(gateway_vm="cwag", gateway_ansible_file="cwag_dev.yml"):
    _switch_to_vm_no_destroy(None, gateway_vm, gateway_ansible_file)
    with cd(CWAG_ROOT):
        core_dump_dir = run('ls /var/opt/magma/cores/')
        num_of_dumps = len(core_dump_dir.split())
        print(f'Found {num_of_dumps} core dumps')
        if num_of_dumps > 0:
            run("sudo tar -czvf coredump.tar.gz /var/opt/magma/cores/*",
                warn_only=True)


def _switch_to_vm(addr, host_name, ansible_file, destroy_vm):
    if not addr:
        vagrant_setup(host_name, destroy_vm)
    else:
        ansible_setup(addr, host_name, ansible_file)


def _switch_to_vm_no_destroy(addr, host_name, ansible_file):
    _switch_to_vm(addr, host_name, ansible_file, False)


def _transfer_docker_images():
    output = local("docker images cwf_*", capture=True)
    for line in output.splitlines():
        if not line.startswith('cwf'):
            continue
        line = line.rstrip("\n")
        image = line.split(" ")[0]

        local("docker save -o /tmp/%s.tar %s" % (image, image))
        put("/tmp/%s.tar" % image, "%s.tar" % image)
        local("rm -f /tmp/%s.tar" % image)

        run('docker load -i %s.tar' % image)


def _set_cwag_configs(configfile):
    """ Set the necessary config overrides """
    with cd(CWAG_INTEG_ROOT):
        sudo('mkdir -p /var/opt/magma')
        sudo('mkdir -p /var/opt/magma/configs')
        sudo("cp {} /var/opt/magma/configs/gateway.mconfig".format(configfile))


def _set_cwag_networking(mac):
    sudo('arp -s %s %s' % (CWAG_TEST_IP, mac))


def _get_br_mac(bridge_name):
    mac = run("cat /sys/class/net/%s/address" % bridge_name)
    return mac


def _set_cwag_test_configs():
    """ Set the necessary test configs """
    sudo('mkdir -p /etc/magma')
    # Create empty uesim config
    sudo('touch /etc/magma/uesim.yml')


def _start_ipfix_controller():
    """ Start the IPFIX collector"""
    with cd("$MAGMA_ROOT"):
        sudo('mkdir -p records')
        sudo('rm -rf records/*')
        sudo('pkill ipfix_collector > /dev/null &', pty=False, warn_only=True)
        sudo('tmux new -d \'/usr/bin/ipfix_collector -4tu -p 4740 -o /home/vagrant/magma/records\'')


def _set_cwag_test_networking(mac):
    # Don't error if route already exists
    with settings(warn_only=True):
        sudo('ip route add %s/24 dev %s proto static scope link' %
             (TRF_SERVER_SUBNET, CWAG_TEST_BR_NAME))
    sudo('arp -s %s %s' % (TRF_SERVER_IP, mac))


def _add_networkhost_docker():
    ''' Add network host to docker engine '''

    local_host = "unix:///var/run/docker.sock"
    nw_host = "tcp://0.0.0.0:2375"
    tmp_daemon_json_fn = "/tmp/daemon.json"
    docker_cfg_dir = "/etc/docker/"

    # add daemon json file
    host_cfg = '\'{"hosts": [\"%s\", \"%s\"]}\'' % (local_host, nw_host)
    run("""printf %s > %s""" % (host_cfg, tmp_daemon_json_fn))
    sudo('mkdir -p {}'.format(docker_cfg_dir))
    sudo("mv %s %s" % (tmp_daemon_json_fn, docker_cfg_dir))

    # modify docker service cmd to remove hosts
    # https://docs.docker.com/config/daemon/#troubleshoot-conflicts-between-the-daemonjson-and-startup-scripts
    tmp_docker_svc_fn = "/tmp/docker.conf"
    svc_cmd = "'[Service]\nExecStart=\nExecStart=/usr/bin/dockerd'"
    svc_cfg_dir = "/etc/systemd/system/docker.service.d/"
    sudo("mkdir -p %s" % svc_cfg_dir)
    run("printf %s > %s" % (svc_cmd, tmp_docker_svc_fn))
    sudo("mv %s %s" % (tmp_docker_svc_fn, svc_cfg_dir))

    # restart systemd and docker service
    sudo("systemctl daemon-reload")
    sudo("systemctl restart docker")


def _stop_gateway():
    """ Stop the gateway docker images """
    with cd(CWAG_ROOT + '/docker'):
        sudo(' docker-compose'
             ' -f docker-compose.yml'
             ' -f docker-compose.override.yml'
             ' -f docker-compose.integ-test.yml'
             ' down')


def _build_gateway():
    """ Builds the gateway docker images """
    with cd(CWAG_ROOT + '/docker'):
        sudo(' docker-compose'
             ' -f docker-compose.yml'
             ' -f docker-compose.override.yml'
             ' -f docker-compose.nginx.yml'
             ' -f docker-compose.integ-test.yml'
             ' build --parallel')


def _run_gateway():
    """ Runs the gateway's docker images """
    with cd(CWAG_ROOT + '/docker'):
        sudo(' docker-compose'
             ' -f docker-compose.yml'
             ' -f docker-compose.override.yml'
             ' -f docker-compose.integ-test.yml'
             ' up -d ')


def _restart_docker_services(services):
    with cd(CWAG_ROOT + "/docker"):
        sudo(
            " docker-compose"
            " -f docker-compose.yml"
            " -f docker-compose.override.yml"
            " -f docker-compose.nginx.yml"
            " -f docker-compose.integ-test.yml"
            " restart {}".format(" ".join(services))
        )


def _stop_docker_services(services):
    with cd(CWAG_ROOT + "/docker"):
        sudo(
            " docker-compose"
            " -f docker-compose.yml"
            " -f docker-compose.override.yml"
            " -f docker-compose.nginx.yml"
            " -f docker-compose.integ-test.yml"
            " stop {}".format(" ".join(services))
        )


def _check_docker_services(ignoreList):
    with cd(CWAG_ROOT + "/docker"):
        grepIgnore = "| grep --invert-match '" + \
                     '\|'.join(ignoreList) + "'" if ignoreList else ""
        run(
            " DCPS=$(docker ps --format \"{{.Names}}\t{{.Status}}\" | grep Restarting" + grepIgnore + ");"
            " [[ -z \"$DCPS\" ]] ||"
            " ( echo \"Container restarting detected.\" ; echo \"$DCPS\"; exit 1 )"
        )


def _start_ue_simulator():
    """ Starts the UE Sim Service """
    with cd(CWAG_ROOT + '/services/uesim/uesim'):
        run('tmux new -d \'go run main.go -logtostderr=true -v=2\'')


def _start_trfserver():
    """ Starts the traffic gen server"""
    run('nohup iperf3 -s --json -B %s > /dev/null &' % TRF_SERVER_IP, pty=False)


def _run_unit_tests():
    """ Run the cwag unit tests """
    with cd(CWAG_ROOT):
        run('make test')


def _add_docker_host_remote_network_envvar():
    sudo(
        "grep -q 'DOCKER_HOST=tcp://%s:2375' /etc/environment || "
        "echo 'DOCKER_HOST=tcp://%s:2375' >> /etc/environment && "
        "echo 'DOCKER_API_VERSION=1.40' >> /etc/environment" % (CWAG_IP, CWAG_IP))


def _run_integ_tests(test_host, trf_host, tests_to_run: SubTests,
                     test_re=None):
    """ Run the integration tests """
    # add docker host environment as well
    shell_env_vars = {
        "DOCKER_HOST" : "tcp://%s:2375" % CWAG_IP,
        "DOCKER_API_VERSION" : "1.40",
    }
    if test_re:
        shell_env_vars["TESTS"] = test_re

    # QOS take a while to run. Increasing the timeout to 20m
    go_test_cmd = "gotestsum --format=standard-verbose --"
    go_test_cmd += " -test.short -timeout 20m" # go test args
    go_test_cmd += " -tags=" + tests_to_run.value
    if test_re:
        go_test_cmd += " -run=" + test_re

    with cd(CWAG_INTEG_ROOT), shell_env(**shell_env_vars):
        result = run(go_test_cmd, warn_only=True)
        if result.return_code != 0:
            if not test_host and not trf_host:
                # Clean up only for now when running locally
                execute(_clean_up)
            print("Integration Test returned ", result.return_code)
            sys.exit(result.return_code)


def _clean_up():
    # already in cwag test vm at this point
    # Kill uesim service
    run('pkill go', warn_only=True)
    with lcd(LTE_AGW_ROOT):
        vagrant_setup("magma_trfserver", False)
        run('pkill iperf3 > /dev/null &', pty=False, warn_only=True)<|MERGE_RESOLUTION|>--- conflicted
+++ resolved
@@ -38,10 +38,6 @@
     GX = "gx"
     GY = "gy"
     QOS = "qos"
-<<<<<<< HEAD
-=======
-    MULTISESSIONPROXY = "multi_session_proxy"
->>>>>>> d9be3a67
     HSSLESS = "hssless"
 
     @staticmethod
@@ -145,18 +141,6 @@
         print("run_test was set to false. Test will not be run\n"
               "You can now run the tests manually from cwag_test")
         sys.exit(0)
-
-<<<<<<< HEAD
-=======
-    # HSSLESS tests are to be executed from gateway_host VM
-    if tests_to_run.value == SubTests.HSSLESS.value:
-        _switch_to_vm_no_destroy(gateway_host, gateway_vm, gateway_ansible_file)
-        execute(_run_integ_tests, gateway_host, trf_host, tests_to_run, test_re)
-        sys.exit(0)
-
-    if tests_to_run.value not in SubTests.MULTISESSIONPROXY.value:
-        execute(_run_integ_tests, test_host, trf_host, tests_to_run, test_re)
->>>>>>> d9be3a67
 
     # HSSLESS tests are to be executed from gateway_host VM
     if tests_to_run.value == SubTests.HSSLESS.value:
