{
  "configs_by_key": {
    "mobilityd": {
      "@type": "type.googleapis.com/magma.mconfig.MobilityD",
      "logLevel": "INFO",
      "ipBlock": "192.168.128.0/24",
      "ipv6Block": "fdee:5:6c::/48",
      "ipv6PrefixAllocationType": "RANDOM",
      "ip_allocator_type": "IP_POOL",
      "static_ip_enabled": true,
      "multi_apn_ip_alloc": true
    },
    "mme": {
      "@type": "type.googleapis.com/magma.mconfig.MME",
      "mmeCode": 1,
      "mmeGid": 1,
      "logLevel": "INFO",
      "mcc": "001",
      "mnc": "01",
      "tac": 1,
      "enableDnsCaching": false,
      "relayEnabled": false,
      "hssRelayEnabled": false,
      "cloudSubscriberdbEnabled": false,
      "nonEpsServiceControl": 0,
      "csfbMcc": "001",
      "csfbMnc": "01",
      "lac": 1,
      "attachedEnodebTacs": [],
      "dnsPrimary": "8.8.8.8",
      "dnsSecondary": "8.8.4.4",
      "ipv4PCscfAddress": "172.27.23.150",
      "ipv6PCscfAddress": "2a12:577:9941:f99c:0002:0001:c731:f114",
      "ipv6DnsAddress": "2001:4860:4860:0:0:0:0:8888",
      "natEnabled": true
    },
    "enodebd": {
      "@type": "type.googleapis.com/magma.mconfig.EnodebD",
      "bandwidthMhz": 20,
      "specialSubframePattern": 7,
      "earfcndl": 44490,
      "logLevel": "INFO",
      "plmnidList": "00101",
      "pci": 260,
      "allowEnodebTransmit": false,
      "subframeAssignment": 2,
      "tac": 1
    },
    "control_proxy": {
      "@type": "type.googleapis.com/magma.mconfig.ControlProxy",
      "logLevel": "INFO"
    },
    "magmad": {
      "@type": "type.googleapis.com/magma.mconfig.MagmaD",
      "logLevel": "INFO",
      "checkinInterval": 60,
      "checkinTimeout": 10,
      "autoupgradeEnabled": false,
      "autoupgradePollInterval": 300,
      "package_version": "0.0.0-0",
      "dynamic_services": []
    },
    "pipelined": {
      "@type": "type.googleapis.com/magma.mconfig.PipelineD",
      "logLevel": "INFO",
      "ueIpBlock": "192.168.128.0/24",
      "natEnabled": true,
      "apps": [],
      "services": [
        "DPI",
        "ENFORCEMENT"
       ],
      "allowedGrePeers": [
       ],
      "liUes": {}
    },
    "subscriberdb": {
      "@type": "type.googleapis.com/magma.mconfig.SubscriberDB",
      "logLevel": "INFO",
      "lteAuthOp": "EREREREREREREREREREREQ==",
      "lteAuthAmf": "gAA="
    },
    "dnsd": {
      "@type": "type.googleapis.com/magma.mconfig.DnsD",
      "logLevel": "INFO",
      "enableCaching": false,
      "localTTL": 0,
      "dhcpServerEnabled": true
    },
    "lighttpd": {
      "@type": "type.googleapis.com/magma.mconfig.LighttpD",
      "enableCaching": false,
      "logLevel": "INFO"
    },
    "directoryd": {
      "@type": "type.googleapis.com/magma.mconfig.DirectoryD",
      "logLevel": "INFO"
    },
    "policydb": {
      "@type": "type.googleapis.com/magma.mconfig.PolicyDB",
      "logLevel": "INFO"
    },
    "redirectd": {
      "@type": "type.googleapis.com/magma.mconfig.RedirectD",
      "logLevel": "INFO"
    },
    "sessiond": {
      "@type": "type.googleapis.com/magma.mconfig.SessionD",
      "logLevel": "INFO",
      "relayEnabled": false,
      "gxGyRelayEnabled": false
    },
    "td-agent-bit": {
      "@type": "type.googleapis.com/magma.mconfig.FluentBit",
      "extraTags": {},
      "throttleRate": 1000,
      "throttleWindow": 5,
      "throttleInterval": "1m"
    },
     "monitord": {
      "@type": "type.googleapis.com/magma.mconfig.MonitorD",
      "logLevel": "INFO",
      "pollingInterval": 60
    },
    "dpid": {
      "@type": "type.googleapis.com/magma.mconfig.DPID",
      "logLevel": "INFO"
    },
<<<<<<< HEAD
    "connectiond": {
      "@type": "type.googleapis.com/magma.mconfig.ConnectionD",
=======
    "ctraced": {
      "@type": "type.googleapis.com/magma.mconfig.CtraceD",
>>>>>>> 897af426
      "logLevel": "INFO"
    }
  }
}<|MERGE_RESOLUTION|>--- conflicted
+++ resolved
@@ -126,13 +126,12 @@
       "@type": "type.googleapis.com/magma.mconfig.DPID",
       "logLevel": "INFO"
     },
-<<<<<<< HEAD
+    "ctraced": {
+      "@type": "type.googleapis.com/magma.mconfig.CtraceD",
+      "logLevel": "INFO"
+    },
     "connectiond": {
       "@type": "type.googleapis.com/magma.mconfig.ConnectionD",
-=======
-    "ctraced": {
-      "@type": "type.googleapis.com/magma.mconfig.CtraceD",
->>>>>>> 897af426
       "logLevel": "INFO"
     }
   }
