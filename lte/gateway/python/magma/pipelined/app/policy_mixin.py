--- conflicted
+++ resolved
@@ -160,13 +160,6 @@
                 except FlowMatchError:
                     self.logger.error("Failed to verify rule_id: %s", rule.id)
 
-<<<<<<< HEAD
-            flow_add = self._get_default_flow_msg_for_subscriber(imsi, ip_addr)
-            if flow_add:
-                msg_list.extend(flow_add)
-
-=======
->>>>>>> 26451c80
         msgs_to_send, remaining_flows = \
             self._msg_hub.filter_msgs_if_not_in_flow_list(msg_list,
                                                           current_flows)
