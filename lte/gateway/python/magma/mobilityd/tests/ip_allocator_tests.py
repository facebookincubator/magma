--- conflicted
+++ resolved
@@ -49,21 +49,9 @@
         """
         store = MobilityStore(get_default_client(), False, 3980)
         store.dhcp_gw_info.read_default_gw()
-<<<<<<< HEAD
-        ip_allocator = IpAllocatorPool(store.assigned_ip_blocks,
-                                       store.ip_state_map,
-                                       store.sid_ips_map)
-        ipv6_allocator = IPv6AllocatorPool(
-            session_prefix_alloc_mode='RANDOM',
-            sid_ips_map=store.sid_ips_map,
-            ip_states_map=store.ip_state_map,
-            allocated_iid=store.allocated_iid,
-            sid_session_prefix_map=store.sid_session_prefix_allocated)
-=======
         ip_allocator = IpAllocatorPool(store)
         ipv6_allocator = IPv6AllocatorPool(store,
                                            session_prefix_alloc_mode='RANDOM')
->>>>>>> ff5f4a84
         self._allocator = IPAddressManager(ip_allocator,
                                            ipv6_allocator,
                                            store,
