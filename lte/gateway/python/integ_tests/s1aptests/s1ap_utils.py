--- conflicted
+++ resolved
@@ -1000,7 +1000,6 @@
         """
         self._stub = SpgwServiceStub(get_rpc_channel("spgw_service"))
 
-<<<<<<< HEAD
     def create_default_flows(self):
         """ Creates default flow rules. 4 for UL and 4 for DL """
         # UL Flow description #1
@@ -1080,10 +1079,7 @@
         ]
         return flow_list
 
-    def create_bearer(self, imsi, lbi, flow_list, qci_val=1):
-=======
-    def create_bearer(self, imsi, lbi, qci_val=1, rule_id='1'):
->>>>>>> f84f714f
+    def create_bearer(self, imsi, lbi, flow_list, qci_val=1, rule_id='1'):
         """
         Sends a CreateBearer Request to SPGW service
         """
