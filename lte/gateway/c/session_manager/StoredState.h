--- conflicted
+++ resolved
@@ -55,71 +55,6 @@
   bool suspended;
 };
 
-<<<<<<< HEAD
-struct RuleLifetime {
-  std::time_t activation_time;    // Unix timestamp
-  std::time_t deactivation_time;  // Unix timestamp
-  RuleLifetime() : activation_time(0), deactivation_time(0){};
-  RuleLifetime(const time_t activation, const time_t deactivation)
-      : activation_time(activation), deactivation_time(deactivation){};
-  RuleLifetime(const StaticRuleInstall& rule_install);
-  RuleLifetime(const DynamicRuleInstall& rule_install);
-  bool is_within_lifetime(std::time_t time);
-  bool exceeded_lifetime(std::time_t time);
-  bool before_lifetime(std::time_t time);
-};
-
-// QoS Management
-enum PolicyType {
-  STATIC  = 1,
-  DYNAMIC = 2,
-};
-
-struct RuleStats {
-  uint64_t tx;
-  uint64_t rx;
-  uint64_t dropped_tx;
-  uint64_t dropped_rx;
-};
-
-struct Usage {
-  uint64_t last_reported_rule_version;
-  std::unordered_map<int, RuleStats> stats_map;
-
-  Usage() {
-    last_reported_rule_version = 0;
-    RuleStats s                = {0, 0, 0, 0};
-    stats_map                  = {{0, s}};
-  }
-};
-
-typedef std::unordered_map<std::string, Usage> PolicyStatsMap;
-
-struct PolicyID {
-  PolicyType policy_type;
-  std::string rule_id;
-
-  PolicyID(PolicyType p_type, std::string r_id) {
-    policy_type = p_type;
-    rule_id     = r_id;
-  }
-
-  bool operator==(const PolicyID& id) const {
-    return rule_id == id.rule_id && policy_type == id.policy_type;
-  }
-};
-
-// Custom hash for PolicyID
-struct PolicyIDHash {
-  std::size_t operator()(const PolicyID& id) const {
-    std::size_t h1 = std::hash<std::string>{}(id.rule_id);
-    std::size_t h2 = std::hash<int>{}(int(id.policy_type));
-    return h1 ^ (h2 << 1);
-  }
-};
-
-=======
->>>>>>> 4d5b4c23
 typedef std::unordered_map<std::string, StoredMonitor> StoredMonitorMap;
 typedef std::unordered_map<
     CreditKey, StoredChargingGrant, decltype(&ccHash), decltype(&ccEqual)>
@@ -154,11 +89,7 @@
   google::protobuf::Timestamp revalidation_time;
   BearerIDByPolicyID bearer_id_by_policy;
   std::vector<SetGroupPDR> PdrList;
-<<<<<<< HEAD
-  PolicyStatsMap policy_stats_map;
-=======
   PolicyStatsMap policy_version_and_stats;
->>>>>>> 4d5b4c23
 };
 
 // Update Criteria
