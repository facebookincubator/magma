--- conflicted
+++ resolved
@@ -241,11 +241,7 @@
         PrintGrpcMessage(
             static_cast<const google::protobuf::Message&>(response));
         if (status.ok()) {
-<<<<<<< HEAD
-          MLOG(MINFO) << "Received a CreateSessionResponse for " << session_id;
-=======
           MLOG(MINFO) << "Processing a CreateSessionResponse for " << session_id;
->>>>>>> 6c59583c
           enforcer_->init_session_credit(
               *session_map_ptr, imsi, session_id, cfg, response);
           bool write_success = session_store_.create_sessions(
