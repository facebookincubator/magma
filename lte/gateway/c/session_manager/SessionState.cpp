--- conflicted
+++ resolved
@@ -2430,7 +2430,6 @@
   create_session_response_ = CreateSessionResponse();
 }
 
-<<<<<<< HEAD
 StatsPerPolicy SessionState::get_policy_stats(std::string rule_id) {
   auto it = policy_version_and_stats_.find(rule_id);
   if (it == policy_version_and_stats_.end()) {
@@ -2439,18 +2438,6 @@
   return it->second;
 }
 
-bool RulesToProcess::empty() const {
-  return rules.empty();
-}
-
-void RulesToProcess::append_versioned_policy(
-    PolicyRule rule, uint32_t version) {
-  rules.push_back(rule);
-  versions.push_back(version);
-}
-
-=======
->>>>>>> 045a0889
 uint32_t SessionState::get_current_rule_version(const std::string& rule_id) {
   if (policy_version_and_stats_.find(rule_id) ==
       policy_version_and_stats_.end()) {
