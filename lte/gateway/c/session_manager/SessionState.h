--- conflicted
+++ resolved
@@ -761,23 +761,15 @@
    * @param bytes_tx
    * @param bytes_rx
    */
-<<<<<<< HEAD
-  void update_used_data_metrics(uint64_t bytes_tx, uint64_t bytes_rx);
-
-  /**
-   * Increments data usage values for session
-   * @param dropped_tx
-   * @param dropped_rx
-   */
-  void update_dropped_data_metrics(uint64_t dropped_tx, uint64_t dropped_rx);
-
+  void update_data_metrics(
+      const char* counter_name, uint64_t bytes_tx, uint64_t bytes_rx);
+
+  /**
+   * Computes delta from previous rule report
+   */
   RuleStats get_rule_delta(
       const std::string& rule_id, uint64_t rule_version, uint64_t used_tx,
       uint64_t used_rx, uint64_t dropped_tx, uint64_t dropped_rx);
-=======
-  void update_data_metrics(
-      const char* counter_name, uint64_t bytes_tx, uint64_t bytes_rx);
->>>>>>> b7e3e623
 };
 
 }  // namespace magma