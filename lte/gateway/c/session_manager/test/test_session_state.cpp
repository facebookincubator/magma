--- conflicted
+++ resolved
@@ -26,153 +26,6 @@
 using ::testing::Test;
 
 namespace magma {
-<<<<<<< HEAD
-const SessionConfig test_sstate_cfg = {.ue_ipv4   = "127.0.0.1",
-                                       .spgw_ipv4 = "128.0.0.1"};
-
-class SessionStateTest : public ::testing::Test {
- protected:
- protected:
-  virtual void SetUp() {
-    auto tgpp_ctx = TgppContext();
-    create_tgpp_context("gx.dest.com", "gy.dest.com", &tgpp_ctx);
-    rule_store    = std::make_shared<StaticRuleStore>();
-    session_state = std::make_shared<SessionState>(
-        "imsi", "session", "", test_sstate_cfg, *rule_store, tgpp_ctx);
-    update_criteria = get_default_update_criteria();
-  }
-  enum RuleType {
-    STATIC  = 0,
-    DYNAMIC = 1,
-  };
-
-  void insert_rule(
-      uint32_t rating_group, const std::string& m_key,
-      const std::string& rule_id, RuleType rule_type,
-      std::time_t activation_time, std::time_t deactivation_time) {
-    PolicyRule rule;
-    create_policy_rule(rule_id, m_key, rating_group, &rule);
-    RuleLifetime lifetime{
-        .activation_time   = activation_time,
-        .deactivation_time = deactivation_time,
-    };
-    switch (rule_type) {
-      case STATIC:
-        // insert into list of existing rules
-        rule_store->insert_rule(rule);
-        // mark the rule as active in session
-        session_state->activate_static_rule(rule_id, lifetime, update_criteria);
-        break;
-      case DYNAMIC:
-        session_state->insert_dynamic_rule(rule, lifetime, update_criteria);
-        break;
-    }
-  }
-
-  void schedule_rule(
-      uint32_t rating_group, const std::string& m_key,
-      const std::string& rule_id, RuleType rule_type,
-      std::time_t activation_time, std::time_t deactivation_time) {
-    PolicyRule rule;
-    create_policy_rule(rule_id, m_key, rating_group, &rule);
-    RuleLifetime lifetime{
-        .activation_time   = activation_time,
-        .deactivation_time = deactivation_time,
-    };
-    switch (rule_type) {
-      case STATIC:
-        // insert into list of existing rules
-        rule_store->insert_rule(rule);
-        // mark the rule as scheduled in the session
-        session_state->schedule_static_rule(rule_id, lifetime, update_criteria);
-        break;
-      case DYNAMIC:
-        session_state->schedule_dynamic_rule(rule, lifetime, update_criteria);
-        break;
-    }
-  }
-
-  // TODO: make session_manager.proto and policydb.proto to use common field
-  static RedirectInformation_AddressType address_type_converter(
-      RedirectServer_RedirectAddressType address_type) {
-    switch (address_type) {
-      case RedirectServer_RedirectAddressType_IPV4:
-        return RedirectInformation_AddressType_IPv4;
-      case RedirectServer_RedirectAddressType_IPV6:
-        return RedirectInformation_AddressType_IPv6;
-      case RedirectServer_RedirectAddressType_URL:
-        return RedirectInformation_AddressType_URL;
-      case RedirectServer_RedirectAddressType_SIP_URI:
-        return RedirectInformation_AddressType_SIP_URI;
-      default:
-        return RedirectInformation_AddressType_IPv4;
-    }
-  }
-
-  void insert_gy_redirection_rule(const std::string& rule_id) {
-    PolicyRule redirect_rule;
-    redirect_rule.set_id(rule_id);
-    redirect_rule.set_priority(999);
-
-    RedirectInformation* redirect_info = redirect_rule.mutable_redirect();
-    redirect_info->set_support(RedirectInformation_Support_ENABLED);
-
-    RedirectServer redirect_server;
-    redirect_server.set_redirect_address_type(RedirectServer::URL);
-    redirect_server.set_redirect_server_address("http://www.example.com/");
-
-    redirect_info->set_address_type(
-        address_type_converter(redirect_server.redirect_address_type()));
-    redirect_info->set_server_address(
-        redirect_server.redirect_server_address());
-
-    RuleLifetime lifetime{};
-    session_state->insert_gy_dynamic_rule(
-        redirect_rule, lifetime, update_criteria);
-  }
-
-  void receive_credit_from_ocs(uint32_t rating_group, uint64_t volume) {
-    CreditUpdateResponse charge_resp;
-    create_credit_update_response("IMSI1", rating_group, volume, &charge_resp);
-    session_state->receive_charging_credit(charge_resp, update_criteria);
-  }
-
-  void receive_credit_from_pcrf(
-      const std::string& mkey, uint64_t volume, MonitoringLevel level) {
-    UsageMonitoringUpdateResponse monitor_resp;
-    create_monitor_update_response("IMSI1", mkey, level, volume, &monitor_resp);
-    session_state->receive_monitor(monitor_resp, update_criteria);
-  }
-
-  void activate_rule(
-      uint32_t rating_group, const std::string& m_key,
-      const std::string& rule_id, RuleType rule_type,
-      std::time_t activation_time, std::time_t deactivation_time) {
-    PolicyRule rule;
-    create_policy_rule(rule_id, m_key, rating_group, &rule);
-    RuleLifetime lifetime{
-        .activation_time   = activation_time,
-        .deactivation_time = deactivation_time,
-    };
-    switch (rule_type) {
-      case STATIC:
-        rule_store->insert_rule(rule);
-        session_state->activate_static_rule(rule_id, lifetime, update_criteria);
-        break;
-      case DYNAMIC:
-        session_state->insert_dynamic_rule(rule, lifetime, update_criteria);
-        break;
-    }
-  }
-
- protected:
-  std::shared_ptr<StaticRuleStore> rule_store;
-  std::shared_ptr<SessionState> session_state;
-  SessionStateUpdateCriteria update_criteria;
-};
-
-=======
->>>>>>> 2f683fd7
 TEST_F(SessionStateTest, test_session_rules) {
   activate_rule(1, "m1", "rule1", DYNAMIC, 0, 0);
   EXPECT_EQ(1, session_state->total_monitored_rules_count());
