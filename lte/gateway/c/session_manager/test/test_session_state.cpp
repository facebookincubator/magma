--- conflicted
+++ resolved
@@ -353,20 +353,6 @@
               update_criteria.static_rules_to_install.end());
 
   receive_credit_from_ocs(1, 1024);
-<<<<<<< HEAD
-  EXPECT_EQ(session_state->get_charging_credit(1, ALLOWED_TOTAL),
-            1024);
-  EXPECT_EQ(update_criteria.charging_credit_to_install[CreditKey(1)]
-                .buckets[ALLOWED_TOTAL],
-            1024);
-
-  receive_credit_from_pcrf("m1", 1024, MonitoringLevel::PCC_RULE_LEVEL);
-  EXPECT_EQ(session_state->get_monitor("m1", ALLOWED_TOTAL),
-            1024);
-  EXPECT_EQ(update_criteria.monitor_credit_to_install["m1"]
-                .credit.buckets[ALLOWED_TOTAL],
-            1024);
-=======
   EXPECT_EQ(session_state->get_charging_credit(1, ALLOWED_TOTAL), 1024);
   EXPECT_EQ(update_criteria.charging_credit_to_install[CreditKey(1)].
             credit.buckets[ALLOWED_TOTAL], 1024);
@@ -375,7 +361,6 @@
   EXPECT_EQ(session_state->get_monitor("m1", ALLOWED_TOTAL), 1024);
   EXPECT_EQ(update_criteria.monitor_credit_to_install["m1"].
             credit.buckets[ALLOWED_TOTAL], 1024);
->>>>>>> a5b70b66
 }
 
 TEST_F(SessionStateTest, test_can_complete_termination) {
@@ -430,23 +415,13 @@
   receive_credit_from_ocs(2, 6000);
   EXPECT_EQ(update_criteria.charging_credit_to_install.size(), 2);
   EXPECT_EQ(update_criteria.charging_credit_to_install[CreditKey(1)]
-<<<<<<< HEAD
-                .buckets[ALLOWED_TOTAL],
-            3000);
-=======
             .credit.buckets[ALLOWED_TOTAL], 3000);
->>>>>>> a5b70b66
 
   receive_credit_from_pcrf("m1", 3000, MonitoringLevel::PCC_RULE_LEVEL);
   receive_credit_from_pcrf("m2", 6000, MonitoringLevel::PCC_RULE_LEVEL);
   EXPECT_EQ(update_criteria.monitor_credit_to_install.size(), 2);
   EXPECT_EQ(update_criteria.monitor_credit_to_install["m1"]
-<<<<<<< HEAD
-                .credit.buckets[ALLOWED_TOTAL],
-            3000);
-=======
             .credit.buckets[ALLOWED_TOTAL], 3000);
->>>>>>> a5b70b66
 
   session_state->add_rule_usage("rule1", 2000, 1000, update_criteria);
   EXPECT_EQ(session_state->get_charging_credit(1, USED_TX), 2000);
@@ -502,12 +477,7 @@
   receive_credit_from_ocs(3, 8000);
   EXPECT_EQ(update_criteria.charging_credit_to_install.size(), 2);
   EXPECT_EQ(update_criteria.charging_credit_to_install[CreditKey(2)]
-<<<<<<< HEAD
-                .buckets[ALLOWED_TOTAL],
-            6000);
-=======
             .credit.buckets[ALLOWED_TOTAL], 6000);
->>>>>>> a5b70b66
 
   receive_credit_from_pcrf("m1", 3000, MonitoringLevel::PCC_RULE_LEVEL);
   receive_credit_from_pcrf("m3", 8000, MonitoringLevel::PCC_RULE_LEVEL);
@@ -710,12 +680,7 @@
   EXPECT_EQ(session_state->get_monitor("m1", ALLOWED_TOTAL), 1024);
   EXPECT_EQ(session_state->get_charging_credit(1, ALLOWED_TOTAL), 1024);
   EXPECT_EQ(update_criteria.charging_credit_to_install[CreditKey(1)]
-<<<<<<< HEAD
-                .buckets[ALLOWED_TOTAL],
-            1024);
-=======
                 .credit.buckets[ALLOWED_TOTAL], 1024);
->>>>>>> a5b70b66
   EXPECT_EQ(update_criteria.monitor_credit_to_install["m1"]
                 .credit.buckets[ALLOWED_TOTAL], 1024);
 
