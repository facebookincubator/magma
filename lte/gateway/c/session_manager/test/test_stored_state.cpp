/**
 * Copyright 2020 The Magma Authors.
 *
 * This source code is licensed under the BSD-style license found in the
 * LICENSE file in the root directory of this source tree.
 *
 * Unless required by applicable law or agreed to in writing, software
 * distributed under the License is distributed on an "AS IS" BASIS,
 * WITHOUT WARRANTIES OR CONDITIONS OF ANY KIND, either express or implied.
 * See the License for the specific language governing permissions and
 * limitations under the License.
 */

#include <memory>

#include <glog/logging.h>
#include <gtest/gtest.h>

#include "ProtobufCreators.h"
#include "StoredState.h"
#include "magma_logging.h"

using ::testing::Test;

namespace magma {

class StoredStateTest : public ::testing::Test {
 protected:
  SessionConfig get_stored_session_config() {
    SessionConfig stored;
    stored.common_context =
        build_common_context("IMSI1", "ue_ipv4", "apn", "msisdn", TGPP_WLAN);
    const auto& lte_context = build_lte_context(
        "192.168.0.2", "imei", "plmn_id", "imsi_plmn_id", "user_location", 321,
        nullptr);
    stored.rat_specific_context.mutable_lte_context()->CopyFrom(lte_context);
    return stored;
  }

  FinalActionInfo get_stored_final_action_info() {
    FinalActionInfo stored;
    stored.final_action =
        ChargingCredit_FinalAction::ChargingCredit_FinalAction_REDIRECT;
    stored.redirect_server.set_redirect_address_type(
        RedirectServer_RedirectAddressType::
            RedirectServer_RedirectAddressType_IPV6);
    stored.redirect_server.set_redirect_server_address(
        "redirect_server_address");
    return stored;
  }

  StoredSessionCredit get_stored_session_credit() {
    StoredSessionCredit stored;

    stored.reporting         = true;
    stored.credit_limit_type = INFINITE_METERED;

    stored.buckets[USED_TX]       = 12345;
    stored.buckets[ALLOWED_TOTAL] = 54321;

    stored.grant_tracking_type = TX_ONLY;
    return stored;
  };

  StoredChargingGrant get_stored_charging_grant() {
    StoredChargingGrant stored;

    stored.is_final = true;

    stored.final_action_info.final_action =
        ChargingCredit_FinalAction::ChargingCredit_FinalAction_REDIRECT;
    stored.final_action_info.redirect_server.set_redirect_address_type(
        RedirectServer_RedirectAddressType::
            RedirectServer_RedirectAddressType_IPV6);
    stored.final_action_info.redirect_server.set_redirect_server_address(
        "redirect_server_address");

    stored.service_state = SERVICE_NEEDS_ACTIVATION;
    stored.reauth_state  = REAUTH_REQUIRED;

    stored.expiry_time = 32;
    stored.credit      = get_stored_session_credit();
    return stored;
  };

  StoredMonitor get_stored_monitor() {
    StoredMonitor stored;
    stored.credit = get_stored_session_credit();
    stored.level  = MonitoringLevel::PCC_RULE_LEVEL;
    return stored;
  }

  StoredChargingCreditMap get_stored_charging_credit_map() {
    StoredChargingCreditMap stored(4, &ccHash, &ccEqual);
    stored[CreditKey(1, 2)] = get_stored_charging_grant();
    return stored;
  }

  StoredMonitorMap get_stored_monitor_map() {
    StoredMonitorMap stored;
    stored["mk1"] = get_stored_monitor();
    return stored;
  }

  BearerIDByPolicyID get_bearer_id_by_policy() {
    BearerIDByPolicyID stored;
    stored[PolicyID(DYNAMIC, "rule1")] = 32;
    stored[PolicyID(STATIC, "rule1")]  = 64;
    return stored;
  }

  StoredSessionState get_stored_session() {
    StoredSessionState stored;

    stored.config                 = get_stored_session_config();
    stored.credit_map             = get_stored_charging_credit_map();
    stored.monitor_map            = get_stored_monitor_map();
    stored.session_level_key      = "session_level_key";
    stored.imsi                   = "IMSI1";
    stored.session_id             = "session_id";
    stored.subscriber_quota_state = SubscriberQuotaUpdate_Type_VALID_QUOTA;
    stored.fsm_state              = SESSION_RELEASED;

    magma::lte::TgppContext tgpp_context;
    tgpp_context.set_gx_dest_host("gx");
    tgpp_context.set_gy_dest_host("gy");
    stored.tgpp_context = tgpp_context;
    stored.pdp_start_time = 12345;

    stored.pending_event_triggers[REVALIDATION_TIMEOUT] = READY;
    stored.revalidation_time.set_seconds(32);

    stored.bearer_id_by_policy = get_bearer_id_by_policy();

    stored.request_number = 1;
    stored.pdp_start_time = 123;

    return stored;
  }
};

TEST_F(StoredStateTest, test_stored_session_config) {
  auto stored = get_stored_session_config();

  std::string serialized     = serialize_stored_session_config(stored);
  SessionConfig deserialized = deserialize_stored_session_config(serialized);

  // compare the serialized objects
  auto original_common       = stored.common_context.SerializeAsString();
  auto original_rat_specific = stored.rat_specific_context.SerializeAsString();
  auto recovered_common      = deserialized.common_context.SerializeAsString();
  auto recovered_rat_specific =
      deserialized.rat_specific_context.SerializeAsString();
  EXPECT_EQ(original_common, recovered_common);
  EXPECT_EQ(original_rat_specific, recovered_rat_specific);
}

TEST_F(StoredStateTest, test_stored_final_action_info) {
  auto stored = get_stored_final_action_info();

  auto serialized   = serialize_stored_final_action_info(stored);
  auto deserialized = deserialize_stored_final_action_info(serialized);

  EXPECT_EQ(
      deserialized.final_action,
      ChargingCredit_FinalAction::ChargingCredit_FinalAction_REDIRECT);
  EXPECT_EQ(
      deserialized.redirect_server.redirect_address_type(),
      RedirectServer_RedirectAddressType::
          RedirectServer_RedirectAddressType_IPV6);
  EXPECT_EQ(
      deserialized.redirect_server.redirect_server_address(),
      "redirect_server_address");
}

TEST_F(StoredStateTest, test_stored_bearer_id_by_policy) {
  auto stored       = get_bearer_id_by_policy();
  auto serialized   = serialize_bearer_id_by_policy(stored);
  auto deserialized = deserialize_bearer_id_by_policy(serialized);
  EXPECT_EQ(stored[PolicyID(DYNAMIC, "rule1")], 32);
  EXPECT_EQ(stored.size(), deserialized.size());
  EXPECT_EQ(
      stored[PolicyID(DYNAMIC, "rule1")],
      deserialized[PolicyID(DYNAMIC, "rule1")]);
  EXPECT_EQ(
      stored[PolicyID(STATIC, "rule1")],
      deserialized[PolicyID(STATIC, "rule1")]);
}

TEST_F(StoredStateTest, test_stored_session_credit) {
  auto stored = get_stored_session_credit();

  auto serialized   = serialize_stored_session_credit(stored);
  auto deserialized = deserialize_stored_session_credit(serialized);

  EXPECT_EQ(deserialized.reporting, true);
  EXPECT_EQ(deserialized.credit_limit_type, INFINITE_METERED);

  EXPECT_EQ(deserialized.buckets[USED_TX], 12345);
  EXPECT_EQ(deserialized.buckets[ALLOWED_TOTAL], 54321);

  EXPECT_EQ(deserialized.grant_tracking_type, TX_ONLY);
}

TEST_F(StoredStateTest, test_stored_monitor) {
  auto stored = get_stored_monitor();

  auto serialized   = serialize_stored_monitor(stored);
  auto deserialized = deserialize_stored_monitor(serialized);

  EXPECT_EQ(deserialized.credit.reporting, true);
  EXPECT_EQ(deserialized.credit.credit_limit_type, INFINITE_METERED);
  EXPECT_EQ(deserialized.credit.buckets[USED_TX], 12345);
  EXPECT_EQ(deserialized.credit.buckets[ALLOWED_TOTAL], 54321);
  EXPECT_EQ(deserialized.level, MonitoringLevel::PCC_RULE_LEVEL);
}

TEST_F(StoredStateTest, test_stored_charging_credit_map) {
  auto stored = get_stored_charging_credit_map();

  auto serialized   = serialize_stored_charging_credit_map(stored);
  auto deserialized = deserialize_stored_charging_credit_map(serialized);

  auto stored_charging_credit = deserialized[CreditKey(1, 2)];
  // test charging grant fields
  EXPECT_EQ(stored_charging_credit.is_final, true);
  EXPECT_EQ(
      stored_charging_credit.final_action_info.final_action,
      ChargingCredit_FinalAction::ChargingCredit_FinalAction_REDIRECT);
  EXPECT_EQ(
      stored_charging_credit.final_action_info.redirect_server
          .redirect_address_type(),
      RedirectServer_RedirectAddressType::
          RedirectServer_RedirectAddressType_IPV6);
  EXPECT_EQ(
      stored_charging_credit.final_action_info.redirect_server
          .redirect_server_address(),
      "redirect_server_address");
  EXPECT_EQ(stored_charging_credit.reauth_state, REAUTH_REQUIRED);
  EXPECT_EQ(stored_charging_credit.service_state, SERVICE_NEEDS_ACTIVATION);
  EXPECT_EQ(stored_charging_credit.expiry_time, 32);

  // test session credit fields
  auto credit = stored_charging_credit.credit;
  EXPECT_EQ(credit.reporting, true);
  EXPECT_EQ(credit.credit_limit_type, INFINITE_METERED);
  EXPECT_EQ(credit.buckets[USED_TX], 12345);
  EXPECT_EQ(credit.buckets[ALLOWED_TOTAL], 54321);
}

TEST_F(StoredStateTest, test_stored_monitor_map) {
  auto stored = get_stored_monitor_map();

  auto serialized   = serialize_stored_usage_monitor_map(stored);
  auto deserialized = deserialize_stored_usage_monitor_map(serialized);

  auto stored_monitor = deserialized["mk1"];
  EXPECT_EQ(stored_monitor.credit.reporting, true);
  EXPECT_EQ(stored_monitor.credit.credit_limit_type, INFINITE_METERED);
  EXPECT_EQ(stored_monitor.credit.buckets[USED_TX], 12345);
  EXPECT_EQ(stored_monitor.credit.buckets[ALLOWED_TOTAL], 54321);
  EXPECT_EQ(stored_monitor.level, MonitoringLevel::PCC_RULE_LEVEL);
}

TEST_F(StoredStateTest, test_stored_session) {
  auto stored = get_stored_session();

  auto serialized   = serialize_stored_session(stored);
  auto deserialized = deserialize_stored_session(serialized);

  auto stored_charging_credit = deserialized.credit_map[CreditKey(1, 2)];
  // test charging grant fields
  EXPECT_EQ(stored_charging_credit.is_final, true);
  EXPECT_EQ(
      stored_charging_credit.final_action_info.final_action,
      ChargingCredit_FinalAction::ChargingCredit_FinalAction_REDIRECT);
  EXPECT_EQ(
      stored_charging_credit.final_action_info.redirect_server
          .redirect_address_type(),
      RedirectServer_RedirectAddressType::
          RedirectServer_RedirectAddressType_IPV6);
  EXPECT_EQ(
      stored_charging_credit.final_action_info.redirect_server
          .redirect_server_address(),
      "redirect_server_address");
  EXPECT_EQ(stored_charging_credit.reauth_state, REAUTH_REQUIRED);
  EXPECT_EQ(stored_charging_credit.service_state, SERVICE_NEEDS_ACTIVATION);
  EXPECT_EQ(stored_charging_credit.expiry_time, 32);

  // test session credit fields
  auto credit = stored_charging_credit.credit;
  EXPECT_EQ(credit.reporting, true);
  EXPECT_EQ(credit.buckets[USED_TX], 12345);
  EXPECT_EQ(credit.buckets[ALLOWED_TOTAL], 54321);
  EXPECT_EQ(credit.credit_limit_type, INFINITE_METERED);

  EXPECT_EQ(deserialized.session_level_key, "session_level_key");

  auto stored_monitor = deserialized.monitor_map["mk1"];
  EXPECT_EQ(stored_monitor.credit.reporting, true);
  EXPECT_EQ(stored_monitor.credit.credit_limit_type, INFINITE_METERED);
  EXPECT_EQ(stored_monitor.credit.buckets[USED_TX], 12345);
  EXPECT_EQ(stored_monitor.credit.buckets[ALLOWED_TOTAL], 54321);
  EXPECT_EQ(stored_monitor.level, MonitoringLevel::PCC_RULE_LEVEL);

<<<<<<< HEAD
  EXPECT_EQ(stored.imsi, "IMSI1");
  EXPECT_EQ(stored.session_id, "session_id");
=======
  EXPECT_EQ(stored.pdp_start_time, 12345);
  EXPECT_EQ(deserialized.imsi, "IMSI1");
  EXPECT_EQ(deserialized.session_id, "session_id");
>>>>>>> ae4c82c8
  EXPECT_EQ(
      deserialized.subscriber_quota_state,
      SubscriberQuotaUpdate_Type_VALID_QUOTA);
  EXPECT_EQ(deserialized.fsm_state, SESSION_RELEASED);

  EXPECT_EQ(deserialized.tgpp_context.gx_dest_host(), "gx");
  EXPECT_EQ(deserialized.tgpp_context.gy_dest_host(), "gy");

  EXPECT_EQ(deserialized.pending_event_triggers.size(), 1);
  EXPECT_EQ(deserialized.pending_event_triggers[REVALIDATION_TIMEOUT], READY);
  EXPECT_EQ(deserialized.revalidation_time.seconds(), 32);

  EXPECT_EQ(deserialized.bearer_id_by_policy.size(), 2);

<<<<<<< HEAD
  EXPECT_EQ(stored.request_number, 1);
  EXPECT_EQ(stored.pdp_start_time, 123);
=======
  EXPECT_EQ(deserialized.request_number, 1);
>>>>>>> ae4c82c8
}

int main(int argc, char** argv) {
  ::testing::InitGoogleTest(&argc, argv);
  return RUN_ALL_TESTS();
}

}  // namespace magma<|MERGE_RESOLUTION|>--- conflicted
+++ resolved
@@ -303,14 +303,8 @@
   EXPECT_EQ(stored_monitor.credit.buckets[ALLOWED_TOTAL], 54321);
   EXPECT_EQ(stored_monitor.level, MonitoringLevel::PCC_RULE_LEVEL);
 
-<<<<<<< HEAD
-  EXPECT_EQ(stored.imsi, "IMSI1");
-  EXPECT_EQ(stored.session_id, "session_id");
-=======
-  EXPECT_EQ(stored.pdp_start_time, 12345);
   EXPECT_EQ(deserialized.imsi, "IMSI1");
   EXPECT_EQ(deserialized.session_id, "session_id");
->>>>>>> ae4c82c8
   EXPECT_EQ(
       deserialized.subscriber_quota_state,
       SubscriberQuotaUpdate_Type_VALID_QUOTA);
@@ -325,12 +319,8 @@
 
   EXPECT_EQ(deserialized.bearer_id_by_policy.size(), 2);
 
-<<<<<<< HEAD
-  EXPECT_EQ(stored.request_number, 1);
-  EXPECT_EQ(stored.pdp_start_time, 123);
-=======
+  EXPECT_EQ(deserialized.pdp_start_time, 123);
   EXPECT_EQ(deserialized.request_number, 1);
->>>>>>> ae4c82c8
 }
 
 int main(int argc, char** argv) {
