/**
 * Copyright 2020 The Magma Authors.
 *
 * This source code is licensed under the BSD-style license found in the
 * LICENSE file in the root directory of this source tree.
 *
 * Unless required by applicable law or agreed to in writing, software
 * distributed under the License is distributed on an "AS IS" BASIS,
 * WITHOUT WARRANTIES OR CONDITIONS OF ANY KIND, either express or implied.
 * See the License for the specific language governing permissions and
 * limitations under the License.
 */
#pragma once

#include <lte/protos/session_manager.grpc.pb.h>

#include "StoredState.h"

namespace magma {
/**
 * SessionCredit tracks all the credit volumes associated with a charging key
 * for a user. It can receive used credit, add allowed credit, and check if
 * there is an update (quota exhausted, etc)
 */
class SessionCredit {
public:
  struct Usage {
    uint64_t bytes_tx;
    uint64_t bytes_rx;
  };

<<<<<<< HEAD
  static SessionCredit unmarshal(const StoredSessionCredit &marshaled);
=======
  SessionCredit();
>>>>>>> 2f683fd7

  SessionCredit(ServiceState start_state);

  SessionCredit(ServiceState start_state, CreditLimitType limit_type);

<<<<<<< HEAD
  SessionCredit();

  SessionCredit(ServiceState start_state);

  SessionCredit(ServiceState start_state,
                CreditLimitType credit_limit_type);
=======
  static SessionCredit unmarshal(const StoredSessionCredit &marshaled);

  StoredSessionCredit marshal();

  /**
   * get_update_criteria constructs a SessionCreditUpdateCriteria with default
   * values.
   */
  SessionCreditUpdateCriteria get_update_criteria();
>>>>>>> 2f683fd7

  /**
   * add_used_credit increments USED_TX and USED_RX
   * as being recently updated
   */
  void add_used_credit(uint64_t used_tx, uint64_t used_rx,
                       SessionCreditUpdateCriteria &update_criteria);

  /**
   * reset_reporting_credit resets the REPORTING_* to 0
   * Also marks the session as not in reporting.
   */
  void reset_reporting_credit(SessionCreditUpdateCriteria* uc);

  /**
   * Credit update has failed to the OCS, so mark this credit as failed so it
   * can be cut off accordingly
   */
  void mark_failure(uint32_t code, SessionCreditUpdateCriteria* uc);
  /**
   * receive_credit increments ALLOWED* and moves the REPORTING_* credit to
   * the REPORTED_* credit
   */
  void receive_credit(const GrantedUnits& gsu, SessionCreditUpdateCriteria* uc);

  /**
   * get_update returns a filled-in CreditUsage if an update exists, and a blank
   * one if no update exists. Check has_update before calling.
   * This method also sets the REPORTING_* credit buckets
   */
  SessionCredit::Usage
  get_usage_for_reporting(SessionCreditUpdateCriteria &update_criteria);

  SessionCredit::Usage get_all_unreported_usage_for_reporting(
      SessionCreditUpdateCriteria &update_criteria);

  /**
   * Returns true if either of REPORTING_* buckets are more than 0
   */
  bool is_reporting() const;

  /**
   * Helper function to get the credit in a particular bucket
   */
  uint64_t get_credit(Bucket bucket) const;

  void set_grant_tracking_type(GrantTrackingType g_type,
    SessionCreditUpdateCriteria& uc);

  /**
   * Add credit to the specified bucket. This does not necessarily correspond
   * to allowed or used credit.
   * NOTE: Use only for merging updates into SessionStore
   * @param credit
   * @param bucket
   */
  void add_credit(uint64_t credit, Bucket bucket,
                  SessionCreditUpdateCriteria &update_criteria);
  /**
   * is_quota_exhausted checks if any of the tx, rx, or combined tx+rx are
   * exhausted. The exception to this is if ALLOWED_RX or ALLOWED_TX are 0,
   * which occurs for an OCS/PCRF which do not individually track tx/rx. In this
   * scenario, only the total matters.
   *
   * Quota usage is measured by reporting from pipelined since the last
   * SessionUpdate.
   * We mark quota as exhausted if usage_reporting_threshold * available quota
   * is reached. (so the default is 100% of quota)
   * Check if the session has exhausted its quota granted since the last report.
   *
   * @param usage_reporting_threshold
   * @return true if quota is exhausted for the session
   */
  bool is_quota_exhausted(float usage_reporting_threshold) const;

  /**
   * A threshold represented as a ratio for triggering usage update before
   * an user completely used up the quota
   * Session manager will send usage update when
   * (available bytes since last update) * USAGE_REPORTING_THRESHOLD >=
   * (used bytes since last update)
   */
  static float USAGE_REPORTING_THRESHOLD;

  /**
   * Set to true to terminate service when the quota of a session is exhausted.
   * An user can still use up to the extra margin.
   * Set to false to allow users to use without any constraint.
   */
  static bool TERMINATE_SERVICE_WHEN_QUOTA_EXHAUSTED;
private:
  uint64_t buckets_[MAX_VALUES];
  bool reporting_;
  CreditLimitType credit_limit_type_;
  GrantTrackingType grant_tracking_type_;

private:
  void log_quota_and_usage() const;

  SessionCredit::Usage get_unreported_usage() const;

  void log_usage_report(SessionCredit::Usage) const;

  GrantTrackingType determine_grant_tracking_type(const GrantedUnits& grant);

  bool compute_quota_exhausted(const uint64_t allowed,
    const uint64_t reported, const uint64_t used, float threshold_ratio) const;

  uint64_t compute_reporting_limit(
    const uint64_t allowed, const uint64_t reported) const;

  void apply_reporting_limits(SessionCredit::Usage& usage);
};

} // namespace magma<|MERGE_RESOLUTION|>--- conflicted
+++ resolved
@@ -29,24 +29,12 @@
     uint64_t bytes_rx;
   };
 
-<<<<<<< HEAD
-  static SessionCredit unmarshal(const StoredSessionCredit &marshaled);
-=======
   SessionCredit();
->>>>>>> 2f683fd7
 
   SessionCredit(ServiceState start_state);
 
   SessionCredit(ServiceState start_state, CreditLimitType limit_type);
 
-<<<<<<< HEAD
-  SessionCredit();
-
-  SessionCredit(ServiceState start_state);
-
-  SessionCredit(ServiceState start_state,
-                CreditLimitType credit_limit_type);
-=======
   static SessionCredit unmarshal(const StoredSessionCredit &marshaled);
 
   StoredSessionCredit marshal();
@@ -56,7 +44,6 @@
    * values.
    */
   SessionCreditUpdateCriteria get_update_criteria();
->>>>>>> 2f683fd7
 
   /**
    * add_used_credit increments USED_TX and USED_RX
