--- conflicted
+++ resolved
@@ -58,26 +58,12 @@
   return uc;
 }
 
-<<<<<<< HEAD
-SessionCredit::SessionCredit(CreditType credit_type, ServiceState start_state)
-    : credit_type_(credit_type), reauth_state_(REAUTH_NOT_NEEDED),
-      service_state_(start_state), buckets_{}, reporting_(false),
-      credit_limit_type_(FINITE), is_final_grant_(false) {}
-
-SessionCredit::SessionCredit(
-  CreditType credit_type, ServiceState start_state,
-  CreditLimitType credit_limit_type)
-    : credit_type_(credit_type), reauth_state_(REAUTH_NOT_NEEDED),
-      service_state_(start_state), buckets_{}, reporting_(false),
-      credit_limit_type_(credit_limit_type), is_final_grant_(false) {}
-=======
 SessionCredit::SessionCredit(ServiceState start_state)
     : buckets_{}, reporting_(false), credit_limit_type_(FINITE) {}
 
 SessionCredit::SessionCredit(
   ServiceState start_state, CreditLimitType credit_limit_type)
     : buckets_{}, reporting_(false), credit_limit_type_(credit_limit_type) {}
->>>>>>> a5b70b66
 
 // by default, enable service & finite credit
 SessionCredit::SessionCredit(): SessionCredit(SERVICE_ENABLED, FINITE) {}
