/*
 * Licensed to the OpenAirInterface (OAI) Software Alliance under one or more
 * contributor license agreements.  See the NOTICE file distributed with
 * this work for additional information regarding copyright ownership.
 * The OpenAirInterface Software Alliance licenses this file to You under
 * the Apache License, Version 2.0  (the "License"); you may not use this file
 * except in compliance with the License.
 * You may obtain a copy of the License at
 *
 *      http://www.apache.org/licenses/LICENSE-2.0
 *
 * Unless required by applicable law or agreed to in writing, software
 * distributed under the License is distributed on an "AS IS" BASIS,
 * WITHOUT WARRANTIES OR CONDITIONS OF ANY KIND, either express or implied.
 * See the License for the specific language governing permissions and
 * limitations under the License.
 *-------------------------------------------------------------------------------
 * For more information about the OpenAirInterface (OAI) Software Alliance:
 *      contact@openairinterface.org
 */

/*! \file nas_itti_messaging.h
   \brief
   \author  Sebastien ROUX, Lionel GAUTHIER
   \date
   \email: lionel.gauthier@eurecom.fr
*/

#ifndef FILE_NAS_ITTI_MESSAGING_SEEN
#define FILE_NAS_ITTI_MESSAGING_SEEN

#include <stdbool.h>
#include <stdint.h>

#include "nas_message.h"
#include "nas/as_message.h"
#include "esm_proc.h"
#include "MobileStationClassmark2.h"
#include "3gpp_23.003.h"
#include "3gpp_24.007.h"
#include "3gpp_36.401.h"
#include "TrackingAreaIdentity.h"
#include "bstrlib.h"
#include "common_types.h"

int nas_itti_dl_data_req(
  const mme_ue_s1ap_id_t ue_idP,
  bstring nas_msgP,
  nas_error_code_t transaction_status);

int nas_itti_erab_setup_req(
  const mme_ue_s1ap_id_t ue_id,
  const ebi_t ebi,
  const bitrate_t mbr_dl,
  const bitrate_t mbr_ul,
  const bitrate_t gbr_dl,
  const bitrate_t gbr_ul,
  bstring nas_msg);

<<<<<<< HEAD
=======
void nas_itti_detach_req(const mme_ue_s1ap_id_t ue_idP);

>>>>>>> 0d4e6c9e
void nas_itti_dedicated_eps_bearer_complete(
  const mme_ue_s1ap_id_t ue_idP,
  const ebi_t ebiP);

void nas_itti_extended_service_req(
  const mme_ue_s1ap_id_t ue_id,
  const uint8_t servicetype,
  uint8_t csfb_response);

void nas_itti_dedicated_eps_bearer_reject(
  const mme_ue_s1ap_id_t ue_idP,
  const ebi_t ebiP);

void nas_itti_sgsap_uplink_unitdata(
  const char *const imsi,
  uint8_t imsi_len,
  bstring nas_msg,
  imeisv_t *imeisv,
  MobileStationClassmark2 *mobilestationclassmark2,
  tai_t *tai,
  ecgi_t *ecgi);

void nas_itti_sgsap_downlink_unitdata(
  const char *const imsi,
  uint8_t imsi_len,
  const_bstring nas_msg);

void nas_itti_sgsap_tmsi_reallocation_comp(
  const char *imsi,
  const unsigned int imsi_len);

void nas_itti_cs_domain_location_update_req(
  unsigned int ue_idP,
  uint8_t msg_type);

void nas_itti_tau_complete(unsigned int ue_idP);

void nas_itti_sgs_detach_req(const uint32_t ue_idP, const uint8_t detach_type);

void nas_itti_sgsap_tmsi_reallocation_comp(
  const char *imsi,
  const unsigned int imsi_len);

void s6a_auth_info_rsp_timer_expiry_handler(void *args);

void nas_itti_sgsap_ue_activity_ind(
  const char *imsi,
  const unsigned int imsi_len);

void nas_itti_deactivate_eps_bearer_context(
  const mme_ue_s1ap_id_t ue_idP,
  const ebi_t ebiP,
  bool delete_default_bearer,
  teid_t s_gw_teid_s11_s4);

int nas_itti_erab_rel_cmd(
  const mme_ue_s1ap_id_t ue_id,
  const ebi_t ebi,
  bstring nas_msg);

void nas_itti_dedicated_eps_bearer_deactivation_reject(
  const mme_ue_s1ap_id_t ue_idP,
  const ebi_t ebiP,
  bool delete_default_bearer,
  teid_t s_gw_teid_s11_s4);

void nas_itti_pdn_disconnect_req(
  const mme_ue_s1ap_id_t ue_idP,
  const pdn_cid_t pid,
  const ebi_t lbi);

#endif /* FILE_NAS_ITTI_MESSAGING_SEEN */<|MERGE_RESOLUTION|>--- conflicted
+++ resolved
@@ -57,11 +57,6 @@
   const bitrate_t gbr_ul,
   bstring nas_msg);
 
-<<<<<<< HEAD
-=======
-void nas_itti_detach_req(const mme_ue_s1ap_id_t ue_idP);
-
->>>>>>> 0d4e6c9e
 void nas_itti_dedicated_eps_bearer_complete(
   const mme_ue_s1ap_id_t ue_idP,
   const ebi_t ebiP);
@@ -99,8 +94,6 @@
 
 void nas_itti_tau_complete(unsigned int ue_idP);
 
-void nas_itti_sgs_detach_req(const uint32_t ue_idP, const uint8_t detach_type);
-
 void nas_itti_sgsap_tmsi_reallocation_comp(
   const char *imsi,
   const unsigned int imsi_len);
