--- conflicted
+++ resolved
@@ -937,11 +937,7 @@
  ***************************************************************************/
 int emm_proc_tau_complete(mme_ue_s1ap_id_t ue_id)
 {
-<<<<<<< HEAD
-  emm_context_t *emm_ctx = NULL;
-=======
   emm_context_t* emm_ctx = NULL;
->>>>>>> 208e4eb4
   struct ue_mm_context_s* ue_context_p = NULL;
 
   OAILOG_FUNC_IN(LOG_NAS_EMM);
@@ -971,23 +967,14 @@
         LOG_NAS_EMM,
         "EMM-PROC  - Stop timer T3450 (%ld)\n",
         tau_proc->T3450.id);
-<<<<<<< HEAD
-      if(emm_ctx->csfbparams.newTmsiAllocated == true) {
-=======
       if (emm_ctx->csfbparams.newTmsiAllocated == true) {
->>>>>>> 208e4eb4
         nas_delete_tau_procedure(emm_ctx);
       }
     }
     /*If Active flag is not set, initiate UE context release */
     if (!emm_ctx->csfbparams.tau_active_flag) {
-<<<<<<< HEAD
-      ue_context_p = PARENT_STRUCT(emm_ctx,
-                                   struct ue_mm_context_s, emm_context);
-=======
       ue_context_p =
         PARENT_STRUCT(emm_ctx, struct ue_mm_context_s, emm_context);
->>>>>>> 208e4eb4
       ue_context_p->ue_context_rel_cause = S1AP_NAS_NORMAL_RELEASE;
       // Notify S1AP to send UE Context Release Command to eNB.
       mme_app_itti_ue_context_release(
@@ -997,11 +984,7 @@
   } else {
     OAILOG_ERROR(
       LOG_NAS_EMM,
-<<<<<<< HEAD
-      "ERROR* Received Invalid UE Id in TAU Complete "MME_UE_S1AP_ID_FMT")\n",
-=======
       "ERROR* Received Invalid UE Id in TAU Complete " MME_UE_S1AP_ID_FMT ")\n",
->>>>>>> 208e4eb4
       ue_id);
   }
   OAILOG_FUNC_RETURN(LOG_NAS_EMM, RETURNok);
