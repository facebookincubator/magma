--- conflicted
+++ resolved
@@ -509,30 +509,18 @@
     if (
       !(strcmp(non_eps_service_control, "SMS")) ||
       !(strcmp(non_eps_service_control, "CSFB_SMS"))) {
-<<<<<<< HEAD
-      if(is_mme_ue_context_network_access_mode_packet_only(ue_mm_context_p)) {
-         emm_ctx_p->emm_cause = EMM_CAUSE_CS_SERVICE_NOT_AVAILABLE;
-      } else {
-        mme_app_handle_nas_cs_domain_location_update_req(ue_mm_context_p,
-          ATTACH_REQUEST);
-=======
       if (is_mme_ue_context_network_access_mode_packet_only(ue_mm_context_p)) {
         emm_ctx_p->emm_cause = EMM_CAUSE_CS_SERVICE_NOT_AVAILABLE;
         rc = RETURNerror;
       } else {
         rc = mme_app_handle_nas_cs_domain_location_update_req(
           ue_mm_context_p, ATTACH_REQUEST);
->>>>>>> 2444cb22
         /* Store ESM message, Activate Default EPS bearer Context Req to be
          * sent in Attach Accept triggered after receiving
          * SGS-Location Update Accept
          */
         emm_ctx_p->csfbparams.esm_data = esm_data;
-<<<<<<< HEAD
-        OAILOG_FUNC_RETURN(LOG_NAS_EMM, RETURNok);
-=======
         OAILOG_FUNC_RETURN(LOG_NAS_EMM, rc);
->>>>>>> 2444cb22
       }
     }
   }
@@ -942,11 +930,7 @@
 }
 
 //------------------------------------------------------------------------------
-<<<<<<< HEAD
-int handle_cs_domain_loc_updt_acc(struct ue_mm_context_s* ue_context_p)
-=======
 int emm_send_cs_domain_attach_or_tau_accept(struct ue_mm_context_s* ue_context_p)
->>>>>>> 2444cb22
 {
   int rc = RETURNok;
   emm_fsm_state_t fsm_state = EMM_DEREGISTERED;
@@ -961,24 +945,14 @@
    * If fsm_state is DE-REGISTERED,Location Update Accept is received for
    * Attach procedure
    */
-<<<<<<< HEAD
-  if (EMM_REGISTERED == fsm_state) {
-=======
   if (fsm_state == EMM_REGISTERED) {
->>>>>>> 2444cb22
     OAILOG_ERROR(
       LOG_NAS_EMM,
       "EMMCN-SAP  - ue_context_p->emm_context.csfbparams.presencemask %d\n",
       ue_context_p->emm_context.csfbparams.presencemask);
-<<<<<<< HEAD
-    //Trigger Sending of TAU Accept
-    nas_emm_tau_proc_t *tau_proc = get_nas_specific_procedure_tau(
-      &ue_context_p->emm_context);
-=======
     // Trigger Sending of TAU Accept
     nas_emm_tau_proc_t* tau_proc =
       get_nas_specific_procedure_tau(&ue_context_p->emm_context);
->>>>>>> 2444cb22
     if (tau_proc) {
       if ((emm_proc_tracking_area_update_accept(tau_proc)) == RETURNerror) {
         OAILOG_ERROR(
