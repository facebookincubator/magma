/*
 * Licensed to the OpenAirInterface (OAI) Software Alliance under one or more
 * contributor license agreements.  See the NOTICE file distributed with
 * this work for additional information regarding copyright ownership.
 * The OpenAirInterface Software Alliance licenses this file to You under
 * the Apache License, Version 2.0  (the "License"); you may not use this file
 * except in compliance with the License.
 * You may obtain a copy of the License at
 *
 *      http://www.apache.org/licenses/LICENSE-2.0
 *
 * Unless required by applicable law or agreed to in writing, software
 * distributed under the License is distributed on an "AS IS" BASIS,
 * WITHOUT WARRANTIES OR CONDITIONS OF ANY KIND, either express or implied.
 * See the License for the specific language governing permissions and
 * limitations under the License.
 *-------------------------------------------------------------------------------
 * For more information about the OpenAirInterface (OAI) Software Alliance:
 *      contact@openairinterface.org
 */

/*****************************************************************************
  Source      SecurityModeControl.c

  Version     0.1

  Date        2013/04/22

  Product     NAS stack

  Subsystem   Template body file

  Author      Frederic Maurel

  Description Defines the security mode control EMM procedure executed by the
        Non-Access Stratum.

        The purpose of the NAS security mode control procedure is to
        take an EPS security context into use, and initialise and start
        NAS signalling security between the UE and the MME with the
        corresponding EPS NAS keys and EPS security algorithms.

        Furthermore, the network may also initiate a SECURITY MODE COM-
        MAND in order to change the NAS security algorithms for a cur-
        rent EPS security context already in use.

*****************************************************************************/

#include <stdint.h>
#include <stdbool.h>
#include <stdlib.h>

#include "log.h"
#include "assertions.h"
#include "3gpp_requirements_24.301.h"
#include "common_types.h"
#include "3gpp_24.008.h"
#include "mme_app_ue_context.h"
#include "emm_proc.h"
#include "common_defs.h"
#include "nas_timer.h"
#include "emm_data.h"
#include "emm_sap.h"
#include "secu_defs.h"
#include "nas_itti_messaging.h"
#include "service303.h"
#include "EmmCommon.h"
#include "3gpp_23.003.h"
#include "3gpp_24.301.h"
#include "3gpp_33.401.h"
#include "3gpp_36.401.h"
#include "NasSecurityAlgorithms.h"
#include "emm_asDef.h"
#include "emm_cnDef.h"
#include "emm_fsm.h"
#include "emm_regDef.h"
#include "mme_api.h"
#include "mme_app_state.h"
#include "nas_procedures.h"
#include "nas/securityDef.h"
#include "security_types.h"
#include "mme_app_defs.h"

/****************************************************************************/
/****************  E X T E R N A L    D E F I N I T I O N S  ****************/
/****************************************************************************/

/****************************************************************************/
/*******************  L O C A L    D E F I N I T I O N S  *******************/
/****************************************************************************/

/*
   --------------------------------------------------------------------------
    Internal data handled by the security mode control procedure in the UE
   --------------------------------------------------------------------------
*/

/*
   --------------------------------------------------------------------------
    Internal data handled by the security mode control procedure in the MME
   --------------------------------------------------------------------------
*/
/*
   Timer handlers
*/
static void _security_t3460_handler(void *);
static int _security_ll_failure(
  emm_context_t *emm_context,
  struct nas_emm_proc_s *nas_emm_proc);
static int _security_non_delivered_ho(
  emm_context_t *emm_context,
  struct nas_emm_proc_s *nas_emm_proc);

/*
   Function executed whenever the ongoing EMM procedure that initiated
   the security mode control procedure is aborted or the maximum value of the
   retransmission timer counter is exceed
*/
static int _security_abort(
  emm_context_t *emm_context,
  struct nas_base_proc_s *base_proc);
static int _security_select_algorithms(
  const int ue_eiaP,
  const int ue_eeaP,
  int *const mme_eiaP,
  int *const mme_eeaP);

static int _security_request(nas_emm_smc_proc_t *const smc_proc);

/****************************************************************************/
/******************  E X P O R T E D    F U N C T I O N S  ******************/
/****************************************************************************/

/*
   --------------------------------------------------------------------------
        Security mode control procedure executed by the MME
   --------------------------------------------------------------------------
*/

/****************************************************************************
 **                                                                        **
 ** Name:    emm_proc_security_mode_control()                          **
 **                                                                        **
 ** Description: Initiates the security mode control procedure.            **
 **                                                                        **
 **              3GPP TS 24.301, section 5.4.3.2                           **
 **      The MME initiates the NAS security mode control procedure **
 **      by sending a SECURITY MODE COMMAND message to the UE and  **
 **      starting timer T3460. The message shall be sent unciphe-  **
 **      red but shall be integrity protected using the NAS inte-  **
 **      grity key based on KASME.                                 **
 **                                                                        **
 ** Inputs:  ue_id:      UE lower layer identifier                  **
 **      ksi:       NAS key set identifier                     **
 **      eea:       Replayed EPS encryption algorithms         **
 **      eia:       Replayed EPS integrity algorithms          **
 **      success:   Callback function executed when the secu-  **
 **             rity mode control procedure successfully   **
 **             completes                                  **
 **      reject:    Callback function executed when the secu-  **
 **             rity mode control procedure fails or is    **
 **             rejected                                   **
 **      failure:   Callback function executed whener a lower  **
 **             layer failure occured before the security  **
 **             mode control procedure completes          **
 **      Others:    None                                       **
 **                                                                        **
 ** Outputs:     None                                                      **
 **      Return:    RETURNok, RETURNerror                      **
 **      Others:    None                                       **
 **                                                                        **
 ***************************************************************************/
int emm_proc_security_mode_control(
  struct emm_context_s *emm_ctx,
  nas_emm_specific_proc_t *const emm_specific_proc,
  ksi_t ksi,
  success_cb_t success,
  failure_cb_t failure)
{
  OAILOG_FUNC_IN(LOG_NAS_EMM);
  int rc = RETURNerror;
  bool security_context_is_new = false;
  int mme_eea = NAS_SECURITY_ALGORITHMS_EEA0;
  int mme_eia = NAS_SECURITY_ALGORITHMS_EIA0;
  /*
   * Get the UE context
   */

  OAILOG_INFO(
    LOG_NAS_EMM,
    "EMM-PROC  - Initiate security mode control procedure, "
    "KSI = %d\n",
    ksi);

  if (!(emm_ctx)) {
    OAILOG_ERROR(
      LOG_NAS_EMM,
      "Emm Context NULL!\n");
    OAILOG_FUNC_RETURN(LOG_NAS_EMM, RETURNerror);
  }

  //TODO better than that (quick fixes)
  if (KSI_NO_KEY_AVAILABLE == ksi) {
    ksi = 0;
  }
  if (EMM_SECURITY_VECTOR_INDEX_INVALID == emm_ctx->_security.vector_index) {
    emm_ctx_set_security_vector_index(emm_ctx, 0);
  }
  /*
   * Allocate parameters of the retransmission timer callback
   */
  mme_ue_s1ap_id_t ue_id =
    PARENT_STRUCT(emm_ctx, struct ue_mm_context_s, emm_context)->mme_ue_s1ap_id;
  nas_emm_smc_proc_t *smc_proc = get_nas_common_procedure_smc(emm_ctx);
  if (!smc_proc) {
    smc_proc = nas_new_smc_procedure(emm_ctx);
    if (smc_proc) {
      // TODO check for removing test (emm_ctx->_security.sc_type == SECURITY_CTX_TYPE_NOT_AVAILABLE)
      //if ((emm_ctx->_security.sc_type == SECURITY_CTX_TYPE_NOT_AVAILABLE) &&

      smc_proc->saved_selected_eea =
        emm_ctx->_security.selected_algorithms.encryption;
      smc_proc->saved_selected_eia =
        emm_ctx->_security.selected_algorithms.integrity;
      smc_proc->saved_eksi = emm_ctx->_security.eksi;
      smc_proc->saved_overflow = emm_ctx->_security.dl_count.overflow;
      smc_proc->saved_seq_num = emm_ctx->_security.dl_count.seq_num;
      smc_proc->saved_sc_type = emm_ctx->_security.sc_type;
      /*
       * The security mode control procedure is initiated to take into use
       * * * * the EPS security context created after a successful execution of
       * * * * the EPS authentication procedure
       */
      //emm_ctx->_security.sc_type = SECURITY_CTX_TYPE_PARTIAL_NATIVE;
      emm_ctx_set_security_eksi(emm_ctx, ksi);
      REQUIREMENT_3GPP_24_301(R10_5_4_3_2__2);
      emm_ctx->_security.dl_count.overflow = 0;
      emm_ctx->_security.dl_count.seq_num = 0;

      /*
       *  Compute NAS cyphering and integrity keys
       */

      rc = _security_select_algorithms(
        emm_ctx->_ue_network_capability.eia,
        emm_ctx->_ue_network_capability.eea,
        &mme_eia,
        &mme_eea);
      emm_ctx->_security.selected_algorithms.encryption = mme_eea;
      emm_ctx->_security.selected_algorithms.integrity = mme_eia;

      if (rc == RETURNerror) {
        OAILOG_WARNING(
          LOG_NAS_EMM, "EMM-PROC  - Failed to select security algorithms\n");
        OAILOG_FUNC_RETURN(LOG_NAS_EMM, RETURNerror);
      }

      emm_ctx_set_security_type(emm_ctx, SECURITY_CTX_TYPE_FULL_NATIVE);
      AssertFatal(
        KSI_NO_KEY_AVAILABLE > emm_ctx->_security.eksi, "eksi not valid");
      derive_key_nas(
        NAS_INT_ALG,
        emm_ctx->_security.selected_algorithms.integrity,
        emm_ctx->_vector[emm_ctx->_security.eksi % MAX_EPS_AUTH_VECTORS].kasme,
        emm_ctx->_security.knas_int);
      derive_key_nas(
        NAS_ENC_ALG,
        emm_ctx->_security.selected_algorithms.encryption,
        emm_ctx->_vector[emm_ctx->_security.eksi % MAX_EPS_AUTH_VECTORS].kasme,
        emm_ctx->_security.knas_enc);
      /*
       * Set new security context indicator
       */
      security_context_is_new = true;
      emm_ctx_set_attribute_present(emm_ctx, EMM_CTXT_MEMBER_SECURITY);
    }
  } else {
    OAILOG_ERROR(LOG_NAS_EMM, "EMM-PROC  - No EPS security context exists\n");
    OAILOG_FUNC_RETURN(LOG_NAS_EMM, RETURNerror);
  }

  if (smc_proc) {
    /*
     * Setup ongoing EMM procedure callback functions
     */
    ((nas_base_proc_t *) smc_proc)->parent =
      (nas_base_proc_t *) emm_specific_proc;
    smc_proc->emm_com_proc.emm_proc.delivered = NULL;
    smc_proc->emm_com_proc.emm_proc.previous_emm_fsm_state =
      emm_fsm_get_state(emm_ctx);
    smc_proc->emm_com_proc.emm_proc.not_delivered = _security_ll_failure;
    smc_proc->emm_com_proc.emm_proc.not_delivered_ho =
      _security_non_delivered_ho;
    smc_proc->emm_com_proc.emm_proc.base_proc.success_notif = success;
    smc_proc->emm_com_proc.emm_proc.base_proc.failure_notif = failure;
    smc_proc->emm_com_proc.emm_proc.base_proc.abort = _security_abort;
    smc_proc->emm_com_proc.emm_proc.base_proc.fail_in = NULL; // only response
    smc_proc->emm_com_proc.emm_proc.base_proc.fail_out = NULL;
    smc_proc->emm_com_proc.emm_proc.base_proc.time_out =
      _security_t3460_handler;

    /*
     * Set the UE identifier
     */
    smc_proc->ue_id = ue_id;
    /*
     * Reset the retransmission counter
     */
    smc_proc->retransmission_count = 0;
    /*
     * Set the key set identifier
     */
    smc_proc->ksi = ksi;
    /*
     * Set the EPS encryption algorithms to be replayed to the UE
     */
    smc_proc->eea = emm_ctx->_ue_network_capability.eea;
    /*
     * Set the EPS integrity algorithms to be replayed to the UE
     */
    smc_proc->eia = emm_ctx->_ue_network_capability.eia;
    smc_proc->ucs2 = emm_ctx->_ue_network_capability.ucs2;
    /*
     * Set the UMTS encryption algorithms to be replayed to the UE
     */
    smc_proc->uea = emm_ctx->_ue_network_capability.uea;
    /*
     * Set the UMTS integrity algorithms to be replayed to the UE
     */
    smc_proc->uia = emm_ctx->_ue_network_capability.uia;
    /*
     * Set the GPRS integrity algorithms to be replayed to the UE
     */
    uint8_t gea = emm_ctx->_ms_network_capability.gea1;
    if (gea) {
      gea = (gea << 6) | emm_ctx->_ms_network_capability.egea;
    }
    smc_proc->gea = gea;
    smc_proc->umts_present = emm_ctx->_ue_network_capability.umts_present;
    smc_proc->gprs_present = (gea >= (MS_NETWORK_CAPABILITY_GEA1 >> 1));
    /*
     * Set the EPS encryption algorithms selected to the UE
     */
    smc_proc->selected_eea = emm_ctx->_security.selected_algorithms.encryption;
    OAILOG_DEBUG(LOG_NAS_EMM, "EPS encryption algorithm selected is (%d) for ue_id (%u)\n",
      smc_proc->selected_eea, ue_id);
    /*
     * Set the EPS integrity algorithms selected to the UE
     */
    smc_proc->selected_eia = emm_ctx->_security.selected_algorithms.integrity;
    OAILOG_DEBUG(LOG_NAS_EMM, "EPS integrity algorithm selected is (%d) for ue_id (%u)\n",
      smc_proc->selected_eia, ue_id);

    smc_proc->is_new = security_context_is_new;

    // always ask for IMEISV (Do it simple now)
    smc_proc->imeisv_request = true;
    //smc_proc->imeisv_request = (IS_EMM_CTXT_PRESENT_IMEISV(emm_ctx)) ? false:true;

    /*
     * Send security mode command message to the UE
     */
    rc = _security_request(smc_proc);

    if (rc != RETURNerror) {
      /*
       * Notify EMM that common procedure has been initiated
       */
      emm_sap_t emm_sap = {0};

      emm_sap.primitive = EMMREG_COMMON_PROC_REQ;
      emm_sap.u.emm_reg.ue_id = ue_id;
      emm_sap.u.emm_reg.ctx = emm_ctx;
      emm_sap.u.emm_reg.u.common.common_proc = &smc_proc->emm_com_proc;
      emm_sap.u.emm_reg.u.common.previous_emm_fsm_state =
        smc_proc->emm_com_proc.emm_proc.previous_emm_fsm_state;
      rc = emm_sap_send(&emm_sap);
    }
  }

  OAILOG_FUNC_RETURN(LOG_NAS_EMM, rc);
}

/****************************************************************************
 **                                                                        **
 ** Name:    emm_proc_security_mode_complete()                         **
 **                                                                        **
 ** Description: Performs the security mode control completion procedure   **
 **      executed by the network.                                  **
 **                                                                        **
 **              3GPP TS 24.301, section 5.4.3.4                           **
 **      Upon receiving the SECURITY MODE COMPLETE message, the    **
 **      MME shall stop timer T3460.                               **
 **      From this time onward the MME shall integrity protect and **
 **      encipher all signalling messages with the selected NAS    **
 **      integrity and ciphering algorithms.                       **
 **                                                                        **
 ** Inputs:  ue_id:      UE lower layer identifier                  **
 **      Others:    None                                       **
 **                                                                        **
 ** Outputs:     None                                                      **
 **      Return:    RETURNok, RETURNerror                      **
 **      Others:    None                                       **
 **                                                                        **
 ***************************************************************************/
int emm_proc_security_mode_complete(
  mme_ue_s1ap_id_t ue_id,
  const imeisv_mobile_identity_t *const imeisvmob)
{
  OAILOG_FUNC_IN(LOG_NAS_EMM);
  ue_mm_context_t *ue_mm_context = NULL;
  emm_context_t *emm_ctx = NULL;
  int rc = RETURNerror;

  OAILOG_INFO(
    LOG_NAS_EMM,
    "EMM-PROC  - Security mode complete (ue_id=" MME_UE_S1AP_ID_FMT ")\n",
    ue_id);
  /*
   * Get the UE context
   */
  mme_app_desc_t *mme_app_desc_p = get_mme_nas_state(false);
  ue_mm_context = mme_ue_context_exists_mme_ue_s1ap_id(
    &mme_app_desc_p->mme_ue_contexts, ue_id);
  if (ue_mm_context) {
    emm_ctx = &ue_mm_context->emm_context;
  } else {
    OAILOG_FUNC_RETURN(LOG_NAS_EMM, RETURNerror);
  }

  nas_emm_smc_proc_t *smc_proc = get_nas_common_procedure_smc(emm_ctx);

  if (smc_proc) {
    /*
     * Stop timer T3460
     */
    REQUIREMENT_3GPP_24_301(R10_5_4_3_4__1);

    void *timer_callback_arg = NULL;
    nas_stop_T3460(ue_id, &smc_proc->T3460, timer_callback_arg);

    if (imeisvmob) {
      imeisv_t imeisv = {0};
      imeisv.u.num.tac1 = imeisvmob->tac1;
      imeisv.u.num.tac2 = imeisvmob->tac2;
      imeisv.u.num.tac3 = imeisvmob->tac3;
      imeisv.u.num.tac4 = imeisvmob->tac4;
      imeisv.u.num.tac5 = imeisvmob->tac5;
      imeisv.u.num.tac6 = imeisvmob->tac6;
      imeisv.u.num.tac7 = imeisvmob->tac7;
      imeisv.u.num.tac8 = imeisvmob->tac8;
      imeisv.u.num.snr1 = imeisvmob->snr1;
      imeisv.u.num.snr2 = imeisvmob->snr2;
      imeisv.u.num.snr3 = imeisvmob->snr3;
      imeisv.u.num.snr4 = imeisvmob->snr4;
      imeisv.u.num.snr5 = imeisvmob->snr5;
      imeisv.u.num.snr6 = imeisvmob->snr6;
      imeisv.u.num.svn1 = imeisvmob->svn1;
      imeisv.u.num.svn2 = imeisvmob->svn2;
      imeisv.u.num.parity = imeisvmob->oddeven;
      emm_ctx_set_valid_imeisv(emm_ctx, &imeisv);
    }

    /*
     * Release retransmission timer parameters
     */

    if (emm_ctx && IS_EMM_CTXT_PRESENT_SECURITY(emm_ctx)) {
      /*
       * Notify EMM that the authentication procedure successfully completed
       */
      emm_sap_t emm_sap = {0};
      emm_sap.primitive = EMMREG_COMMON_PROC_CNF;
      emm_sap.u.emm_reg.ue_id = ue_id;
      emm_sap.u.emm_reg.ctx = emm_ctx;
      emm_sap.u.emm_reg.notify = true;
      emm_sap.u.emm_reg.free_proc = true;
      emm_sap.u.emm_reg.u.common.common_proc = &smc_proc->emm_com_proc;
      emm_sap.u.emm_reg.u.common.previous_emm_fsm_state =
        smc_proc->emm_com_proc.emm_proc.previous_emm_fsm_state;
      REQUIREMENT_3GPP_24_301(R10_5_4_3_4__2);

      emm_ctx->_security.kenb_ul_count = emm_ctx->_security.ul_count;
      emm_ctx_set_attribute_valid(emm_ctx, EMM_CTXT_MEMBER_SECURITY);
      rc = emm_sap_send(&emm_sap);
    }
    unlock_ue_contexts(ue_mm_context);
    OAILOG_FUNC_RETURN(LOG_NAS_EMM, rc);
  } else {
    OAILOG_ERROR(
      LOG_NAS_EMM,
      "EMM-PROC  - No EPS security context exists. Ignoring the Security Mode "
      "Complete message\n");
    rc = RETURNerror;
  }

  unlock_ue_contexts(ue_mm_context);
  OAILOG_FUNC_RETURN(LOG_NAS_EMM, rc);
}

/****************************************************************************
 **                                                                        **
 ** Name:    emm_proc_security_mode_reject()                           **
 **                                                                        **
 ** Description: Performs the security mode control not accepted by the UE **
 **                                                                        **
 **              3GPP TS 24.301, section 5.4.3.5                           **
 **      Upon receiving the SECURITY MODE REJECT message, the MME  **
 **      shall stop timer T3460 and abort the ongoing procedure    **
 **      that triggered the initiation of the NAS security mode    **
 **      control procedure.                                        **
 **      The MME shall apply the EPS security context in use befo- **
 **      re the initiation of the security mode control procedure, **
 **      if any, to protect any subsequent messages.               **
 **                                                                        **
 **                                                                        **
 ** Inputs:  ue_id:      UE lower layer identifier                  **
 **      Others:    None                                       **
 **                                                                        **
 ** Outputs:     None                                                      **
 **      Return:    RETURNok, RETURNerror                      **
 **      Others:    None                                       **
 **                                                                        **
 ***************************************************************************/
int emm_proc_security_mode_reject(mme_ue_s1ap_id_t ue_id)
{
  OAILOG_FUNC_IN(LOG_NAS_EMM);
  ue_mm_context_t *ue_mm_context = NULL;
  emm_context_t *emm_ctx = NULL;
  int rc = RETURNerror;

  OAILOG_WARNING(
    LOG_NAS_EMM,
    "EMM-PROC  - Security mode command not accepted by the UE"
    "(ue_id=" MME_UE_S1AP_ID_FMT ")\n",
    ue_id);
  /*
   * Get the UE context
   */

  mme_app_desc_t *mme_app_desc_p = get_mme_nas_state(false);
  ue_mm_context = mme_ue_context_exists_mme_ue_s1ap_id(
    &mme_app_desc_p->mme_ue_contexts, ue_id);
  if (ue_mm_context) {
    emm_ctx = &ue_mm_context->emm_context;
  } else {
    OAILOG_FUNC_RETURN(LOG_NAS_EMM, RETURNerror);
  }

  nas_emm_smc_proc_t *smc_proc = get_nas_common_procedure_smc(emm_ctx);

  if (smc_proc) {
    /*
     * Stop timer T3460
     */
    REQUIREMENT_3GPP_24_301(R10_5_4_3_5__2);
    void *timer_callback_arg = NULL;
    nas_stop_T3460(ue_id, &smc_proc->T3460, timer_callback_arg);

    // restore previous values
    REQUIREMENT_3GPP_24_301(R10_5_4_3_5__3);
    emm_ctx->_security.selected_algorithms.encryption =
      smc_proc->saved_selected_eea;
    emm_ctx->_security.selected_algorithms.integrity =
      smc_proc->saved_selected_eia;
    emm_ctx_set_security_eksi(emm_ctx, smc_proc->saved_eksi);
    emm_ctx->_security.dl_count.overflow = smc_proc->saved_overflow;
    emm_ctx->_security.dl_count.seq_num = smc_proc->saved_seq_num;
    emm_ctx_set_security_type(emm_ctx, smc_proc->saved_sc_type);

    /*
     * Notify EMM that the authentication procedure failed
     */
    emm_sap_t emm_sap = {0};

    REQUIREMENT_3GPP_24_301(R10_5_4_3_5__2);
    emm_sap.primitive = EMMREG_COMMON_PROC_REJ;
    emm_sap.u.emm_reg.ue_id = ue_id;
    emm_sap.u.emm_reg.ctx = emm_ctx;
    emm_sap.u.emm_reg.notify = true;
    emm_sap.u.emm_reg.free_proc = true;
    emm_sap.u.emm_reg.u.common.common_proc = &smc_proc->emm_com_proc;
    emm_sap.u.emm_reg.u.common.previous_emm_fsm_state =
      smc_proc->emm_com_proc.emm_proc.previous_emm_fsm_state;
    rc = emm_sap_send(&emm_sap);
  }
<<<<<<< HEAD
  mme_app_handle_detach_req(ue_id);
=======
>>>>>>> 8663c25a
  unlock_ue_contexts(ue_mm_context);
  mme_app_handle_detach_req(ue_id);
  OAILOG_FUNC_RETURN(LOG_NAS_EMM, rc);
}

/**
 * When the NAS security procedures are restored from data store, the
 * references to callback functions need to be re-populated with the local
 * function pointers. The functions below populate these callbacks from
 * security mode controle procedure.
 * The memory for each procedure is allocated by the caller
 */

void set_callbacks_for_smc_proc(nas_emm_smc_proc_t *smc_proc)
{
  smc_proc->emm_com_proc.emm_proc.not_delivered =
    _security_ll_failure;
  smc_proc->emm_com_proc.emm_proc.not_delivered_ho =
    _security_non_delivered_ho;
  smc_proc->emm_com_proc.emm_proc.base_proc.abort = _security_abort;
  smc_proc->emm_com_proc.emm_proc.base_proc.fail_in =
    NULL;
  smc_proc->emm_com_proc.emm_proc.base_proc.fail_out =
    NULL;
  smc_proc->emm_com_proc.emm_proc.base_proc.time_out =
    _security_t3460_handler;
}

/****************************************************************************/
/*********************  L O C A L    F U N C T I O N S  *********************/
/****************************************************************************/

/*
   --------------------------------------------------------------------------
                Timer handlers
   --------------------------------------------------------------------------
*/

/****************************************************************************
 **                                                                        **
 ** Name:    _security_t3460_handler()                                 **
 **                                                                        **
 ** Description: T3460 timeout handler                                     **
 **      Upon T3460 timer expiration, the security mode command    **
 **      message is retransmitted and the timer restarted. When    **
 **      retransmission counter is exceed, the MME shall abort the **
 **      security mode control procedure.                          **
 **                                                                        **
 **              3GPP TS 24.301, section 5.4.3.7, case b                   **
 **                                                                        **
 ** Inputs:  args:      handler parameters                         **
 **      Others:    None                                       **
 **                                                                        **
 ** Outputs:     None                                                      **
 **      Return:    None                                       **
 **      Others:    None                                       **
 **                                                                        **
 ***************************************************************************/
static void _security_t3460_handler(void *args)
{
  OAILOG_FUNC_IN(LOG_NAS_EMM);
  emm_context_t *emm_ctx = (emm_context_t *) (args);

  if (!(emm_ctx)) {
    OAILOG_ERROR(LOG_NAS_EMM, "T3460 timer expired No EMM context\n");
    OAILOG_FUNC_OUT(LOG_NAS_EMM);
  }
  nas_emm_smc_proc_t *smc_proc = get_nas_common_procedure_smc(emm_ctx);

  if (smc_proc) {
    /*
     * Increment the retransmission counter
     */
    smc_proc->retransmission_count += 1;
    OAILOG_WARNING(
      LOG_NAS_EMM,
      "EMM-PROC  - T3460 timer expired, retransmission "
      "counter = %d\n",
      smc_proc->retransmission_count);
    if (SECURITY_COUNTER_MAX > smc_proc->retransmission_count) {
      REQUIREMENT_3GPP_24_301(R10_5_4_3_7_b__1);
      /*
       * Send security mode command message to the UE
       */
      _security_request(smc_proc);
    } else {
      REQUIREMENT_3GPP_24_301(R10_5_4_3_7_b__2);
      /*
     * Abort the security mode control and attach procedure
     */
      increment_counter(
        "nas_security_mode_command_timer_expired", 1, NO_LABELS);
      increment_counter(
        "ue_attach",
        1,
        2,
        "result",
        "failure",
        "cause",
        "no_response_for_security_mode_command");
      _security_abort(emm_ctx, (struct nas_base_proc_s *) smc_proc);
      emm_common_cleanup_by_ueid(smc_proc->ue_id);
      emm_sap_t emm_sap = {0};
      emm_sap.primitive = EMMCN_IMPLICIT_DETACH_UE;
      emm_sap.u.emm_cn.u.emm_cn_implicit_detach.ue_id = smc_proc->ue_id;
      emm_sap_send(&emm_sap);
      increment_counter("ue_attach", 1, 1, "action", "attach_abort");
    }
  }
  OAILOG_FUNC_OUT(LOG_NAS_EMM);
}

/*
   --------------------------------------------------------------------------
                MME specific local functions
   --------------------------------------------------------------------------
*/

/****************************************************************************
 **                                                                        **
 ** Name:    _security_request()                                       **
 **                                                                        **
 ** Description: Sends SECURITY MODE COMMAND message and start timer T3460 **
 **                                                                        **
 ** Inputs:  data:      Security mode control internal data        **
 **      is_new:    Indicates whether a new security context   **
 **             has just been taken into use               **
 **      Others:    None                                       **
 **                                                                        **
 ** Outputs:     None                                                      **
 **      Return:    RETURNok, RETURNerror                      **
 **      Others:    T3460                                      **
 **                                                                        **
 ***************************************************************************/
static int _security_request(nas_emm_smc_proc_t *const smc_proc)
{
  OAILOG_FUNC_IN(LOG_NAS_EMM);
  ue_mm_context_t *ue_mm_context = NULL;
  struct emm_context_s *emm_ctx = NULL;
  emm_sap_t emm_sap = {0};
  int rc = RETURNerror;

  if (smc_proc) {
    /*
     * Notify EMM-AS SAP that Security Mode Command message has to be sent
     * to the UE
     */
    REQUIREMENT_3GPP_24_301(R10_5_4_3_2__14);
    emm_sap.primitive = EMMAS_SECURITY_REQ;
    emm_sap.u.emm_as.u.security.puid =
      smc_proc->emm_com_proc.emm_proc.base_proc.nas_puid;
    emm_sap.u.emm_as.u.security.guti = NULL;
    emm_sap.u.emm_as.u.security.ue_id = smc_proc->ue_id;
    emm_sap.u.emm_as.u.security.msg_type = EMM_AS_MSG_TYPE_SMC;
    emm_sap.u.emm_as.u.security.ksi = smc_proc->ksi;
    emm_sap.u.emm_as.u.security.eea = smc_proc->eea;
    emm_sap.u.emm_as.u.security.eia = smc_proc->eia;
    emm_sap.u.emm_as.u.security.ucs2 = smc_proc->ucs2;
    emm_sap.u.emm_as.u.security.uea = smc_proc->uea;
    emm_sap.u.emm_as.u.security.uia = smc_proc->uia;
    emm_sap.u.emm_as.u.security.gea = smc_proc->gea;
    emm_sap.u.emm_as.u.security.umts_present = smc_proc->umts_present;
    emm_sap.u.emm_as.u.security.gprs_present = smc_proc->gprs_present;
    emm_sap.u.emm_as.u.security.selected_eea = smc_proc->selected_eea;
    emm_sap.u.emm_as.u.security.selected_eia = smc_proc->selected_eia;
    emm_sap.u.emm_as.u.security.imeisv_request = smc_proc->imeisv_request;

    mme_app_desc_t *mme_app_desc_p = get_mme_nas_state(false);
    ue_mm_context = mme_ue_context_exists_mme_ue_s1ap_id(
      &mme_app_desc_p->mme_ue_contexts, smc_proc->ue_id);
    if (ue_mm_context) {
      emm_ctx = &ue_mm_context->emm_context;
    } else {
      OAILOG_ERROR(
        LOG_NAS_EMM,
        "UE MM Context NULL! for ue_id = (%u)\n",
        smc_proc->ue_id);
      OAILOG_FUNC_RETURN(LOG_NAS_EMM, RETURNerror);
    }

    /*
     * Request for IMEISV from ue, if imeisv_request_enabled is enabled
     */
    emm_sap.u.emm_as.u.security.imeisv_request_enabled = EMM_IMEISV_REQUESTED;

    /*
   * Setup EPS NAS security data
   */
    emm_as_set_security_data(
      &emm_sap.u.emm_as.u.security.sctx,
      &emm_ctx->_security,
      smc_proc->is_new,
      false);
    rc = emm_sap_send(&emm_sap);

    if (rc != RETURNerror) {
      REQUIREMENT_3GPP_24_301(R10_5_4_3_2__1);
      void *timer_callback_args = NULL;
      nas_stop_T3460(smc_proc->ue_id, &smc_proc->T3460, timer_callback_args);
      /*
       * Start T3460 timer
       */
      nas_start_T3460(
        smc_proc->ue_id,
        &smc_proc->T3460,
        smc_proc->emm_com_proc.emm_proc.base_proc.time_out,
        emm_ctx);
    }
  }
  unlock_ue_contexts(ue_mm_context);
  OAILOG_FUNC_RETURN(LOG_NAS_EMM, rc);
}

//------------------------------------------------------------------------------
static int _security_ll_failure(
  emm_context_t *emm_context,
  struct nas_emm_proc_s *nas_emm_proc)
{
  OAILOG_FUNC_IN(LOG_NAS_EMM);
  int rc = RETURNerror;
  if (nas_emm_proc) {
    nas_emm_smc_proc_t *smc_proc = (nas_emm_smc_proc_t *) nas_emm_proc;
    REQUIREMENT_3GPP_24_301(R10_5_4_3_7_a);
    emm_sap_t emm_sap = {0};
    mme_ue_s1ap_id_t ue_id =
      PARENT_STRUCT(emm_context, struct ue_mm_context_s, emm_context)
        ->mme_ue_s1ap_id;

    emm_sap.primitive = EMMREG_COMMON_PROC_ABORT;
    emm_sap.u.emm_reg.ue_id = ue_id;
    emm_sap.u.emm_reg.ctx = emm_context;
    emm_sap.u.emm_reg.notify = true;
    emm_sap.u.emm_reg.free_proc = true;
    emm_sap.u.emm_reg.u.common.common_proc = &smc_proc->emm_com_proc;
    emm_sap.u.emm_reg.u.common.previous_emm_fsm_state =
      smc_proc->emm_com_proc.emm_proc.previous_emm_fsm_state;
    rc = emm_sap_send(&emm_sap);
  }
  OAILOG_FUNC_RETURN(LOG_NAS_EMM, rc);
}

//------------------------------------------------------------------------------
static int _security_non_delivered_ho(
  emm_context_t *emm_ctx,
  struct nas_emm_proc_s *nas_emm_proc)
{
  OAILOG_FUNC_IN(LOG_NAS_EMM);
  int rc = RETURNerror;

  if (emm_ctx && nas_emm_proc) {
    /************************README**********************************************
  ** NAS Non Delivery indication during HO handling will be added when HO is
  ** supported.
  ** In non hand-over case if MME receives NAS Non Delivery indication message
  ** that implies eNB and UE has lost radio connection. In this case aborting
  ** the SMC and Attach Procedure.
  *****************************************************************************
  REQUIREMENT_3GPP_24_301(R10_5_4_3_7_e);
  ****************************************************************************/
    /*
     * Abort the security mode control and attach procedure
     */
    nas_emm_smc_proc_t *smc_proc = (nas_emm_smc_proc_t *) nas_emm_proc;
    smc_proc->is_new = false;
    _security_abort(emm_ctx, (struct nas_base_proc_s *) smc_proc);
    emm_common_cleanup_by_ueid(smc_proc->ue_id);
    // Clean up MME APP UE context
    emm_sap_t emm_sap = {0};
    emm_sap.primitive = EMMCN_IMPLICIT_DETACH_UE;
    emm_sap.u.emm_cn.u.emm_cn_implicit_detach.ue_id = smc_proc->ue_id;
    emm_sap_send(&emm_sap);
    increment_counter("ue_attach", 1, 1, "action", "attach_abort");
  }
  OAILOG_FUNC_RETURN(LOG_NAS_EMM, rc);
}

/****************************************************************************
 **                                                                        **
 ** Name:    _security_abort()                                             **
 **                                                                        **
 ** Description: Aborts the security mode control procedure currently in   **
 **      progress                                                          **
 **                                                                        **
 ** Inputs:  args:      Security mode control data to be released          **
 **      Others:    None                                                   **
 **                                                                        **
 ** Outputs:     None                                                      **
 **      Return:    RETURNok, RETURNerror                                  **
 **                                                                        **
 ***************************************************************************/
static int _security_abort(
  emm_context_t *emm_ctx,
  struct nas_base_proc_s *base_proc)
{
  OAILOG_FUNC_IN(LOG_NAS_EMM);
  int rc = RETURNerror;
  unsigned int ue_id;

  if (emm_ctx && base_proc) {
    nas_emm_smc_proc_t *smc_proc = (nas_emm_smc_proc_t *) base_proc;
    ue_id = smc_proc->ue_id;
    OAILOG_WARNING(
      LOG_NAS_EMM,
      "EMM-PROC - Abort security mode control\
                    procedure "
      "(ue_id=" MME_UE_S1AP_ID_FMT ")\n",
      ue_id);
    /*
       * Stop timer T3460
       */
    if (smc_proc->T3460.id != NAS_TIMER_INACTIVE_ID) {
      OAILOG_INFO(
        LOG_NAS_EMM,
        "EMM-PROC  - Stop timer T3460 (%ld)\n",
        smc_proc->T3460.id);
      nas_stop_T3460(ue_id, &smc_proc->T3460, NULL);
    }
    /*
   * Release retransmission timer parameters
   * Do it after emm_sap_send
   */
    emm_proc_common_clear_args(ue_id);
  }
  OAILOG_FUNC_RETURN(LOG_NAS_EMM, rc);
}

/****************************************************************************
 **                                                                        **
 ** Name:    _security_select_algorithms()                                 **
 **                                                                        **
 ** Description: Select int and enc algorithms based on UE capabilities and**
 **      MME capabilities and MME preferences                              **
 **                                                                        **
 ** Inputs:  ue_eia:      integrity algorithms supported by UE             **
 **          ue_eea:      ciphering algorithms supported by UE             **
 **                                                                        **
 ** Outputs: mme_eia:     integrity algorithms supported by MME            **
 **          mme_eea:     ciphering algorithms supported by MME            **
 **                                                                        **
 **      Return:    RETURNok, RETURNerror                                  **
 **      Others:    None                                                   **
 **                                                                        **
 ***************************************************************************/
static int _security_select_algorithms(
  const int ue_eiaP,
  const int ue_eeaP,
  int *const mme_eiaP,
  int *const mme_eeaP)
{
  OAILOG_FUNC_IN(LOG_NAS_EMM);
  int preference_index;

  *mme_eiaP = NAS_SECURITY_ALGORITHMS_EIA0;
  *mme_eeaP = NAS_SECURITY_ALGORITHMS_EEA0;

  for (preference_index = 0; preference_index < 8; preference_index++) {
    if (
      ue_eiaP &
      (0x80 >> _emm_data.conf.prefered_integrity_algorithm[preference_index])) {
      OAILOG_DEBUG(
        LOG_NAS_EMM,
        "Selected  NAS_SECURITY_ALGORITHMS_EIA%d (choice num %d)\n",
        _emm_data.conf.prefered_integrity_algorithm[preference_index],
        preference_index);
      *mme_eiaP = _emm_data.conf.prefered_integrity_algorithm[preference_index];
      break;
    }
  }

  for (preference_index = 0; preference_index < 8; preference_index++) {
    if (
      ue_eeaP &
      (0x80 >> _emm_data.conf.prefered_ciphering_algorithm[preference_index])) {
      OAILOG_DEBUG(
        LOG_NAS_EMM,
        "Selected  NAS_SECURITY_ALGORITHMS_EEA%d (choice num %d)\n",
        _emm_data.conf.prefered_ciphering_algorithm[preference_index],
        preference_index);
      *mme_eeaP = _emm_data.conf.prefered_ciphering_algorithm[preference_index];
      break;
    }
  }

  OAILOG_FUNC_RETURN(LOG_NAS_EMM, RETURNok);
}<|MERGE_RESOLUTION|>--- conflicted
+++ resolved
@@ -584,10 +584,6 @@
       smc_proc->emm_com_proc.emm_proc.previous_emm_fsm_state;
     rc = emm_sap_send(&emm_sap);
   }
-<<<<<<< HEAD
-  mme_app_handle_detach_req(ue_id);
-=======
->>>>>>> 8663c25a
   unlock_ue_contexts(ue_mm_context);
   mme_app_handle_detach_req(ue_id);
   OAILOG_FUNC_RETURN(LOG_NAS_EMM, rc);
