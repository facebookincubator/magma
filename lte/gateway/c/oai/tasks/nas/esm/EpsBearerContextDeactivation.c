/*
 * Licensed to the OpenAirInterface (OAI) Software Alliance under one or more
 * contributor license agreements.  See the NOTICE file distributed with
 * this work for additional information regarding copyright ownership.
 * The OpenAirInterface Software Alliance licenses this file to You under
 * the terms found in the LICENSE file in the root of this source tree.
 *
 * Unless required by applicable law or agreed to in writing, software
 * distributed under the License is distributed on an "AS IS" BASIS,
 * WITHOUT WARRANTIES OR CONDITIONS OF ANY KIND, either express or implied.
 * See the License for the specific language governing permissions and
 * limitations under the License.
 *-------------------------------------------------------------------------------
 * For more information about the OpenAirInterface (OAI) Software Alliance:
 *      contact@openairinterface.org
 */

#include <stdbool.h>
#include <stdlib.h>

#include "bstrlib.h"
#include "log.h"
#include "dynamic_memory_check.h"
#include "common_types.h"
#include "3gpp_24.007.h"
#include "mme_app_ue_context.h"
#include "mme_app_defs.h"
#include "esm_proc.h"
#include "emm_data.h"
#include "esm_data.h"
#include "esm_cause.h"
#include "esm_ebr.h"
#include "esm_ebr_context.h"
#include "emm_sap.h"
#include "mme_config.h"
#include "3gpp_24.301.h"
#include "3gpp_36.401.h"
#include "EsmCause.h"
#include "common_defs.h"
#include "emm_esmDef.h"
#include "esm_sapDef.h"
#include "esm_pt.h"
#include "mme_app_state.h"

/****************************************************************************/
/****************  E X T E R N A L    D E F I N I T I O N S  ****************/
/****************************************************************************/

/****************************************************************************/
/*******************  L O C A L    D E F I N I T I O N S  *******************/
/****************************************************************************/

/*
   --------------------------------------------------------------------------
   Internal data handled by the EPS bearer context deactivation procedure
   in the MME
   --------------------------------------------------------------------------
*/
/*
   Timer handlers
*/
<<<<<<< HEAD
static void _eps_bearer_deactivate_t3495_handler(void*, imsi64_t* imsi64);
=======
static void _eps_bearer_deactivate_t3495_handler(void*);
>>>>>>> d94b5a60

/* Maximum value of the deactivate EPS bearer context request
   retransmission counter */
#define EPS_BEARER_DEACTIVATE_COUNTER_MAX 5

static int _eps_bearer_deactivate(
    emm_context_t* emm_context_p, ebi_t ebi, STOLEN_REF bstring* msg);
static int _eps_bearer_release(
    emm_context_t* emm_context_p, ebi_t ebi, pdn_cid_t* pid, int* bidx);

/****************************************************************************/
/******************  E X P O R T E D    F U N C T I O N S  ******************/
/****************************************************************************/
extern int _pdn_connectivity_delete(emm_context_t* emm_context, pdn_cid_t pid);

/*
   --------------------------------------------------------------------------
    EPS bearer context deactivation procedure executed by the MME
   --------------------------------------------------------------------------
*/
/****************************************************************************
 **                                                                        **
 ** Name:    esm_proc_eps_bearer_context_deactivate()                  **
 **                                                                        **
 ** Description: Locally releases the EPS bearer context identified by the **
 **      given EPS bearer identity, without peer-to-peer signal-   **
 **      ling between the UE and the MME, or checks whether an EPS **
 **      bearer context with specified EPS bearer identity has     **
 **      been activated for the given UE.                          **
 **                                                                        **
 ** Inputs:  ue_id:      UE lower layer identifier                  **
 **      is local:  true if the EPS bearer context has to be   **
 **             locally released without peer-to-peer si-  **
 **             gnalling between the UE and the MME        **
 **      ebi:       EPS bearer identity of the EPS bearer con- **
 **             text to be deactivated                     **
 **      Others:    _esm_data                                  **
 **                                                                        **
 ** Outputs:     pid:       Identifier of the PDN connection the EPS   **
 **             bearer belongs to                          **
 **      bid:       Identifier of the released EPS bearer con- **
 **             text entry                                 **
 **      esm_cause: Cause code returned upon ESM procedure     **
 **             failure                                    **
 **      Return:    RETURNok, RETURNerror                      **
 **      Others:    None                                       **
 **                                                                        **
 ***************************************************************************/
int esm_proc_eps_bearer_context_deactivate(
    emm_context_t* const emm_context_p, const bool is_local, const ebi_t ebi,
    pdn_cid_t* pid, int* const bidx, esm_cause_t* const esm_cause) {
  OAILOG_FUNC_IN(LOG_NAS_ESM);
  int rc = RETURNerror;
  ue_mm_context_t* ue_mm_context =
      PARENT_STRUCT(emm_context_p, struct ue_mm_context_s, emm_context);

  if (is_local) {
    if (ebi != ESM_SAP_ALL_EBI) {
      /*
       * Locally release the specified EPS bearer context
       */
      rc = _eps_bearer_release(emm_context_p, ebi, pid, bidx);
    } else if (emm_context_p) {
      /*
       * Locally release all the EPS bearer contexts
       */
      for (int bix = 0; bix < BEARERS_PER_UE; bix++) {
        if (ue_mm_context->bearer_contexts[bix]) {
          *pid = ue_mm_context->bearer_contexts[bix]->pdn_cx_id;
          rc   = _eps_bearer_release(
              emm_context_p, ue_mm_context->bearer_contexts[bix]->ebi, pid,
              bidx);

          if (rc != RETURNok) {
            break;
          }
        }
      }
    }

    OAILOG_FUNC_RETURN(LOG_NAS_ESM, rc);
  }

  OAILOG_INFO(
      LOG_NAS_ESM,
      "ESM-PROC  - EPS bearer context deactivation "
      "(ue_id=" MME_UE_S1AP_ID_FMT ", ebi=%d)\n",
      ue_mm_context->mme_ue_s1ap_id, ebi);

  if ((ue_mm_context) && (*pid < MAX_APN_PER_UE)) {
    if (ue_mm_context->pdn_contexts[*pid] == NULL) {
      OAILOG_ERROR(
          LOG_NAS_ESM,
          "ESM-PROC  - PDN connection %d has not been "
          "allocated\n",
          *pid);
      *esm_cause = ESM_CAUSE_PROTOCOL_ERROR;
    } else {
      int i;

      *esm_cause = ESM_CAUSE_INVALID_EPS_BEARER_IDENTITY;

      for (i = 0; i < BEARERS_PER_UE; i++) {
        if ((ue_mm_context->pdn_contexts[*pid]->bearer_contexts[i] <= 0) ||
            (ue_mm_context->bearer_contexts[i]->pdn_cx_id != *pid)) {
          continue;
        }

        if (ebi != ESM_SAP_ALL_EBI) {
          if (ue_mm_context->bearer_contexts[i]->ebi != ebi) {
            continue;
          }
        }
        /*
         * The EPS bearer context to be released is valid
         */
        *esm_cause = ESM_CAUSE_SUCCESS;
        rc         = RETURNok;
      }
    }
  }

  OAILOG_FUNC_RETURN(LOG_NAS_ESM, rc);
}

/****************************************************************************
 **                                                                        **
 ** Name:    esm_proc_eps_bearer_context_deactivate_request()          **
 **                                                                        **
 ** Description: Initiates the EPS bearer context deactivation procedure   **
 **                                                                        **
 **      3GPP TS 24.301, section 6.4.4.2                           **
 **      If a NAS signalling connection exists, the MME initiates  **
 **      the EPS bearer context deactivation procedure by sending  **
 **      a DEACTIVATE EPS BEARER CONTEXT REQUEST message to the    **
 **      UE, starting timer T3495 and entering state BEARER CON-   **
 **      TEXT INACTIVE PENDING.                                    **
 **                                                                        **
 ** Inputs:  is_standalone: Not used - Always true                     **
 **      ue_id:      UE lower layer identifier                  **
 **      ebi:       EPS bearer identity                        **
 **      msg:       Encoded ESM message to be sent             **
 **      ue_triggered:  true if the EPS bearer context procedure   **
 **             was triggered by the UE (not used)         **
 **                                                                        **
 ** Outputs:     None                                                      **
 **      Return:    RETURNok, RETURNerror                      **
 **      Others:    None                                       **
 **                                                                        **
 ***************************************************************************/
int esm_proc_eps_bearer_context_deactivate_request(
    const bool is_standalone, emm_context_t* const emm_context_p,
    const ebi_t ebi, STOLEN_REF bstring* msg, const bool ue_triggered) {
  OAILOG_FUNC_IN(LOG_NAS_ESM);
  int rc;
  mme_ue_s1ap_id_t ue_id =
      PARENT_STRUCT(emm_context_p, struct ue_mm_context_s, emm_context)
          ->mme_ue_s1ap_id;

  OAILOG_INFO(
      LOG_NAS_ESM,
      "ESM-PROC  - Initiate EPS bearer context deactivation "
      "(ue_id=" MME_UE_S1AP_ID_FMT ", ebi=%d)\n",
      ue_id, ebi);
  /*
   * Send deactivate EPS bearer context request message and
   * * * * start timer T3495
   */
  /*Currently we only support single bearear deactivation at NAS*/
  rc  = _eps_bearer_deactivate(emm_context_p, ebi, msg);
  msg = NULL;

  if (rc != RETURNerror) {
    /*
     * Set the EPS bearer context state to ACTIVE PENDING
     */
    rc = esm_ebr_set_status(
        emm_context_p, ebi, ESM_EBR_INACTIVE_PENDING, ue_triggered);

    if (rc != RETURNok) {
      /*
       * The EPS bearer context was already in ACTIVE state
       */
      OAILOG_WARNING(
          LOG_NAS_ESM, "ESM-PROC  - EBI %d was already INACTIVE PENDING\n",
          ebi);
    }
  }
  OAILOG_FUNC_RETURN(LOG_NAS_ESM, rc);
}

/****************************************************************************
 **                                                                        **
 ** Name:    esm_proc_eps_bearer_context_deactivate_accept()           **
 **                                                                        **
 ** Description: Performs EPS bearer context deactivation procedure accep- **
 **      ted by the UE.                                            **
 **                                                                        **
 **      3GPP TS 24.301, section 6.4.4.3                           **
 **      Upon receipt of the DEACTIVATE EPS BEARER CONTEXT ACCEPT  **
 **      message, the MME shall enter the state BEARER CONTEXT     **
 **      INACTIVE and stop the timer T3495.                        **
 **                                                                        **
 ** Inputs:  ue_id:      UE local identifier                        **
 **      ebi:       EPS bearer identity                        **
 **      Others:    None                                       **
 **                                                                        **
 ** Outputs:     esm_cause: Cause code returned upon ESM procedure     **
 **             failure                                    **
 **      Return:    The identifier of the PDN connection to be **
 **             released, if it exists;                    **
 **             RETURNerror otherwise.                     **
 **      Others:    T3495                                      **
 **                                                                        **
 ***************************************************************************/
pdn_cid_t esm_proc_eps_bearer_context_deactivate_accept(
    emm_context_t* emm_context_p, ebi_t ebi, esm_cause_t* esm_cause) {
  OAILOG_FUNC_IN(LOG_NAS_ESM);
  int rc                        = RETURNerror;
  pdn_cid_t pid                 = MAX_APN_PER_UE;
  ue_mm_context_t* ue_context_p = NULL;
  bool delete_default_bearer    = false;
  int bid                       = BEARERS_PER_UE;
  teid_t s_gw_teid_s11_s4       = 0;

  ue_context_p =
      PARENT_STRUCT(emm_context_p, struct ue_mm_context_s, emm_context);
  OAILOG_INFO(
      LOG_NAS_ESM,
      "ESM-PROC  - EPS bearer context deactivation "
      "accepted by the UE (ue_id=" MME_UE_S1AP_ID_FMT ", ebi=%d)\n",
      ue_context_p->mme_ue_s1ap_id, ebi);
  /*
   * Stop T3495 timer if running
   */
  rc = esm_ebr_stop_timer(emm_context_p, ebi);

  if (rc != RETURNerror) {
    /*
     * Release the EPS bearer context
     */
    rc = _eps_bearer_release(emm_context_p, ebi, &pid, &bid);

    if (rc != RETURNok) {
      /*
       * Failed to release the EPS bearer context
       */
      *esm_cause = ESM_CAUSE_PROTOCOL_ERROR;
      pid        = RETURNerror;
      OAILOG_FUNC_RETURN(LOG_NAS_ESM, pid);
    }
  }

  s_gw_teid_s11_s4 = ue_context_p->pdn_contexts[pid]->s_gw_teid_s11_s4;

  // If bearer id == 0, default bearer is deleted
  if (ue_context_p->pdn_contexts[pid]->default_ebi == ebi) {
    delete_default_bearer = true;
    // Release the default bearer
    rc = mme_api_unsubscribe(NULL);

    if (rc != RETURNerror) {
      /*
       * Delete the PDN connection entry
       */
      _pdn_connectivity_delete(emm_context_p, pid);
      // Free PDN context
      if (ue_context_p->pdn_contexts[pid]) {
        free_wrapper((void**) &ue_context_p->pdn_contexts[pid]);
      }
      // Free bearer context entry
      if (ue_context_p->bearer_contexts[bid]) {
        free_wrapper((void**) &ue_context_p->bearer_contexts[bid]);
      }
    }
  } else {
    OAILOG_INFO(
        LOG_NAS_ESM,
        "ESM-PROC  - Removing dedicated bearer context "
        "for UE (ue_id=" MME_UE_S1AP_ID_FMT ", ebi=%d)\n",
        ue_context_p->mme_ue_s1ap_id, ebi);
    // Remove dedicated bearer context
    free_wrapper((void**) &ue_context_p->bearer_contexts[bid]);
  }
  /* In case of PDN disconnect, no need to inform MME/SPGW as the session would
   * have been already released
   */
  if (!emm_context_p->esm_ctx.is_pdn_disconnect) {
    // Send delete dedicated bearer response to SPGW
    send_delete_dedicated_bearer_rsp(
        ue_context_p, delete_default_bearer, &ebi, 1, s_gw_teid_s11_s4,
        REQUEST_ACCEPTED);
  }

  // Reset is_pdn_disconnect flag
  if (emm_context_p->esm_ctx.is_pdn_disconnect) {
    emm_context_p->esm_ctx.is_pdn_disconnect = false;
  }

  OAILOG_FUNC_RETURN(LOG_NAS_ESM, pid);
}

/****************************************************************************/
/*********************  L O C A L    F U N C T I O N S  *********************/
/****************************************************************************/
/*
   --------------------------------------------------------------------------
                Timer handlers
   --------------------------------------------------------------------------
*/
/****************************************************************************
 **                                                                        **
 ** Name:    _eps_bearer_deactivate_t3495_handler()                    **
 **                                                                        **
 ** Description: T3495 timeout handler                                     **
 **                                                                        **
 **              3GPP TS 24.301, section 6.4.4.5, case a                   **
 **      On the first expiry of the timer T3495, the MME shall re- **
 **      send the DEACTIVATE EPS BEARER CONTEXT REQUEST and shall  **
 **      reset and restart timer T3495. This retransmission is     **
 **      repeated four times, i.e. on the fifth expiry of timer    **
 **      T3495, the MME shall abort the procedure and deactivate   **
 **      the EPS bearer context locally.                           **
 **                                                                        **
 ** Inputs:  args:      handler parameters                         **
 **      Others:    None                                       **
 **                                                                        **
 ** Outputs:     None                                                      **
 **      Return:    None                                       **
 **      Others:    None                                       **
 **                                                                        **
 ***************************************************************************/
<<<<<<< HEAD
static void _eps_bearer_deactivate_t3495_handler(void* args, imsi64_t* imsi64) {
=======
static void _eps_bearer_deactivate_t3495_handler(void* args) {
>>>>>>> d94b5a60
  OAILOG_FUNC_IN(LOG_NAS_ESM);
  int rc;
  bool delete_default_bearer = false;
  ebi_t ebi                  = 0;
  mme_ue_s1ap_id_t ue_id     = 0;
  int bid                    = BEARERS_PER_UE;

  /*
   * Get retransmission timer parameters data
   */
  esm_ebr_timer_data_t* esm_ebr_timer_data = (esm_ebr_timer_data_t*) (args);

  if (esm_ebr_timer_data) {
    /*
     * Increment the retransmission counter
     */
    esm_ebr_timer_data->count += 1;
    OAILOG_WARNING(
        LOG_NAS_ESM,
        "ESM-PROC  - T3495 timer expired (ue_id=" MME_UE_S1AP_ID_FMT
        ", ebi=%d), "
        "retransmission counter = %d\n",
        esm_ebr_timer_data->ue_id, esm_ebr_timer_data->ebi,
        esm_ebr_timer_data->count);

    *imsi64 = esm_ebr_timer_data->ctx->_imsi64;
    if (esm_ebr_timer_data->count < EPS_BEARER_DEACTIVATE_COUNTER_MAX) {
      /*
       * Re-send deactivate EPS bearer context request message to the UE
       */
      bstring b = bstrcpy(esm_ebr_timer_data->msg);
      rc        = _eps_bearer_deactivate(
          esm_ebr_timer_data->ctx, esm_ebr_timer_data->ebi, &b);
      bdestroy_wrapper(&b);
    } else {
      /*
       * The maximum number of deactivate EPS bearer context request
       * message retransmission has exceed
       */
      ue_mm_context_t* ue_mm_context =
          mme_ue_context_exists_mme_ue_s1ap_id(esm_ebr_timer_data->ue_id);

      ebi   = esm_ebr_timer_data->ebi;
      ue_id = esm_ebr_timer_data->ue_id;
      // Find the index in which the bearer id is stored
      for (bid = 0; bid < BEARERS_PER_UE; bid++) {
        if (ue_mm_context->bearer_contexts[bid]) {
          if (ue_mm_context->bearer_contexts[bid]->ebi == ebi) {
            break;
          }
        }
      }

      if (bid >= BEARERS_PER_UE) {
        OAILOG_WARNING(
            LOG_NAS_ESM,
            "ESM-PROC  - Did not find bearer context for "
            "(ue_id=" MME_UE_S1AP_ID_FMT ", ebi=%d), \n",
            ue_id, ebi);
        OAILOG_FUNC_OUT(LOG_NAS_ESM);
      }
      // Fetch pdn id using bearer index
      pdn_cid_t pdn_id = ue_mm_context->bearer_contexts[bid]->pdn_cx_id;

      // Send bearer_deactivation_reject to MME
      teid_t s_gw_teid_s11_s4 =
          ue_mm_context->pdn_contexts[pdn_id]->s_gw_teid_s11_s4;

      if (ue_mm_context->pdn_contexts[pdn_id]->default_ebi == ebi) {
        delete_default_bearer = true;
        // Release the default bearer
        /*
         * Delete the PDN connection entry
         */
        _pdn_connectivity_delete(esm_ebr_timer_data->ctx, pdn_id);
      }
      /* In case of PDN disconnect, no need to inform MME/SPGW as the session
       * would have been already released
       */
      if (!ue_mm_context->emm_context.esm_ctx.is_pdn_disconnect) {
        // Send delete_dedicated_bearer_rsp to SPGW
        send_delete_dedicated_bearer_rsp(
            ue_mm_context, delete_default_bearer, &ebi, 1, s_gw_teid_s11_s4,
            UE_NOT_RESPONDING);
      }
      // Reset is_pdn_disconnect flag
      if (ue_mm_context->emm_context.esm_ctx.is_pdn_disconnect) {
        ue_mm_context->emm_context.esm_ctx.is_pdn_disconnect = false;
      }

      /*
       * Deactivate the EPS bearer context locally without peer-to-peer
       * * * * signalling between the UE and the MME
       */
      rc = _eps_bearer_release(esm_ebr_timer_data->ctx, ebi, &pdn_id, &bid);

      if (rc == RETURNerror) {
        OAILOG_WARNING(
            LOG_NAS_ESM,
            "ESM-PROC  - Could not release bearer(ue_id=" MME_UE_S1AP_ID_FMT
            ", ebi=%d), \n",
            ue_id, ebi);
      }
    }
  }

  OAILOG_FUNC_OUT(LOG_NAS_ESM);
}
/*
   --------------------------------------------------------------------------
                MME specific local functions
   --------------------------------------------------------------------------
*/

/****************************************************************************
 **                                                                        **
 ** Name:    _eps_bearer_deactivate()                                  **
 **                                                                        **
 ** Description: Sends DEACTIVATE EPS BEREAR CONTEXT REQUEST message and   **
 **      starts timer T3495                                        **
 **                                                                        **
 ** Inputs:  ue_id:      UE local identifier                        **
 **      ebi:       EPS bearer identity                        **
 **      msg:       Encoded ESM message to be sent             **
 **      Others:    None                                       **
 **                                                                        **
 ** Outputs:     None                                                      **
 **      Return:    RETURNok, RETURNerror                      **
 **      Others:    T3495                                      **
 **                                                                        **
 ***************************************************************************/
static int _eps_bearer_deactivate(
    emm_context_t* emm_context_p, ebi_t ebi, STOLEN_REF bstring* msg) {
  OAILOG_FUNC_IN(LOG_NAS_ESM);
  emm_sap_t emm_sap = {0};
  int rc;
  mme_ue_s1ap_id_t ue_id =
      PARENT_STRUCT(emm_context_p, struct ue_mm_context_s, emm_context)
          ->mme_ue_s1ap_id;

  /*
   * Notify EMM that a deactivate EPS bearer context request message
   * has to be sent to the UE
   */

  emm_sap.primitive                         = EMMESM_DEACTIVATE_BEARER_REQ;
  emm_sap.u.emm_esm.ue_id                   = ue_id;
  emm_sap.u.emm_esm.ctx                     = emm_context_p;
  emm_sap.u.emm_esm.u.deactivate_bearer.ebi = ebi;
  emm_sap.u.emm_esm.u.deactivate_bearer.msg = *msg;
  bstring msg_dup                           = bstrcpy(*msg);
  rc                                        = emm_sap_send(&emm_sap);

  if (rc != RETURNerror) {
    /*
     * Start T3495 retransmission timer
     */
    rc = esm_ebr_start_timer(
        emm_context_p, ebi, msg_dup, mme_config.nas_config.t3495_sec,
        _eps_bearer_deactivate_t3495_handler);
  }
  bdestroy_wrapper(&msg_dup);
  OAILOG_FUNC_RETURN(LOG_NAS_ESM, rc);
}

/****************************************************************************
 **                                                                        **
 ** Name:    _eps_bearer_release()                                     **
 **                                                                        **
 ** Description: Releases the EPS bearer context identified by the given   **
 **      EPS bearer identity and enters state INACTIVE.            **
 **                                                                        **
 ** Inputs:  ue_id:      UE local identifier                        **
 **      ebi:       EPS bearer identity                        **
 **      Others:    None                                       **
 **                                                                        **
 ** Outputs:     pid:       Identifier of the PDN connection the EPS   **
 **             bearer belongs to                          **
 **      bid:       Identifier of the released EPS bearer con- **
 **             text entry                                 **
 **      Return:    RETURNok, RETURNerror                      **
 **      Others:    None                                       **
 **                                                                        **
 ***************************************************************************/
static int _eps_bearer_release(
    emm_context_t* emm_context_p, ebi_t ebi, pdn_cid_t* pid, int* bidx) {
  OAILOG_FUNC_IN(LOG_NAS_ESM);
  int rc = RETURNerror;

  /*
   * Release the EPS bearer context entry
   */
  ebi = esm_ebr_context_release(emm_context_p, ebi, pid, bidx);

  if (ebi == ESM_EBI_UNASSIGNED) {
    OAILOG_WARNING(
        LOG_NAS_ESM, "ESM-PROC  - Failed to release EPS bearer context\n");
  } else {
    /*
     * Set the EPS bearer context state to INACTIVE
     */
    rc = esm_ebr_set_status(emm_context_p, ebi, ESM_EBR_INACTIVE, false);

    if (rc != RETURNok) {
      /*
       * The EPS bearer context was already in INACTIVE state
       */
      OAILOG_WARNING(
          LOG_NAS_ESM, "ESM-PROC  - EBI %d was already INACTIVE\n", ebi);
    }
    /*
     * Release EPS bearer data
     */
    rc = esm_ebr_release(emm_context_p, ebi);

    if (rc != RETURNok) {
      OAILOG_WARNING(
          LOG_NAS_ESM, "ESM-PROC  - Failed to release EPS bearer data\n");
    }
  }

  OAILOG_FUNC_RETURN(LOG_NAS_ESM, rc);
}<|MERGE_RESOLUTION|>--- conflicted
+++ resolved
@@ -59,11 +59,7 @@
 /*
    Timer handlers
 */
-<<<<<<< HEAD
 static void _eps_bearer_deactivate_t3495_handler(void*, imsi64_t* imsi64);
-=======
-static void _eps_bearer_deactivate_t3495_handler(void*);
->>>>>>> d94b5a60
 
 /* Maximum value of the deactivate EPS bearer context request
    retransmission counter */
@@ -396,11 +392,7 @@
  **      Others:    None                                       **
  **                                                                        **
  ***************************************************************************/
-<<<<<<< HEAD
 static void _eps_bearer_deactivate_t3495_handler(void* args, imsi64_t* imsi64) {
-=======
-static void _eps_bearer_deactivate_t3495_handler(void* args) {
->>>>>>> d94b5a60
   OAILOG_FUNC_IN(LOG_NAS_ESM);
   int rc;
   bool delete_default_bearer = false;
