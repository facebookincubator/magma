--- conflicted
+++ resolved
@@ -942,11 +942,8 @@
 
         /* Update the state */
         ue_amf_context->mm_state = REGISTERED_CONNECTED;
-<<<<<<< HEAD
-=======
         OAILOG_INFO(
             LOG_NAS_AMF, "UE current state is %u\n", ue_amf_context->mm_state);
->>>>>>> f8170aab
       } break;
       case AMFREG_COMMON_PROC_REJ: {
       }
