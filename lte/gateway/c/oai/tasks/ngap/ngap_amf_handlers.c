/**
 * Copyright 2020 The Magma Authors.
 *
 * This source code is licensed under the BSD-style license found in the
 * LICENSE file in the root directory of this source tree.
 *
 * Unless required by applicable law or agreed to in writing, software
 * distributed under the License is distributed on an "AS IS" BASIS,
 * WITHOUT WARRANTIES OR CONDITIONS OF ANY KIND, either express or implied.
 * See the License for the specific language governing permissions and
 * limitations under the License.
 */

#include <stdlib.h>
#include <stdio.h>
#include <stdbool.h>
#include <stdint.h>
#include <netinet/in.h>
#include <string.h>
#include <sys/types.h>

#include "bstrlib.h"
#include "hashtable.h"
#include "log.h"
#include "assertions.h"
#include "conversions.h"
#include "intertask_interface.h"
#include "timer.h"
#include "dynamic_memory_check.h"
#include "amf_config.h"
#include "ngap_common.h"
#include "ngap_amf_encoder.h"
#include "ngap_amf_nas_procedures.h"
#include "ngap_amf_itti_messaging.h"
#include "ngap_amf.h"
#include "ngap_amf_ta.h"
#include "ngap_amf_handlers.h"
#include "3gpp_23.003.h"
#include "3gpp_24.008.h"
#include "3gpp_38.401.h"
#include "3gpp_38.413.h"
#include "BIT_STRING.h"
#include "INTEGER.h"
#include "Ngap_NGAP-PDU.h"
#include "Ngap_CauseMisc.h"
#include "Ngap_CauseNas.h"
#include "Ngap_CauseProtocol.h"
#include "Ngap_CauseRadioNetwork.h"
#include "Ngap_CauseTransport.h"
#include "Ngap_GNB-ID.h"
#include "Ngap_RAN-UE-NGAP-ID.h"
#include "Ngap_RANNodeName.h"
#include "Ngap_GTP-TEID.h"
#include "Ngap_GlobalGNB-ID.h"
#include "Ngap_AMF-UE-NGAP-ID.h"
#include "Ngap_PLMNIdentity.h"
#include "Ngap_ProcedureCode.h"
#include "Ngap_ResetType.h"
#include "Ngap_FiveG-S-TMSI.h"
#include "Ngap_ServedGUAMIItem.h"
#include "Ngap_TAI.h"
#include "Ngap_TimeToWait.h"
#include "Ngap_TransportLayerAddress.h"
#include "Ngap_UE-NGAP-ID-pair.h"
#include "Ngap_UE-NGAP-IDs.h"
#include "Ngap_UE-associatedLogicalNG-connectionItem.h"
#include "Ngap_UE-associatedLogicalNG-connectionList.h"
#include "Ngap_UEAggregateMaximumBitRate.h"
#include "Ngap_UEPagingIdentity.c"
#include "Ngap_UERadioCapability.h"
#include "asn_SEQUENCE_OF.h"
#include "common_defs.h"
#include "intertask_interface_types.h"
#include "itti_types.h"
#include "amf_app_messages_types.h"
#include "service303.h"
#include "ngap_state.h"

struct Ngap_IE;

int ngap_generate_ng_setup_response(
    ngap_state_t* state, gnb_description_t* gnb_association);

int ngap_amf_generate_ue_context_release_command(
    ngap_state_t* state, m5g_ue_description_t* ue_ref_p, enum Ngcause,
    imsi64_t imsi64);

/* Handlers matrix. Only amf related procedures present here.
 */
ngap_message_handler_t ngap_message_handlers[][3] = {
    {0, 0, 0}, /* HandoverPreparation */
    {0, 0, 0}, /* HandoverResourceAllocation */
    {0, 0, 0}, /* HandoverNotification */
    {/*ngap_amf_handle_path_switch_request*/ 0, 0,
     0},       /* TODO PathSwitchRequest */
    {0, 0, 0}, /* HandoverCancel */
    {0, 0 /*ngap_amf_handle_pduSession_setup_response*/,
     0 /*ngap_amf_handle_pduSession_setup_failure*/}, /* TODO PduSession*/
    {0, 0, 0},                                        /*Padding */
    {0, 0, 0},                                        /*Padding */
    {0, 0, 0},                                        /* PduSessionModify */
    {0, /*ngap_amf_handle_pduSession_release_response*/ 0,
     0},                                       /*TODO  PduSessionRelease */
    {0, 0, 0},                                 /* PduSessionReleaseIndication */
    {0, 0, 0},                                 /* Paging */
    {/*ngap_amf_handle_gnb_reset*/ 0, 0, 0},   /* TODO Reset */
    {ngap_amf_handle_error_ind_message, 0, 0}, /*  ErrorIndication */
    {0, ngap_amf_handle_initial_context_setup_response,
     ngap_amf_handle_initial_context_setup_failure}, /* InitialContextSetup */
    {ngap_amf_handle_initial_ue_message, 0, 0},      /* initialUEMessage */
    {ngap_amf_handle_nas_non_delivery, 0, 0}, /* NASNonDeliveryIndication */
    {/*ngap_amf_handle_ue_context_release_request*/ 0, 0,
     0},       /* UEContextReleaseRequest */
    {0, 0, 0}, /* DownlinkNgcdma2000tunneling */
    {0, 0, 0}, /* UplinkNgcdma2000tunneling */
    {0, /*ngap_amf_handle_ue_context_modification_response*/ 0,
     /*ngap_amf_handle_ue_context_modification_failure*/
     0},                                      /* UEContextModification
                                               */
    {ngap_amf_handle_ng_setup_request, 0, 0}, /* NGSetup */
    {/*ngap_amf_handle_ue_cap_indication*/ 0, 0,
     0},       /* TODO UECapabilityInfoIndication */
    {0, 0, 0}, /* gNBStatusTransfer */
    {0, 0, 0}, /* AMFStatusTransfer */
    {0, 0, 0}, /* DeactivateTrace */
    {0, 0, 0}, /* TraceStart */
    {0, 0, 0}, /* TraceFailureIndication */
    {0, 0, 0}, /* GNBConfigurationUpdate */
    {0, ngap_amf_handle_pduSession_setup_response,
     0},       /* AMFConfigurationUpdate */
    {0, 0, 0}, /* LocationReportingControl */
    {0, 0, 0}, /* LocationReportingFailureIndication */
    {0, 0, 0}, /* LocationReport */
    {0, 0, 0}, /* OverloadStart */
    {0, 0, 0}, /* OverloadStop */
    {0, 0, 0}, /* WriteReplaceWarning */
    {0, 0, 0}, /* gNBDirectInformationTransfer */
    {0, 0, 0}, /* AMFDirectInformationTransfer */
    {0, 0, 0}, /* PrivateMessage */
    {/*ngap_amf_handle_gnb_configuration_transfer*/ 0, 0,
     0},       /* TODO gNBConfigurationTransfer */
    {0, 0, 0}, /* AMFConfigurationTransfer */
    {/*ngap_amf_handle_ue_context_release_request*/ 0,
<<<<<<< HEAD
     ngap_amf_handle_ue_context_release_complete, 0},   /* UEContextRelease */
    {ngap_amf_handle_ue_context_release_request, 0, 0}, /* CellTrafficTrace */
                                                        // UPDATE RELEASE 9
    {0, 0, 0},                                          /* Kill */
=======
     ngap_amf_handle_ue_context_release_complete, 0}, /* UEContextRelease */
    {ngap_amf_handle_ue_context_release_request,
     *ngap_amf_handle_ue_context_release_complete, 0}, /* CellTrafficTrace */
                                                       // UPDATE RELEASE 9
    {0, 0, 0},                                         /* Kill */
>>>>>>> f8170aab
    {0, 0, 0}, /* DownlinkUEAssociatedLPPaTransport  */
    {0, 0, 0}, /* UplinkUEAssociatedLPPaTransport */
    {ngap_amf_handle_uplink_nas_transport, 0, 0}, /* uplinkNASTransport */
    {0, 0, 0},                                    /* downlinkNASTransport */
    {0, 0, 0}, /* DownlinkNonUEAssociatedLPPaTransport */
    {0, 0, 0}, /* UplinkNonUEAssociatedLPPaTransport */
};

int ngap_amf_handle_message(
    ngap_state_t* state, const sctp_assoc_id_t assoc_id,
    const sctp_stream_id_t stream, Ngap_NGAP_PDU_t* pdu) {
  /*
   * Checking procedure Code and direction of pdu
   */
  if (pdu->choice.initiatingMessage.procedureCode >=
          COUNT_OF(ngap_message_handlers) ||
      pdu->present > Ngap_NGAP_PDU_PR_unsuccessfulOutcome) {
    OAILOG_DEBUG(
        LOG_NGAP,
        "[SCTP %d] Either procedureCode %d or direction %d exceed expected\n",
        assoc_id, (int) pdu->choice.initiatingMessage.procedureCode,
        (int) pdu->present);
    return -1;
  }

  ngap_message_handler_t handler =
      ngap_message_handlers[pdu->choice.initiatingMessage.procedureCode]
                           [pdu->present - 1];

  if (handler == NULL) {
    // not implemented or no procedure for gNB (wrong message)
    OAILOG_DEBUG(
        LOG_NGAP, "[SCTP %d] No handler for procedureCode %d in %s\n", assoc_id,
        (int) pdu->choice.initiatingMessage.procedureCode,
        ngap_direction2str(pdu->present));
    return -2;
  }

  return handler(state, assoc_id, stream, pdu);
}

//------------------------------------------------------------------------------
int ngap_amf_set_cause(
    Ngap_Cause_t* cause_p, const Ngap_Cause_PR cause_type,
    const long cause_value) {
  DevAssert(cause_p != NULL);
  cause_p->present = cause_type;

  switch (cause_type) {
    case Ngap_Cause_PR_radioNetwork:
      cause_p->choice.radioNetwork = cause_value;
      break;

    case Ngap_Cause_PR_transport:
      cause_p->choice.transport = cause_value;
      break;

    case Ngap_Cause_PR_nas:
      cause_p->choice.nas = cause_value;
      break;

    case Ngap_Cause_PR_protocol:
      cause_p->choice.protocol = cause_value;
      break;

    case Ngap_Cause_PR_misc:
      cause_p->choice.misc = cause_value;
      break;

    default:
      OAILOG_DEBUG(LOG_NGAP, "Unknown cause for context release");
      return -1;
  }

  return 0;
}

//------------------------------------------------------------------------------
int ngap_amf_generate_ng_setup_failure(
    const sctp_assoc_id_t assoc_id, const Ngap_Cause_PR cause_type,
    const long cause_value, const long time_to_wait) {
  uint8_t* buffer_p = 0;
  uint32_t length   = 0;
  Ngap_NGAP_PDU_t pdu;
  Ngap_NGSetupFailure_t* out;
  Ngap_NGSetupFailureIEs_t* ie = NULL;
  int rc                       = RETURNok;

  OAILOG_FUNC_IN(LOG_NGAP);

  memset(&pdu, 0, sizeof(pdu));
  pdu.present = Ngap_NGAP_PDU_PR_unsuccessfulOutcome;
  pdu.choice.unsuccessfulOutcome.procedureCode = Ngap_ProcedureCode_id_NGSetup;
  pdu.choice.unsuccessfulOutcome.criticality   = Ngap_Criticality_reject;
  pdu.choice.unsuccessfulOutcome.value.present =
      Ngap_UnsuccessfulOutcome__value_PR_NGSetupFailure;
  out = &pdu.choice.unsuccessfulOutcome.value.choice.NGSetupFailure;

  ie = (Ngap_NGSetupFailureIEs_t*) calloc(1, sizeof(Ngap_NGSetupFailureIEs_t));
  ie->id            = Ngap_ProtocolIE_ID_id_Cause;
  ie->criticality   = Ngap_Criticality_ignore;
  ie->value.present = Ngap_NGSetupFailureIEs__value_PR_Cause;
  ngap_amf_set_cause(&ie->value.choice.Cause, cause_type, cause_value);
  ASN_SEQUENCE_ADD(&out->protocolIEs.list, ie);

  /*
   * Include the optional field time to wait only if the value is > -1
   */
  if (time_to_wait > -1) {
    ie =
        (Ngap_NGSetupFailureIEs_t*) calloc(1, sizeof(Ngap_NGSetupFailureIEs_t));
    ie->id                      = Ngap_ProtocolIE_ID_id_TimeToWait;
    ie->criticality             = Ngap_Criticality_ignore;
    ie->value.present           = Ngap_NGSetupFailureIEs__value_PR_TimeToWait;
    ie->value.choice.TimeToWait = time_to_wait;
    ASN_SEQUENCE_ADD(&out->protocolIEs.list, ie);
  }

  if (ngap_amf_encode_pdu(&pdu, &buffer_p, &length) < 0) {
    OAILOG_ERROR(LOG_NGAP, "Failed to encode ng setup failure\n");
    OAILOG_FUNC_RETURN(LOG_NGAP, RETURNerror);
  }

  bstring b = blk2bstr(buffer_p, length);
  free(buffer_p);
  rc = ngap_amf_itti_send_sctp_request(&b, assoc_id, 0, INVALID_AMF_UE_NGAP_ID);

  /* Free up the bstring */
  bdestroy(b);

  OAILOG_FUNC_RETURN(LOG_NGAP, rc);
}

////////////////////////////////////////////////////////////////////////////////
//************************** Management procedures ***************************//
////////////////////////////////////////////////////////////////////////////////

//------------------------------------------------------------------------------
int ngap_amf_handle_ng_setup_request(
    ngap_state_t* state, const sctp_assoc_id_t assoc_id,
    const sctp_stream_id_t stream, Ngap_NGAP_PDU_t* pdu) {
  int rc = RETURNok;

  Ngap_NGSetupRequest_t* container                = NULL;
  Ngap_NGSetupRequestIEs_t* ie                    = NULL;
  Ngap_NGSetupRequestIEs_t* ie_gnb_name           = NULL;
  Ngap_NGSetupRequestIEs_t* ie_supported_tas      = NULL;
  Ngap_NGSetupRequestIEs_t* ie_default_paging_drx = NULL;

  gnb_description_t* gnb_association = NULL;
  uint32_t gnb_id                    = 0;
  char* gnb_name                     = NULL;
  int ta_ret                         = 0;
  uint8_t bplmn_list_count           = 0;  // Broadcast PLMN list count

  OAILOG_FUNC_IN(LOG_NGAP);
  increment_counter("ng_setup", 1, NO_LABELS);
  if (!hss_associated) {
    /*
     * Can not process the request, AMF is not connected to HSS
     */
    OAILOG_ERROR(
        LOG_NGAP,
        "Rejecting ng setup request Can not process the request, AMF is not "
        "connected to HSS\n");
    rc = ngap_amf_generate_ng_setup_failure(
        assoc_id, Ngap_Cause_PR_misc, Ngap_CauseMisc_unspecified, -1);
    increment_counter(
        "ng_setup", 1, 2, "result", "failure", "cause", "s6a_interface_not_up");
    OAILOG_FUNC_RETURN(LOG_NGAP, rc);
  }

  DevAssert(pdu != NULL);
  container = &pdu->choice.initiatingMessage.value.choice.NGSetupRequest;
  /*
   * We received a new valid Ng Setup Request on a stream != 0.
   * This should not happen -> reject gNB ng setup request.
   */

  if (stream != 0) {
    OAILOG_ERROR(LOG_NGAP, "Received new ng setup request on stream != 0\n");
    /*
     * Send a ng setup failure with protocol cause unspecified
     */
    rc = ngap_amf_generate_ng_setup_failure(
        assoc_id, Ngap_Cause_PR_protocol, Ngap_CauseProtocol_unspecified, -1);
    increment_counter(
        "ng_setup", 1, 2, "result", "failure", "cause",
        "sctp_stream_id_non_zero");
    OAILOG_FUNC_RETURN(LOG_NGAP, rc);
  }

  /* Handling of ngsetup cases as follows.
   * If we don't know about the association, we haven't processed the new
   * association yet, so hope the gNB will retry the ng setup. Ignore and
   * return. If we get this message when the Ng interface of the AMF state is in
   * READY state then it is protocol error or out of sync state. Ignore it and
   * return. Assume AMF would detect SCTP association failure and would Ng
   * interface state to accept Ngsetup from gNB. If we get this message when the
   * ng interface of the AMF is in SHUTDOWN stage, we just hope the gNB will
   * retry and that will result in a new association getting established
   * followed by a subsequent ng setup, return Ngap_TimeToWait_v20s. If we get
   * this message when the ng interface of the AMF is in RESETTING stage then we
   * return Ngap_TimeToWait_v20s.
   */
  if ((gnb_association = ngap_state_get_gnb(state, assoc_id)) == NULL) {
    /*
     *
     * This should not happen as the thread processing new associations is the
     * one that reads data from the socket. Promote to an assert once we have
     * more confidence.
     */
    OAILOG_ERROR(LOG_NGAP, "Ignoring ng setup from unknown assoc %u", assoc_id);
    OAILOG_FUNC_RETURN(LOG_NGAP, RETURNok);
  }

  if (gnb_association->ng_state == NGAP_RESETING ||
      gnb_association->ng_state == NGAP_SHUTDOWN) {
    OAILOG_WARNING(
        LOG_NGAP, "Ignoring ngsetup from gNB in state %s on assoc id %u",
        ng_gnb_state2str(gnb_association->ng_state), assoc_id);
    rc = ngap_amf_generate_ng_setup_failure(
        assoc_id, Ngap_Cause_PR_transport,
        Ngap_CauseTransport_transport_resource_unavailable,
        Ngap_TimeToWait_v20s);
    increment_counter(
        "ng_setup", 1, 2, "result", "failure", "cause", "invalid_state");
    OAILOG_FUNC_RETURN(LOG_NGAP, rc);
  }
  log_queue_item_t* context = NULL;
  OAILOG_MESSAGE_START_SYNC(
      OAILOG_LEVEL_DEBUG, LOG_NGAP, (&context),
      "New ng setup request incoming from ");
  // shared_log_queue_item_t *context = NULL;
  // OAILOG_MESSAGE_START_ASYNC (OAILOG_LEVEL_DEBUG, LOG_NGAP, (&context), "New
  // ng setup request incoming from ");

  NGAP_FIND_PROTOCOLIE_BY_ID(
      Ngap_NGSetupRequestIEs_t, ie_gnb_name, container,
      Ngap_ProtocolIE_ID_id_RANNodeName, false);
  if (ie_gnb_name) {
    OAILOG_MESSAGE_ADD_SYNC(
        context, "%*s ", (int) ie_gnb_name->value.choice.RANNodeName.size,
        ie_gnb_name->value.choice.RANNodeName.buf);
    gnb_name = (char*) ie_gnb_name->value.choice.RANNodeName.buf;
  }

  NGAP_FIND_PROTOCOLIE_BY_ID(
      Ngap_NGSetupRequestIEs_t, ie, container,
      Ngap_ProtocolIE_ID_id_GlobalRANNodeID, true);
  if (ie->value.choice.GlobalRANNodeID.choice.globalGNB_ID.gNB_ID.present ==
      Ngap_GNB_ID_PR_gNB_ID) {
    // Home gNB ID = 28 bits
    uint8_t* gnb_id_buf = ie->value.choice.GlobalRANNodeID.choice.globalGNB_ID
                              .gNB_ID.choice.gNB_ID.buf;

    if (ie->value.choice.GlobalRANNodeID.choice.globalGNB_ID.gNB_ID.choice
            .gNB_ID.size != 28) {
      // TODO: handle case were size != 28 -> notify ? reject ?
    }

    gnb_id = (gnb_id_buf[0] << 20) + (gnb_id_buf[1] << 12) +
             (gnb_id_buf[2] << 4) + ((gnb_id_buf[3] & 0xf0) >> 4);
    OAILOG_MESSAGE_ADD_SYNC(context, "home gNB id: %07x", gnb_id);
  }

  OAILOG_MESSAGE_FINISH((void*) context);

  /* Requirement AMF36.413R10_8.7.3.4 Abnormal Conditions
   * If the gNB initiates the procedure by sending a Ng SETUP REQUEST message
   * including the PLMN Identity IEs and none of the PLMNs provided by the gNB
   * is identified by the AMF, then the AMF shall reject the gNB Ng Setup
   * Request procedure with the appropriate cause value, e.g, Unknown PLMN.
   */
  NGAP_FIND_PROTOCOLIE_BY_ID(
      Ngap_NGSetupRequestIEs_t, ie_supported_tas, container,
      Ngap_ProtocolIE_ID_id_SupportedTAList, true);

  ta_ret = ngap_amf_compare_ta_lists(
      &ie_supported_tas->value.choice.SupportedTAList);

  /*
   * gNB and AMF have no common PLMN
   */
  if (ta_ret != TA_LIST_RET_OK) {
    OAILOG_ERROR(
        LOG_NGAP, "No Common PLMN with gNB, generate_ng_setup_failure\n");
    rc = ngap_amf_generate_ng_setup_failure(
        assoc_id, Ngap_Cause_PR_misc, Ngap_CauseMisc_unknown_PLMN,
        Ngap_TimeToWait_v20s);

    increment_counter(
        "ng_setup", 1, 2, "result", "failure", "cause",
        "plmnid_or_tac_mismatch");
    OAILOG_FUNC_RETURN(LOG_NGAP, rc);
  }

  Ngap_SupportedTAList_t* ta_list =
      &ie_supported_tas->value.choice.SupportedTAList;
  m5g_supported_ta_list_t* supp_ta_list = &gnb_association->supported_ta_list;
  supp_ta_list->list_count              = ta_list->list.count;

  /* Storing supported TAI lists received in Ng SETUP REQUEST message */
  for (int tai_idx = 0; tai_idx < supp_ta_list->list_count; tai_idx++) {
    Ngap_SupportedTAItem_t* tai = NULL;
    tai                         = ta_list->list.array[tai_idx];
    tai->tAC.size               = 2;  // ACL_TAG temp to test remove later
    OCTET_STRING_TO_TAC(
        &tai->tAC, supp_ta_list->supported_tai_items[tai_idx].tac);

    bplmn_list_count = tai->broadcastPLMNList.list.count;
    if (bplmn_list_count > NGAP_MAX_BROADCAST_PLMNS) {
      OAILOG_ERROR(
          LOG_NGAP, "Maximum Broadcast PLMN list count exceeded, count = %d\n",
          bplmn_list_count);
    }
    supp_ta_list->supported_tai_items[tai_idx].bplmnlist_count =
        bplmn_list_count;
    for (int plmn_idx = 0; plmn_idx < bplmn_list_count; plmn_idx++) {
      TBCD_TO_PLMN_T(
          &tai->broadcastPLMNList.list.array[plmn_idx]->pLMNIdentity,
          &supp_ta_list->supported_tai_items[tai_idx].bplmns[plmn_idx]);
    }
  }
  OAILOG_DEBUG(LOG_NGAP, "Adding gNB to the list of served gNBs\n");

  gnb_association->gnb_id = gnb_id;

  NGAP_FIND_PROTOCOLIE_BY_ID(
      Ngap_NGSetupRequestIEs_t, ie_default_paging_drx, container,
      Ngap_ProtocolIE_ID_id_DefaultPagingDRX, true);

  gnb_association->default_paging_drx =
      ie_default_paging_drx->value.choice.PagingDRX;

  if (gnb_name != NULL) {
    memcpy(
        gnb_association->gnb_name, ie_gnb_name->value.choice.RANNodeName.buf,
        ie_gnb_name->value.choice.RANNodeName.size);
    gnb_association->gnb_name[ie_gnb_name->value.choice.RANNodeName.size] =
        '\0';
  }

  // ngap_dump_gnb(gnb_association);
  rc = ngap_generate_ng_setup_response(state, gnb_association);
  if (rc == RETURNok) {
    // update_amf_app_stats_connected_gnb_add();
    set_gauge("ng_connection", 1, 1, "gnb_name", gnb_association->gnb_name);
    increment_counter("ng_setup", 1, 1, "result", "success");
    // ng_setup_success_event(gnb_name, gnb_id);
  }
  OAILOG_FUNC_RETURN(LOG_NGAP, rc);
}

//------------------------------------------------------------------------------
int ngap_generate_ng_setup_response(
    ngap_state_t* state, gnb_description_t* gnb_association) {
  Ngap_NGAP_PDU_t pdu;
  Ngap_NGSetupResponse_t* out;
  Ngap_NGSetupResponseIEs_t* ie        = NULL;
  Ngap_ServedGUAMIItem_t* servedGUAMFI = NULL;
  int enc_rval                         = 0;
  uint8_t* buffer                      = NULL;
  uint32_t length                      = 0;
  int rc                               = RETURNok;

  DevAssert(gnb_association != NULL);
  memset(&pdu, 0, sizeof(pdu));

  pdu.present = Ngap_NGAP_PDU_PR_successfulOutcome;

  pdu.choice.successfulOutcome.procedureCode = Ngap_ProcedureCode_id_NGSetup;
  pdu.choice.successfulOutcome.criticality   = Ngap_Criticality_reject;
  pdu.choice.successfulOutcome.value.present =
      Ngap_SuccessfulOutcome__value_PR_NGSetupResponse;
  out = &pdu.choice.successfulOutcome.value.choice.NGSetupResponse;

  ie =
      (Ngap_NGSetupResponseIEs_t*) calloc(1, sizeof(Ngap_NGSetupResponseIEs_t));
  ie->id            = Ngap_ProtocolIE_ID_id_AMFName;
  ie->criticality   = Ngap_Criticality_reject;
  ie->value.present = Ngap_NGSetupResponseIEs__value_PR_AMFName;

  char* amf_name = "AMF1";

  OCTET_STRING_fromBuf(&ie->value.choice.AMFName, amf_name, strlen(amf_name));

  ASN_SEQUENCE_ADD(&out->protocolIEs.list, ie);

  // Generating response
  ie =
      (Ngap_NGSetupResponseIEs_t*) calloc(1, sizeof(Ngap_NGSetupResponseIEs_t));
  ie->id            = Ngap_ProtocolIE_ID_id_ServedGUAMIList;
  ie->criticality   = Ngap_Criticality_reject;
  ie->value.present = Ngap_NGSetupResponseIEs__value_PR_ServedGUAMIList;

  // memset for gcc 4.8.4 instead of {0}, servedGUAMFI.servedPLMNs
  servedGUAMFI = calloc(1, sizeof *servedGUAMFI);

#if 0  
amf_config_read_lock(&amf_config);
  /*
   * Use the guamfi parameters provided by configuration
   * that should be sorted
   */
  for (i = 0; i < amf_config.served_tai.nb_tai; i++) {
    bool plmn_added = false;
    for (j = 0; j < i; j++) {
      if ((amf_config.served_tai.plmn_mcc[j] ==
           amf_config.served_tai.plmn_mcc[i]) &&
          (amf_config.served_tai.plmn_mnc[j] ==
           amf_config.served_tai.plmn_mnc[i]) &&
          (amf_config.served_tai.plmn_mnc_len[j] ==
           amf_config.served_tai.plmn_mnc_len[i])) {
        plmn_added = true;
        break;
      }
    }
    if (false == plmn_added) {
      Ngap_PLMNIdentity_t* plmn = NULL;
      plmn                      = &servedGUAMFI->gUAMI.pLMNIdentity;
      MCC_MNC_TO_PLMNID(
          amf_config.served_tai.plmn_mcc[i], amf_config.served_tai.plmn_mnc[i],
          amf_config.served_tai.plmn_mnc_len[i], plmn);
    }
  }

  for (i = 0; i < amf_config.guamfi.nb; i++) {
    Ngap_AMFRegionID_t* amf_gid = NULL;
    Ngap_AMFSetID_t* amfc       = NULL;

    amf_gid = &servedGUAMFI->gUAMI.aMFRegionID;
    INT16_TO_OCTET_STRING(amf_config.guamfi.guamfi[i].amf_gid, amf_gid);

    amfc = &servedGUAMFI->gUAMI.aMFSetID;
    INT8_TO_OCTET_STRING(amf_config.guamfi.guamfi[i].amf_code, amfc);
  }
#endif
  /*************************Temp code******************************/
  Ngap_PLMNIdentity_t* plmn = NULL;
  plmn                      = &servedGUAMFI->gUAMI.pLMNIdentity;

  OCTET_STRING_fromBuf(plmn, buf_plmn, sizeof(buf_plmn) /*3bytes*/);
  Ngap_AMFRegionID_t* amf_gid = NULL;
  Ngap_AMFSetID_t* amfc       = NULL;
  Ngap_AMFPointer_t* aMFP     = NULL;

  amf_gid = &servedGUAMFI->gUAMI.aMFRegionID;
  INT8_TO_OCTET_STRING(1, amf_gid);  // 8

  amfc = &servedGUAMFI->gUAMI.aMFSetID;
  UE_ID_INDEX_TO_BIT_STRING(1, amfc);  // 10

  aMFP = &servedGUAMFI->gUAMI.aMFPointer;
  AMF_POINTER_TO_BIT_STRING(1, aMFP);  // 6

  /*************************Temp code******************************/

  ASN_SEQUENCE_ADD(&ie->value.choice.ServedGUAMIList.list, servedGUAMFI);
  ASN_SEQUENCE_ADD(&out->protocolIEs.list, ie);

  ie =
      (Ngap_NGSetupResponseIEs_t*) calloc(1, sizeof(Ngap_NGSetupResponseIEs_t));
  ie->id            = Ngap_ProtocolIE_ID_id_RelativeAMFCapacity;
  ie->criticality   = Ngap_Criticality_ignore;
  ie->value.present = Ngap_NGSetupResponseIEs__value_PR_RelativeAMFCapacity;
  ie->value.choice.RelativeAMFCapacity = amf_config.relative_capacity;
  ASN_SEQUENCE_ADD(&out->protocolIEs.list, ie);

  //  amf_config_unlock(&amf_config);
  /*
   * The AMF is only serving E-UTRAN RAT, so the list contains only one element
   */

  /*PLMNList*/
  ie =
      (Ngap_NGSetupResponseIEs_t*) calloc(1, sizeof(Ngap_NGSetupResponseIEs_t));
  ie->id            = Ngap_ProtocolIE_ID_id_PLMNSupportList;
  ie->criticality   = Ngap_Criticality_reject;
  ie->value.present = Ngap_NGSetupResponseIEs__value_PR_PLMNSupportList;

  Ngap_PLMNSupportItem_t* plmnItem =
      (Ngap_PLMNSupportItem_t*) calloc(1, sizeof(Ngap_PLMNSupportItem_t));

  OCTET_STRING_fromBuf(
      &plmnItem->pLMNIdentity, buf_plmn, sizeof(buf_plmn) /*3bytes*/);

  /* Ngap_SliceSupportList */

  Ngap_SliceSupportItem_t* SliceItem =
      (Ngap_SliceSupportItem_t*) calloc(1, sizeof(Ngap_SliceSupportItem_t));

  char* from_buf = "0x11";

  OCTET_STRING_fromBuf(&SliceItem->s_NSSAI.sST, from_buf, 1);

  ASN_SEQUENCE_ADD(
      &plmnItem->sliceSupportList.list,
      SliceItem);  // adding slice item to slice list

  ASN_SEQUENCE_ADD(
      &ie->value.choice.PLMNSupportList.list,
      plmnItem);  // adding plmn item to plmn list

  ASN_SEQUENCE_ADD(&out->protocolIEs.list, ie);

  enc_rval = ngap_amf_encode_pdu(&pdu, &buffer, &length);

  /*
   * Failed to encode ng setup response...
   */
  if (enc_rval < 0) {
    OAILOG_DEBUG(LOG_NGAP, "Removed gNB %d\n", gnb_association->sctp_assoc_id);
    ngap_remove_gnb(state, gnb_association);
  } else {
    /*
     * Consider the response as sent. NGAP is ready to accept UE contexts
     */
    gnb_association->ng_state = NGAP_READY;
  }

  /*
   * Non-UE signalling -> stream 0
   */
  bstring b = blk2bstr(buffer, length);
  free(buffer);
  rc = ngap_amf_itti_send_sctp_request(
      &b, gnb_association->sctp_assoc_id, 0, INVALID_AMF_UE_NGAP_ID);

  OAILOG_FUNC_RETURN(LOG_NGAP, rc);
}

////////////////////////////////////////////////////////////////////////////////
//******************* Context Management procedures **************************//
////////////////////////////////////////////////////////////////////////////////

//------------------------------------------------------------------------------
int ngap_amf_handle_initial_context_setup_response(
    ngap_state_t* state, __attribute__((unused)) const sctp_assoc_id_t assoc_id,
    __attribute__((unused)) const sctp_stream_id_t stream,
    Ngap_NGAP_PDU_t* pdu) {
  Ngap_InitialContextSetupResponse_t* container;
  Ngap_InitialContextSetupResponseIEs_t* ie                          = NULL;
  Ngap_PDUSessionResourceSetupItemSURes_t* pduSessionSetupListCtxRes = NULL;
  m5g_ue_description_t* ue_ref_p                                     = NULL;
  MessageDef* message_p                                              = NULL;
  int rc                                                             = RETURNok;
  amf_ue_ngap_id_t amf_ue_ngap_id                                    = 0;
  gnb_ue_ngap_id_t gnb_ue_ngap_id                                    = 0;
  imsi64_t imsi64;

  OAILOG_FUNC_IN(LOG_NGAP);
  container =
      &pdu->choice.successfulOutcome.value.choice.InitialContextSetupResponse;
  NGAP_FIND_PROTOCOLIE_BY_ID(
      Ngap_InitialContextSetupResponseIEs_t, ie, container,
      Ngap_ProtocolIE_ID_id_AMF_UE_NGAP_ID, true);

  if (ie) {
    amf_ue_ngap_id = (uint32_t) ie->value.choice.AMF_UE_NGAP_ID;
    if ((ue_ref_p = ngap_state_get_ue_amfid((uint32_t) amf_ue_ngap_id)) ==
        NULL) {
      OAILOG_DEBUG(
          LOG_NGAP,
          "No UE is attached to this amf UE ngap id: " AMF_UE_NGAP_ID_FMT
          " %u(10)\n",
          (uint32_t) amf_ue_ngap_id, (uint32_t) amf_ue_ngap_id);
      OAILOG_FUNC_RETURN(LOG_NGAP, RETURNerror);
    }
  } else {
    OAILOG_FUNC_RETURN(LOG_NGAP, RETURNerror);
  }
  ngap_imsi_map_t* ngap_imsi_map = get_ngap_imsi_map();
  hashtable_uint64_ts_get(
      ngap_imsi_map->amf_ue_id_imsi_htbl, (const hash_key_t) amf_ue_ngap_id,
      &imsi64);

  NGAP_FIND_PROTOCOLIE_BY_ID(
      Ngap_InitialContextSetupResponseIEs_t, ie, container,
      Ngap_ProtocolIE_ID_id_RAN_UE_NGAP_ID, true);
  if (ie) {
    gnb_ue_ngap_id = (gnb_ue_ngap_id_t)(
        ie->value.choice.RAN_UE_NGAP_ID & GNB_UE_NGAP_ID_MASK);
  } else {
    OAILOG_FUNC_RETURN(LOG_NGAP, RETURNerror);
  }

  if (ue_ref_p->gnb_ue_ngap_id != gnb_ue_ngap_id) {
    OAILOG_DEBUG_UE(
        LOG_NGAP, imsi64,
        "Mismatch in gNB UE NGAP ID, known: " GNB_UE_NGAP_ID_FMT
        " %u(10), received: 0x%06x %u(10)\n",
        ue_ref_p->gnb_ue_ngap_id, ue_ref_p->gnb_ue_ngap_id,
        (uint32_t) gnb_ue_ngap_id, (uint32_t) gnb_ue_ngap_id);
    OAILOG_FUNC_RETURN(LOG_NGAP, RETURNerror);
  }

  NGAP_FIND_PROTOCOLIE_BY_ID(
      Ngap_InitialContextSetupResponseIEs_t, ie, container,
      Ngap_ProtocolIE_ID_id_PDUSessionResourceSetupListSURes, false);

  if (ie) {
    if (ie->value.choice.PDUSessionResourceSetupListCxtRes.list.count < 1) {
      OAILOG_WARNING_UE(LOG_NGAP, imsi64, "PDUSession creation has failed\n");
      OAILOG_FUNC_RETURN(LOG_NGAP, RETURNerror);
    }
  }
  ue_ref_p->ng_ue_state = NGAP_UE_CONNECTED;
  message_p =
      itti_alloc_new_message(TASK_NGAP, AMF_APP_INITIAL_CONTEXT_SETUP_RSP);
  AssertFatal(message_p != NULL, "itti_alloc_new_message Failed");
  AMF_APP_INITIAL_CONTEXT_SETUP_RSP(message_p).ue_id = ue_ref_p->amf_ue_ngap_id;

  if (ie) {
    AMF_APP_INITIAL_CONTEXT_SETUP_RSP(message_p)
        .pdusesssion_setup_list.no_of_items =
        ie->value.choice.PDUSessionResourceSetupListCxtRes.list.count;

    for (int item = 0;
         item < ie->value.choice.PDUSessionResourceSetupListCxtRes.list.count;
         item++) {
      /*
       * Bad, very bad cast...
       */
      // Info: need to update 38413 for this

      pduSessionSetupListCtxRes =
          (Ngap_PDUSessionResourceSetupItemSURes_t*) ie->value.choice
              .PDUSessionResourceSetupListCxtRes.list.array[item];
      AMF_APP_INITIAL_CONTEXT_SETUP_RSP(message_p)
          .pdusesssion_setup_list.item[item]
          .Pdu_Session_ID = pduSessionSetupListCtxRes->pDUSessionID;
    }
  } /*if(ie)*/

  NGAP_FIND_PROTOCOLIE_BY_ID(
      Ngap_InitialContextSetupResponseIEs_t, ie, container,
      Ngap_ProtocolIE_ID_id_PDUSessionResourceFailedToSetupListSURes, false);

  message_p->ittiMsgHeader.imsi = imsi64;
  rc = send_msg_to_task(&ngap_task_zmq_ctx, TASK_AMF_APP, message_p);
  OAILOG_FUNC_RETURN(LOG_NGAP, rc);
}

//------------------------------------------------------------------------------
int ngap_handle_new_association(
    ngap_state_t* state, sctp_new_peer_t* sctp_new_peer_p) {
  gnb_description_t* gnb_association = NULL;

  OAILOG_FUNC_IN(LOG_NGAP);
  DevAssert(sctp_new_peer_p != NULL);

  /*
   * Checking that the assoc id has a valid gNB attached to.
   */
  gnb_association = ngap_state_get_gnb(state, sctp_new_peer_p->assoc_id);
  if (gnb_association == NULL) {
    OAILOG_DEBUG(
        LOG_NGAP, "Create gNB context for assoc_id: %d\n",
        sctp_new_peer_p->assoc_id);
    /*
     * Create new context
     */
    gnb_association = ngap_new_gnb(state);

    if (gnb_association == NULL) {
      /*
       * We failed to allocate memory
       */
      /*
       * TODO: send reject there
       */
      OAILOG_ERROR(
          LOG_NGAP, "Failed to allocate gNB context for assoc_id: %d\n",
          sctp_new_peer_p->assoc_id);
      OAILOG_FUNC_RETURN(LOG_NGAP, RETURNok);
    }
    gnb_association->sctp_assoc_id = sctp_new_peer_p->assoc_id;
    hashtable_rc_t hash_rc         = hashtable_ts_insert(
        &state->gnbs, (const hash_key_t) gnb_association->sctp_assoc_id,
        (void*) gnb_association);
    if (HASH_TABLE_OK != hash_rc) {
      OAILOG_FUNC_RETURN(LOG_NGAP, RETURNerror);
    }
  } else if (
      (gnb_association->ng_state == NGAP_SHUTDOWN) ||
      (gnb_association->ng_state == NGAP_RESETING)) {
    OAILOG_WARNING(
        LOG_NGAP,
        "Received new association request on an association that is being %s, "
        "ignoring",
        ng_gnb_state2str(gnb_association->ng_state));
    OAILOG_FUNC_RETURN(LOG_NGAP, RETURNerror);
  } else {
    OAILOG_DEBUG(
        LOG_NGAP, "gNB context already exists for assoc_id: %d, update it\n",
        sctp_new_peer_p->assoc_id);
  }

  gnb_association->sctp_assoc_id = sctp_new_peer_p->assoc_id;
  /*
   * Fill in in and out number of streams available on SCTP connection.
   */
  gnb_association->instreams  = (sctp_stream_id_t) sctp_new_peer_p->instreams;
  gnb_association->outstreams = (sctp_stream_id_t) sctp_new_peer_p->outstreams;
  /*
   * initialize the next sctp stream to 1 as 0 is reserved for non
   * * * * ue associated signalling.
   */
  gnb_association->next_sctp_stream = 1;
  gnb_association->ng_state         = NGAP_INIT;
  OAILOG_FUNC_RETURN(LOG_NGAP, RETURNok);
}

int ngap_amf_handle_ue_context_release_request(
    ngap_state_t* state, __attribute__((unused)) const sctp_assoc_id_t assoc_id,
    __attribute__((unused)) const sctp_stream_id_t stream,
    Ngap_NGAP_PDU_t* pdu) {
  Ngap_UEContextReleaseRequest_t* container;
  Ngap_UEContextReleaseRequest_IEs_t* ie = NULL;
  m5g_ue_description_t* ue_ref_p         = NULL;
  MessageDef* message_p                  = NULL;
  Ngap_Cause_PR cause_type;
  long cause_value;
  enum Ngcause ng_release_cause   = NGAP_RADIO_NR_GENERATED_REASON;
  int rc                          = RETURNok;
  amf_ue_ngap_id_t amf_ue_ngap_id = 0;
  gnb_ue_ngap_id_t gnb_ue_ngap_id = 0;
  imsi64_t imsi64                 = INVALID_IMSI64;

  OAILOG_FUNC_IN(LOG_NGAP);
  container =
      &pdu->choice.initiatingMessage.value.choice.UEContextReleaseRequest;
  // Log the Cause Type and Cause value
  NGAP_FIND_PROTOCOLIE_BY_ID(
      Ngap_UEContextReleaseRequest_IEs_t, ie, container,
      Ngap_ProtocolIE_ID_id_AMF_UE_NGAP_ID, true);
  if (ie) {
    amf_ue_ngap_id = ie->value.choice.AMF_UE_NGAP_ID;
  } else {
    OAILOG_FUNC_RETURN(LOG_NGAP, RETURNerror);
  }

  NGAP_FIND_PROTOCOLIE_BY_ID(
      Ngap_UEContextReleaseRequest_IEs_t, ie, container,
      Ngap_ProtocolIE_ID_id_RAN_UE_NGAP_ID, true);
  if (ie) {
    gnb_ue_ngap_id = (gnb_ue_ngap_id_t)(
        ie->value.choice.AMF_UE_NGAP_ID & GNB_UE_NGAP_ID_MASK);
  } else {
    OAILOG_FUNC_RETURN(LOG_NGAP, RETURNerror);
  }

  // Log the Cause Type and Cause value
  NGAP_FIND_PROTOCOLIE_BY_ID(
      Ngap_UEContextReleaseRequest_IEs_t, ie, container,
      Ngap_ProtocolIE_ID_id_Cause, true);
  if (ie) {
    cause_type = ie->value.choice.Cause.present;
  } else {
    OAILOG_FUNC_RETURN(LOG_NGAP, RETURNerror);
  }
  switch (cause_type) {
    case Ngap_Cause_PR_radioNetwork:
      cause_value = ie->value.choice.Cause.choice.radioNetwork;
      OAILOG_INFO(
          LOG_NGAP,
          "UE CONTEXT RELEASE REQUEST with Cause_Type = Radio Network and "
          "Cause_Value = %ld\n",
          cause_value);
      if (cause_value == Ngap_CauseRadioNetwork_user_inactivity) {
        increment_counter(
            "ue_context_release_req", 1, 1, "cause", "user_inactivity");
      } else if (
          cause_value == Ngap_CauseRadioNetwork_radio_connection_with_ue_lost) {
        increment_counter(
            "ue_context_release_req", 1, 1, "cause", "radio_link_failure");
      }
      break;

    case Ngap_Cause_PR_transport:
      cause_value = ie->value.choice.Cause.choice.transport;
      OAILOG_INFO(
          LOG_NGAP,
          "UE CONTEXT RELEASE REQUEST with Cause_Type = Transport and "
          "Cause_Value = %ld\n",
          cause_value);
      break;

    case Ngap_Cause_PR_nas:
      cause_value = ie->value.choice.Cause.choice.nas;
      OAILOG_INFO(
          LOG_NGAP,
          "UE CONTEXT RELEASE REQUEST with Cause_Type = NAS and Cause_Value = "
          "%ld\n",
          cause_value);
      break;

    case Ngap_Cause_PR_protocol:
      cause_value = ie->value.choice.Cause.choice.protocol;
      OAILOG_INFO(
          LOG_NGAP,
          "UE CONTEXT RELEASE REQUEST with Cause_Type = Transport and "
          "Cause_Value = %ld\n",
          cause_value);
      break;

    case Ngap_Cause_PR_misc:
      cause_value = ie->value.choice.Cause.choice.misc;
      OAILOG_INFO(
          LOG_NGAP,
          "UE CONTEXT RELEASE REQUEST with Cause_Type = MISC and Cause_Value = "
          "%ld\n",
          cause_value);
      break;

    default:
      OAILOG_ERROR(
          LOG_NGAP, "UE CONTEXT RELEASE REQUEST with Invalid Cause_Type = %d\n",
          cause_type);
      OAILOG_FUNC_RETURN(LOG_NGAP, RETURNerror);
  }

  /* Fix - AMF shall handle UE Context Release received from the gNB
  irrespective of the cause. And AMF should release the Ng-U bearers for the UE
  and move the UE to ECM idle mode. Cause can influence whether to preserve GBR
  bearers or not.Since, as of now EPC doesn't support dedicated bearers, it is
  don't care scenario till we add support for dedicated bearers.
  */

  if ((ue_ref_p = ngap_state_get_ue_amfid(amf_ue_ngap_id)) == NULL) {
    /*
     * AMF doesn't know the AMF UE NGAP ID provided.
     * No need to do anything. Ignore the message
     */
    OAILOG_DEBUG(
        LOG_NGAP,
        "UE_CONTEXT_RELEASE_REQUEST ignored cause could not get context with "
        "amf_ue_ngap_id " AMF_UE_NGAP_ID_FMT
        " gnb_ue_ngap_id " GNB_UE_NGAP_ID_FMT " ",
        (uint32_t) amf_ue_ngap_id, (uint32_t) gnb_ue_ngap_id);
    OAILOG_FUNC_RETURN(LOG_NGAP, RETURNerror);
  } else {
    if (ue_ref_p->gnb_ue_ngap_id == gnb_ue_ngap_id) {
      /*
       * Both gNB UE NGAP ID and AMF UE NGAP ID match.
       * Send a UE context Release Command to gNB after releasing Ng-U bearer
       * tunnel mapping for all the bearers.
       */
      ngap_imsi_map_t* imsi_map = get_ngap_imsi_map();
      hashtable_uint64_ts_get(
          imsi_map->amf_ue_id_imsi_htbl, (const hash_key_t) amf_ue_ngap_id,
          &imsi64);

      message_p =
          itti_alloc_new_message(TASK_NGAP, NGAP_UE_CONTEXT_RELEASE_REQ);
      AssertFatal(message_p != NULL, "itti_alloc_new_message Failed");

      // gnb_ref_p = ngap_state_get_gnb(state, ue_ref_p->sctp_assoc_id);

      NGAP_UE_CONTEXT_RELEASE_REQ(message_p).amf_ue_ngap_id =
          ue_ref_p->amf_ue_ngap_id;
      NGAP_UE_CONTEXT_RELEASE_REQ(message_p).gnb_ue_ngap_id =
          ue_ref_p->gnb_ue_ngap_id;
      NGAP_UE_CONTEXT_RELEASE_REQ(message_p).relCause = ng_release_cause;

      message_p->ittiMsgHeader.imsi = imsi64;
      rc = send_msg_to_task(&ngap_task_zmq_ctx, TASK_AMF_APP, message_p);
      OAILOG_FUNC_RETURN(LOG_NGAP, rc);
    } else {
      // abnormal case. No need to do anything. Ignore the message
      OAILOG_DEBUG_UE(
          LOG_NGAP, imsi64,
          "UE_CONTEXT_RELEASE_REQUEST ignored, cause mismatch gnb_ue_ngap_id: "
          "ctxt " GNB_UE_NGAP_ID_FMT " != request " GNB_UE_NGAP_ID_FMT " ",
          (uint32_t) ue_ref_p->gnb_ue_ngap_id, (uint32_t) gnb_ue_ngap_id);
      OAILOG_FUNC_RETURN(LOG_NGAP, RETURNerror);
    }
  }
  OAILOG_FUNC_RETURN(LOG_NGAP, RETURNok);
}

//------------------------------------------------------------------------------
int ngap_amf_generate_ue_context_release_command(
    ngap_state_t* state, m5g_ue_description_t* ue_ref_p, enum Ngcause cause,
    imsi64_t imsi64) {
  uint8_t* buffer = NULL;
  uint32_t length = 0;
  Ngap_NGAP_PDU_t pdu;
  Ngap_UEContextReleaseCommand_t* out;
  Ngap_UEContextReleaseCommand_IEs_t* ie = NULL;
  int rc                                 = RETURNok;
  Ngap_Cause_PR cause_type;
  long cause_value;

  OAILOG_FUNC_IN(LOG_NGAP);
  if (ue_ref_p == NULL) {
    OAILOG_FUNC_RETURN(LOG_NGAP, RETURNerror);
  }
  memset(&pdu, 0, sizeof(pdu));
  pdu.present = Ngap_NGAP_PDU_PR_initiatingMessage;
  pdu.choice.initiatingMessage.procedureCode =
      Ngap_ProcedureCode_id_UEContextRelease;
  pdu.choice.initiatingMessage.criticality = Ngap_Criticality_reject;
  pdu.choice.initiatingMessage.value.present =
      Ngap_InitiatingMessage__value_PR_UEContextReleaseCommand;
  out = &pdu.choice.initiatingMessage.value.choice.UEContextReleaseCommand;
  /*
   * Fill in ID pair
   */
  ie = (Ngap_UEContextReleaseCommand_IEs_t*) calloc(
      1, sizeof(Ngap_UEContextReleaseCommand_IEs_t));
  ie->id            = Ngap_ProtocolIE_ID_id_UE_NGAP_IDs;
  ie->criticality   = Ngap_Criticality_reject;
  ie->value.present = Ngap_UEContextReleaseCommand_IEs__value_PR_UE_NGAP_IDs;
  ie->value.choice.UE_NGAP_IDs.present = Ngap_UE_NGAP_IDs_PR_uE_NGAP_ID_pair;
  ie->value.choice.UE_NGAP_IDs.choice.uE_NGAP_ID_pair.aMF_UE_NGAP_ID =
      ue_ref_p->amf_ue_ngap_id;
  ie->value.choice.UE_NGAP_IDs.choice.uE_NGAP_ID_pair.rAN_UE_NGAP_ID =
      ue_ref_p->gnb_ue_ngap_id;
  ie->value.choice.UE_NGAP_IDs.choice.uE_NGAP_ID_pair.iE_Extensions = NULL;
  ASN_SEQUENCE_ADD(&out->protocolIEs.list, ie);

  ie = (Ngap_UEContextReleaseCommand_IEs_t*) calloc(
      1, sizeof(Ngap_UEContextReleaseCommand_IEs_t));
  ie->id            = Ngap_ProtocolIE_ID_id_Cause;
  ie->criticality   = Ngap_Criticality_ignore;
  ie->value.present = Ngap_UEContextReleaseCommand_IEs__value_PR_Cause;
  switch (cause) {
    case NGAP_NAS_DEREGISTER:
      cause_type  = Ngap_Cause_PR_nas;
      cause_value = Ngap_CauseNas_deregister;
      break;
    case NGAP_NAS_NORMAL_RELEASE:
      cause_type  = Ngap_Cause_PR_nas;
      cause_value = Ngap_CauseNas_unspecified;
      break;
    case NGAP_NAS_AUTHENTICATION_FAILURE:
      cause_type  = Ngap_Cause_PR_nas;
      cause_value = Ngap_CauseNas_authentication_failure;
      break;
    case NGAP_RADIO_NR_GENERATED_REASON:
      cause_type  = Ngap_Cause_PR_radioNetwork;
      cause_value = Ngap_CauseRadioNetwork_release_due_to_5gc_generated_reason;
      break;
    case NGAP_INITIAL_CONTEXT_SETUP_FAILED:
      cause_type  = Ngap_Cause_PR_radioNetwork;
      cause_value = Ngap_CauseRadioNetwork_unspecified;
      break;
    case NGAP_USER_INACTIVITY:
      cause_type  = Ngap_Cause_PR_radioNetwork;
      cause_value = 40;
      break;
    default:
      OAILOG_ERROR_UE(LOG_NGAP, imsi64, "Unknown cause for context release");
      OAILOG_FUNC_RETURN(LOG_NGAP, RETURNerror);
  }
  ngap_amf_set_cause(&ie->value.choice.Cause, cause_type, cause_value);
  ASN_SEQUENCE_ADD(&out->protocolIEs.list, ie);

  if (ngap_amf_encode_pdu(&pdu, &buffer, &length) < 0) {
    OAILOG_FUNC_RETURN(LOG_NGAP, RETURNerror);
  }

  bstring b = blk2bstr(buffer, length);
  free(buffer);
  rc = ngap_amf_itti_send_sctp_request(
      &b, ue_ref_p->sctp_assoc_id, ue_ref_p->sctp_stream_send,
      ue_ref_p->amf_ue_ngap_id);
  ue_ref_p->ng_ue_state = NGAP_UE_WAITING_CRR;

  // Start timer to track UE context release complete from gNB

  // We can safely remove UE context now, no need for timer
  ngap_amf_release_ue_context(state, ue_ref_p, imsi64);

  OAILOG_FUNC_RETURN(LOG_NGAP, rc);
}

//------------------------------------------------------------------------------
int ngap_handle_ue_context_release_command(
    ngap_state_t* state,
    const itti_ngap_ue_context_release_command_t* const
        ue_context_release_command_pP,
    imsi64_t imsi64) {
  m5g_ue_description_t* ue_ref_p = NULL;
  int rc                         = RETURNok;

  OAILOG_FUNC_IN(LOG_NGAP);
  if ((ue_ref_p = ngap_state_get_ue_amfid(
           ue_context_release_command_pP->amf_ue_ngap_id)) == NULL) {
    OAILOG_DEBUG_UE(
        LOG_NGAP, imsi64,
        "Ignoring UE with amf_ue_ngap_id " AMF_UE_NGAP_ID_FMT " %u(10)\n",
        ue_context_release_command_pP->amf_ue_ngap_id,
        ue_context_release_command_pP->amf_ue_ngap_id);
    rc = RETURNok;
  } else {
    /*
     * Check the cause. If it is implicit detach or sctp reset/shutdown no need
     * to send UE context release command to gNB. Free UE context locally.
     */

    if (ue_context_release_command_pP->cause == NGAP_IMPLICIT_CONTEXT_RELEASE ||
        ue_context_release_command_pP->cause == NGAP_SCTP_SHUTDOWN_OR_RESET ||
        ue_context_release_command_pP->cause ==
            NGAP_INITIAL_CONTEXT_SETUP_TMR_EXPRD ||
        ue_context_release_command_pP->cause == NGAP_INVALID_GNB_ID) {
      // ngap_remove_ue(state, ue_ref_p);
    } else {
      rc = ngap_amf_generate_ue_context_release_command(
          state, ue_ref_p, ue_context_release_command_pP->cause, imsi64);
    }
  }

  OAILOG_FUNC_RETURN(LOG_NGAP, rc);
}

//------------------------------------------------------------------------------
int ngap_amf_handle_ue_context_release_complete(
    ngap_state_t* state, __attribute__((unused)) const sctp_assoc_id_t assoc_id,
    __attribute__((unused)) const sctp_stream_id_t stream,
    Ngap_NGAP_PDU_t* pdu) {
  Ngap_UEContextReleaseComplete_t* container;
  Ngap_UEContextReleaseComplete_IEs_t* ie = NULL;
  m5g_ue_description_t* ue_ref_p          = NULL;
  amf_ue_ngap_id_t amf_ue_ngap_id         = 0;

  OAILOG_FUNC_IN(LOG_NGAP);
  container =
      &pdu->choice.successfulOutcome.value.choice.UEContextReleaseComplete;

  NGAP_FIND_PROTOCOLIE_BY_ID(
      Ngap_UEContextReleaseComplete_IEs_t, ie, container,
      Ngap_ProtocolIE_ID_id_AMF_UE_NGAP_ID, true);

  if (ie) {
    amf_ue_ngap_id = ie->value.choice.AMF_UE_NGAP_ID;
  } else {
    OAILOG_FUNC_RETURN(LOG_NGAP, RETURNok);
  }

  if ((ue_ref_p = ngap_state_get_ue_amfid(amf_ue_ngap_id)) == NULL) {
    /*
     * The UE context has already been deleted when the UE context release
     * command was sent
     * Ignore this message.
     */
    OAILOG_DEBUG(
        LOG_NGAP,
        " UE Context Release commplete: Ng context cleared. Ignore message for "
        "ueid " AMF_UE_NGAP_ID_FMT "\n",
        (uint32_t) amf_ue_ngap_id);
    OAILOG_FUNC_RETURN(LOG_NGAP, RETURNok);
  } else {
    /* This is an error scenario, the Ng UE context should have been deleted
     * when UE context release command was sent
     */
    OAILOG_ERROR(
        LOG_NGAP,
        " UE Context Release commplete: Ng context should have been cleared "
        "for "
        "ueid " AMF_UE_NGAP_ID_FMT "\n",
        (uint32_t) amf_ue_ngap_id);
    OAILOG_FUNC_RETURN(LOG_NGAP, RETURNerror);
  }
}

//------------------------------------------------------------------------------
int ngap_amf_handle_initial_context_setup_failure(
    ngap_state_t* state, __attribute__((unused)) const sctp_assoc_id_t assoc_id,
    __attribute__((unused)) const sctp_stream_id_t stream,
    Ngap_NGAP_PDU_t* pdu) {
  Ngap_InitialContextSetupFailure_t* container;
  Ngap_InitialContextSetupFailureIEs_t* ie = NULL;
  m5g_ue_description_t* ue_ref_p           = NULL;
  MessageDef* message_p                    = NULL;
  Ngap_Cause_PR cause_type;
  long cause_value;
  int rc                          = RETURNok;
  imsi64_t imsi64                 = INVALID_IMSI64;
  amf_ue_ngap_id_t amf_ue_ngap_id = 0;
  gnb_ue_ngap_id_t gnb_ue_ngap_id = 0;

  OAILOG_FUNC_IN(LOG_NGAP);
  container =
      &pdu->choice.unsuccessfulOutcome.value.choice.InitialContextSetupFailure;

  NGAP_FIND_PROTOCOLIE_BY_ID(
      Ngap_InitialContextSetupFailureIEs_t, ie, container,
      Ngap_ProtocolIE_ID_id_AMF_UE_NGAP_ID, true);
  if (ie) {
    amf_ue_ngap_id = ie->value.choice.AMF_UE_NGAP_ID;
  } else {
    OAILOG_FUNC_RETURN(LOG_NGAP, RETURNok);
  }

  NGAP_FIND_PROTOCOLIE_BY_ID(
      Ngap_InitialContextSetupFailureIEs_t, ie, container,
      Ngap_ProtocolIE_ID_id_RAN_UE_NGAP_ID, true);
  if (ie) {
    gnb_ue_ngap_id = (gnb_ue_ngap_id_t)(
        ie->value.choice.RAN_UE_NGAP_ID & GNB_UE_NGAP_ID_MASK);
  } else {
    OAILOG_FUNC_RETURN(LOG_NGAP, RETURNok);
  }

  if ((ue_ref_p = ngap_state_get_ue_amfid(amf_ue_ngap_id)) == NULL) {
    /*
     * AMF doesn't know the AMF UE NGAP ID provided.
     */
    OAILOG_INFO(
        LOG_NGAP,
        "INITIAL_CONTEXT_SETUP_FAILURE ignored. No context with "
        "amf_ue_ngap_id " AMF_UE_NGAP_ID_FMT
        " gnb_ue_ngap_id " GNB_UE_NGAP_ID_FMT " ",
        (uint32_t) amf_ue_ngap_id, (uint32_t) gnb_ue_ngap_id);
    OAILOG_FUNC_RETURN(LOG_NGAP, RETURNerror);
  }

  if (ue_ref_p->gnb_ue_ngap_id != gnb_ue_ngap_id) {
    // abnormal case. No need to do anything. Ignore the message
    OAILOG_DEBUG(
        LOG_NGAP,
        "INITIAL_CONTEXT_SETUP_FAILURE ignored, mismatch gnb_ue_ngap_id: "
        "ctxt " GNB_UE_NGAP_ID_FMT " != received " GNB_UE_NGAP_ID_FMT " ",
        (uint32_t) ue_ref_p->gnb_ue_ngap_id, (uint32_t) gnb_ue_ngap_id);
    OAILOG_FUNC_RETURN(LOG_NGAP, RETURNerror);
  }

  ngap_imsi_map_t* imsi_map = get_ngap_imsi_map();
  hashtable_uint64_ts_get(
      imsi_map->amf_ue_id_imsi_htbl, (const hash_key_t) amf_ue_ngap_id,
      &imsi64);

  // Pass this message to AMF APP for necessary handling
  // Log the Cause Type and Cause value
  NGAP_FIND_PROTOCOLIE_BY_ID(
      Ngap_InitialContextSetupFailureIEs_t, ie, container,
      Ngap_ProtocolIE_ID_id_Cause, true);
  if (ie) {
    cause_type = ie->value.choice.Cause.present;
  } else {
    OAILOG_FUNC_RETURN(LOG_NGAP, RETURNerror);
  }

  switch (cause_type) {
    case Ngap_Cause_PR_radioNetwork:
      cause_value = ie->value.choice.Cause.choice.radioNetwork;
      OAILOG_DEBUG_UE(
          LOG_NGAP, imsi64,
          "INITIAL_CONTEXT_SETUP_FAILURE with Cause_Type = Radio Network and "
          "Cause_Value = %ld\n",
          cause_value);
      break;

    case Ngap_Cause_PR_transport:
      cause_value = ie->value.choice.Cause.choice.transport;
      OAILOG_DEBUG_UE(
          LOG_NGAP, imsi64,
          "INITIAL_CONTEXT_SETUP_FAILURE with Cause_Type = Transport and "
          "Cause_Value = %ld\n",
          cause_value);
      break;

    case Ngap_Cause_PR_nas:
      cause_value = ie->value.choice.Cause.choice.nas;
      OAILOG_DEBUG_UE(
          LOG_NGAP, imsi64,
          "INITIAL_CONTEXT_SETUP_FAILURE with Cause_Type = NAS and Cause_Value "
          "= "
          "%ld\n",
          cause_value);
      break;

    case Ngap_Cause_PR_protocol:
      cause_value = ie->value.choice.Cause.choice.protocol;
      OAILOG_DEBUG_UE(
          LOG_NGAP, imsi64,
          "INITIAL_CONTEXT_SETUP_FAILURE with Cause_Type = Protocol and "
          "Cause_Value = %ld\n",
          cause_value);
      break;

    case Ngap_Cause_PR_misc:
      cause_value = ie->value.choice.Cause.choice.misc;
      OAILOG_DEBUG_UE(
          LOG_NGAP, imsi64,
          "INITIAL_CONTEXT_SETUP_FAILURE with Cause_Type = MISC and "
          "Cause_Value "
          "= %ld\n",
          cause_value);
      break;

    default:
      OAILOG_DEBUG_UE(
          LOG_NGAP, imsi64,
          "INITIAL_CONTEXT_SETUP_FAILURE with Invalid Cause_Type = %d\n",
          cause_type);
      OAILOG_FUNC_RETURN(LOG_NGAP, RETURNerror);
  }
  message_p =
      itti_alloc_new_message(TASK_NGAP, AMF_APP_INITIAL_CONTEXT_SETUP_FAILURE);
  AssertFatal(message_p != NULL, "itti_alloc_new_message Failed");
  memset(
      (void*) &message_p->ittiMsg.amf_app_initial_context_setup_failure, 0,
      sizeof(itti_amf_app_initial_context_setup_failure_t));
  AMF_APP_INITIAL_CONTEXT_SETUP_FAILURE(message_p).amf_ue_ngap_id =
      ue_ref_p->amf_ue_ngap_id;

  message_p->ittiMsgHeader.imsi = imsi64;
  rc = send_msg_to_task(&ngap_task_zmq_ctx, TASK_AMF_APP, message_p);
  OAILOG_FUNC_RETURN(LOG_NGAP, rc);
}

//------------------------------------------------------------------------------
const char* ng_gnb_state2str(enum amf_ng_gnb_state_s state) {
  switch (state) {
    case NGAP_INIT:
      return "NGAP_INIT";
    case NGAP_RESETING:
      return "NGAP_RESETING";
    case NGAP_READY:
      return "NGAP_READY";
    case NGAP_SHUTDOWN:
      return "NGAP_SHUTDOWN";
    default:
      return "unknown ngap_gnb_state";
  }
}

//------------------------------------------------------------------------------
typedef struct arg_ngap_send_gnb_dereg_ind_s {
  uint8_t current_ue_index;
  uint32_t handled_ues;
  MessageDef* message_p;
  uint32_t associated_gnb_id;
  uint32_t deregister_ue_count;
} arg_ngap_send_gnb_dereg_ind_t;

//------------------------------------------------------------------------------
bool ngap_send_gnb_deregistered_ind(
    __attribute__((unused)) const hash_key_t keyP, uint64_t const dataP,
    void* argP, void** resultP) {
  arg_ngap_send_gnb_dereg_ind_t* arg = (arg_ngap_send_gnb_dereg_ind_t*) argP;
  m5g_ue_description_t* ue_ref_p     = (m5g_ue_description_t*) dataP;
  imsi64_t imsi64                    = INVALID_IMSI64;

  // Ask for the release of each UE context associated to the gNB
  hash_table_ts_t* ngap_ue_state = get_ngap_ue_state();
  hashtable_ts_get(ngap_ue_state, (const hash_key_t) dataP, (void**) &ue_ref_p);
  if (ue_ref_p) {
    if (arg->current_ue_index == 0) {
      arg->message_p =
          itti_alloc_new_message(TASK_NGAP, NGAP_GNB_DEREGISTERED_IND);
    }
    if (ue_ref_p->amf_ue_ngap_id == INVALID_AMF_UE_NGAP_ID) {
      /*
       * Send deregistered ind for this also and let AMFAPP find the context
       * using gnb_ue_ngap_id_key
       */
      OAILOG_WARNING(LOG_NGAP, "UE with invalid AMF ngap id found");
    }
    ngap_imsi_map_t* imsi_map = get_ngap_imsi_map();
    hashtable_uint64_ts_get(
        imsi_map->amf_ue_id_imsi_htbl,
        (const hash_key_t) ue_ref_p->amf_ue_ngap_id, &imsi64);

    AssertFatal(
        arg->current_ue_index < NGAP_ITTI_UE_PER_DEREGISTER_MESSAGE,
        "Too many deregistered UEs reported in NGAP_GNB_DEREGISTERED_IND "
        "message ");
    NGAP_GNB_DEREGISTERED_IND(arg->message_p)
        .amf_ue_ngap_id[arg->current_ue_index] = ue_ref_p->amf_ue_ngap_id;
    NGAP_GNB_DEREGISTERED_IND(arg->message_p)
        .gnb_ue_ngap_id[arg->current_ue_index] = ue_ref_p->gnb_ue_ngap_id;

    arg->handled_ues++;
    arg->current_ue_index++;

    if (arg->handled_ues == arg->deregister_ue_count ||
        arg->current_ue_index == NGAP_ITTI_UE_PER_DEREGISTER_MESSAGE) {
      // Sending INVALID_IMSI64 because message is not specific to any UE/IMSI
      arg->message_p->ittiMsgHeader.imsi               = INVALID_IMSI64;
      NGAP_GNB_DEREGISTERED_IND(arg->message_p).gnb_id = arg->associated_gnb_id;
      NGAP_GNB_DEREGISTERED_IND(arg->message_p).nb_ue_to_deregister =
          (uint8_t) arg->current_ue_index;

      // Max UEs reached for this ITTI message, send message to AMF App
      OAILOG_DEBUG(
          LOG_NGAP,
          "Reached maximum UE count for this ITTI message. Sending "
          "deregistered indication to AMF App for UE count = %u\n",
          NGAP_GNB_DEREGISTERED_IND(arg->message_p).nb_ue_to_deregister);

      if (arg->current_ue_index == NGAP_ITTI_UE_PER_DEREGISTER_MESSAGE) {
        arg->current_ue_index = 0;
      }
      send_msg_to_task(&ngap_task_zmq_ctx, TASK_AMF_APP, arg->message_p);
      arg->message_p = NULL;
    }

    *resultP = arg->message_p;
  } else {
    OAILOG_TRACE(LOG_NGAP, "No valid UE provided in callback: %p\n", ue_ref_p);
  }
  return false;
}

typedef struct arg_ngap_construct_gnb_reset_req_s {
  uint8_t current_ue_index;
  MessageDef* msg;
} arg_ngap_construct_gnb_reset_req_t;

//------------------------------------------------------------------------------
int ngap_handle_sctp_disconnection(
    ngap_state_t* state, const sctp_assoc_id_t assoc_id, bool reset) {
  arg_ngap_send_gnb_dereg_ind_t arg  = {0};
  int i                              = 0;
  MessageDef* message_p              = NULL;
  gnb_description_t* gnb_association = NULL;

  OAILOG_FUNC_IN(LOG_NGAP);

  // Checking if the assoc id has a valid gNB attached to it
  gnb_association = ngap_state_get_gnb(state, assoc_id);
  if (gnb_association == NULL) {
    OAILOG_ERROR(LOG_NGAP, "No gNB attached to this assoc_id: %d\n", assoc_id);
    OAILOG_FUNC_RETURN(LOG_NGAP, RETURNerror);
  }

  OAILOG_INFO(
      LOG_NGAP,
      "SCTP disconnection request for association id %u, Reset Flag = "
      "%u. Connected UEs = %u \n",
      assoc_id, reset, gnb_association->nb_ue_associated);

  // First check if we can just reset the gNB state if there are no UEs
  if (!gnb_association->nb_ue_associated) {
    if (reset) {
      OAILOG_INFO(
          LOG_NGAP,
          "SCTP reset request for association id %u. No Connected UEs. "
          "Reset Flag = %u\n",
          assoc_id, reset);

      OAILOG_INFO(
          LOG_NGAP, "Moving gNB with assoc_id %u to INIT state\n", assoc_id);
      gnb_association->ng_state = NGAP_INIT;
      // update_amf_app_stats_connected_gnb_sub(); TODO : part of stats
    } else {
      OAILOG_INFO(
          LOG_NGAP,
          "SCTP Shutdown request for association id %u. No Connected UEs. "
          "Reset Flag = %u\n",
          assoc_id, reset);

      OAILOG_INFO(LOG_NGAP, "Removing gNB with association id %u \n", assoc_id);
      ngap_remove_gnb(state, gnb_association);
      // update_amf_app_stats_connected_gnb_sub(); TODO : part of stats
    }
    OAILOG_FUNC_RETURN(LOG_NGAP, RETURNok);
  }

  /*
   * Send Ngap deregister indication to AMF app in batches of UEs where
   * UE count in each batch <= NGAP_ITTI_UE_PER_DEREGISTER_MESSAGE
   */
  arg.associated_gnb_id   = gnb_association->gnb_id;
  arg.deregister_ue_count = gnb_association->ue_id_coll.num_elements;
  hashtable_uint64_ts_apply_callback_on_elements(
      &gnb_association->ue_id_coll, ngap_send_gnb_deregistered_ind,
      (void*) &arg, (void**) &message_p);

  for (i = arg.current_ue_index; i < NGAP_ITTI_UE_PER_DEREGISTER_MESSAGE; i++) {
    NGAP_GNB_DEREGISTERED_IND(message_p).amf_ue_ngap_id[arg.current_ue_index] =
        0;
    NGAP_GNB_DEREGISTERED_IND(message_p).gnb_ue_ngap_id[arg.current_ue_index] =
        0;
  }
  NGAP_GNB_DEREGISTERED_IND(message_p).gnb_id = gnb_association->gnb_id;
  message_p                                   = NULL;

  OAILOG_FUNC_RETURN(LOG_NGAP, RETURNok);
}

//------------------------------------------------------------------------------
void ngap_amf_handle_ue_context_rel_comp_timer_expiry(
    ngap_state_t* state, m5g_ue_description_t* ue_ref_p) {
  MessageDef* message_p = NULL;
  OAILOG_FUNC_IN(LOG_NGAP);
  DevAssert(ue_ref_p != NULL);
  ue_ref_p->ngap_ue_context_rel_timer.id = NGAP_TIMER_INACTIVE_ID;
  imsi64_t imsi64                        = INVALID_IMSI64;

  ngap_imsi_map_t* imsi_map = get_ngap_imsi_map();
  hashtable_uint64_ts_get(
      imsi_map->amf_ue_id_imsi_htbl,
      (const hash_key_t) ue_ref_p->amf_ue_ngap_id, &imsi64);

  OAILOG_DEBUG_UE(
      LOG_NGAP, imsi64, "Expired- UE Context Release Timer for UE id  %d \n",
      ue_ref_p->amf_ue_ngap_id);
  /*
   * Remove UE context and inform AMF_APP.
   */
  message_p =
      itti_alloc_new_message(TASK_NGAP, NGAP_UE_CONTEXT_RELEASE_COMPLETE);
  AssertFatal(message_p != NULL, "itti_alloc_new_message Failed");
  memset(
      (void*) &message_p->ittiMsg.ngap_ue_context_release_complete, 0,
      sizeof(itti_ngap_ue_context_release_complete_t));
  NGAP_UE_CONTEXT_RELEASE_COMPLETE(message_p).amf_ue_ngap_id =
      ue_ref_p->amf_ue_ngap_id;

  message_p->ittiMsgHeader.imsi = imsi64;
  send_msg_to_task(&ngap_task_zmq_ctx, TASK_AMF_APP, message_p);
  DevAssert(ue_ref_p->ng_ue_state == NGAP_UE_WAITING_CRR);

  OAILOG_DEBUG_UE(
      LOG_NGAP, imsi64, "Removed NGAP UE " AMF_UE_NGAP_ID_FMT "\n",
      (uint32_t) ue_ref_p->amf_ue_ngap_id);
  // ngap_remove_ue(state, ue_ref_p);

  hashtable_uint64_ts_remove(
      imsi_map->amf_ue_id_imsi_htbl,
      (const hash_key_t) ue_ref_p->amf_ue_ngap_id);

  OAILOG_FUNC_OUT(LOG_NGAP);
}

//------------------------------------------------------------------------------
void ngap_amf_release_ue_context(
    ngap_state_t* state, m5g_ue_description_t* ue_ref_p, imsi64_t imsi64) {
  MessageDef* message_p = NULL;
  OAILOG_FUNC_IN(LOG_NGAP);
  DevAssert(ue_ref_p != NULL);
  OAILOG_DEBUG_UE(
      LOG_NGAP, imsi64, "Releasing UE Context for UE id  %d \n",
      ue_ref_p->amf_ue_ngap_id);
  /*
   * Remove UE context and inform AMF_APP.
   */
  message_p =
      itti_alloc_new_message(TASK_NGAP, NGAP_UE_CONTEXT_RELEASE_COMPLETE);
  AssertFatal(message_p != NULL, "itti_alloc_new_message Failed");
  memset(
      (void*) &message_p->ittiMsg.ngap_ue_context_release_complete, 0,
      sizeof(itti_ngap_ue_context_release_complete_t));
  NGAP_UE_CONTEXT_RELEASE_COMPLETE(message_p).amf_ue_ngap_id =
      ue_ref_p->amf_ue_ngap_id;

  message_p->ittiMsgHeader.imsi = imsi64;
  send_msg_to_task(&ngap_task_zmq_ctx, TASK_AMF_APP, message_p);
  DevAssert(ue_ref_p->ng_ue_state == NGAP_UE_WAITING_CRR);
  OAILOG_DEBUG_UE(
      LOG_NGAP, imsi64, "Removed NGAP UE " AMF_UE_NGAP_ID_FMT "\n",
      (uint32_t) ue_ref_p->amf_ue_ngap_id);

  // ngap_remove_ue(state, ue_ref_p);
  OAILOG_FUNC_OUT(LOG_NGAP);
}

//------------------------------------------------------------------------------
int ngap_amf_handle_error_ind_message(
    ngap_state_t* state, const sctp_assoc_id_t assoc_id,
    const sctp_stream_id_t stream, Ngap_NGAP_PDU_t* message) {
  OAILOG_FUNC_IN(LOG_NGAP);
  OAILOG_WARNING(
      LOG_NGAP, "ERROR IND RCVD on Stream id %d, ignoring it\n", stream);
  increment_counter("ngap_error_ind_rcvd", 1, NO_LABELS);
  OAILOG_FUNC_RETURN(LOG_NGAP, RETURNok);
}

//------------------------------------------------------------------------------
const char* ngap_direction2str(uint8_t dir) {
  switch (dir) {
    case Ngap_NGAP_PDU_PR_NOTHING:
      return "<nothing>";
    case Ngap_NGAP_PDU_PR_initiatingMessage:
      return "originating message";
    case Ngap_NGAP_PDU_PR_successfulOutcome:
      return "successful outcome";
    case Ngap_NGAP_PDU_PR_unsuccessfulOutcome:
      return "unsuccessful outcome";
    default:
      return "unknown direction";
  }
}

//------------------------------------------------------------------------------
int ngap_amf_handle_pduSession_release_response(
    ngap_state_t* state, const sctp_assoc_id_t assoc_id,
    const sctp_stream_id_t stream, Ngap_NGAP_PDU_t* pdu) {
  OAILOG_FUNC_IN(LOG_NGAP);
  Ngap_PDUSessionResourceReleaseResponseIEs_t* ie     = NULL;
  Ngap_PDUSessionResourceReleaseResponse_t* container = NULL;
  m5g_ue_description_t* ue_ref_p                      = NULL;
  MessageDef* message_p                               = NULL;
  int rc                                              = RETURNok;
  imsi64_t imsi64                                     = INVALID_IMSI64;
  gnb_ue_ngap_id_t gnb_ue_ngap_id                     = 0;
  amf_ue_ngap_id_t amf_ue_ngap_id                     = 0;

  container = &pdu->choice.successfulOutcome.value.choice
                   .PDUSessionResourceReleaseResponse;

  NGAP_FIND_PROTOCOLIE_BY_ID(
      Ngap_PDUSessionResourceReleaseResponseIEs_t, ie, container,
      Ngap_ProtocolIE_ID_id_AMF_UE_NGAP_ID, true);
  amf_ue_ngap_id = ie->value.choice.AMF_UE_NGAP_ID;

  if ((ie) &&
      (ue_ref_p = ngap_state_get_ue_amfid((uint32_t) amf_ue_ngap_id)) == NULL) {
    OAILOG_ERROR(
        LOG_NGAP,
        "No UE is attached to this amf UE ngap id: " AMF_UE_NGAP_ID_FMT "\n",
        (amf_ue_ngap_id_t) amf_ue_ngap_id);
    OAILOG_FUNC_RETURN(LOG_NGAP, RETURNerror);
  }

  NGAP_FIND_PROTOCOLIE_BY_ID(
      Ngap_PDUSessionResourceReleaseResponseIEs_t, ie, container,
      Ngap_ProtocolIE_ID_id_RAN_UE_NGAP_ID, true);
  // gNB UE NGAP ID is limited to 24 bits
  gnb_ue_ngap_id =
      (gnb_ue_ngap_id_t)(ie->value.choice.RAN_UE_NGAP_ID & GNB_UE_NGAP_ID_MASK);

  if ((ie) && ue_ref_p->gnb_ue_ngap_id != gnb_ue_ngap_id) {
    OAILOG_ERROR(
        LOG_NGAP,
        "Mismatch in gNB UE NGAP ID, known: " GNB_UE_NGAP_ID_FMT
        ", received: " GNB_UE_NGAP_ID_FMT "\n",
        ue_ref_p->gnb_ue_ngap_id, (gnb_ue_ngap_id_t) gnb_ue_ngap_id);
    OAILOG_FUNC_RETURN(LOG_NGAP, RETURNerror);
  }

  ngap_imsi_map_t* imsi_map = get_ngap_imsi_map();
  hashtable_uint64_ts_get(
      imsi_map->amf_ue_id_imsi_htbl,
      (const hash_key_t) ie->value.choice.AMF_UE_NGAP_ID, &imsi64);

  message_p =
      itti_alloc_new_message(TASK_NGAP, NGAP_PDUSESSIONRESOURCE_REL_RSP);
  if (message_p == NULL) {
    OAILOG_ERROR(LOG_NGAP, "itti_alloc_new_message Failed\n");
    OAILOG_FUNC_RETURN(LOG_NGAP, RETURNerror);
  }
  NGAP_PDUSESSIONRESOURCE_REL_RSP(message_p).amf_ue_ngap_id =
      ue_ref_p->amf_ue_ngap_id;
  NGAP_PDUSESSIONRESOURCE_REL_RSP(message_p).gnb_ue_ngap_id =
      ue_ref_p->gnb_ue_ngap_id;
  NGAP_PDUSESSIONRESOURCE_REL_RSP(message_p)
      .pduSessionResourceReleasedRspList.no_of_items = 0;

  NGAP_FIND_PROTOCOLIE_BY_ID(
      Ngap_PDUSessionResourceReleaseResponseIEs_t, ie, container,
      Ngap_ProtocolIE_ID_id_PDUSessionResourceReleasedListRelRes, true);

  if (ie) {
    const Ngap_PDUSessionResourceReleasedListRelRes_t* const
        pduSessionResourceList =
            &ie->value.choice.PDUSessionResourceReleasedListRelRes;

    int num_pduSessionResource = pduSessionResourceList->list.count;

    for (int index = 0; index < num_pduSessionResource; index++) {
      const Ngap_PDUSessionResourceReleasedItemRelRes_t* const
          pduSessionResource_item =
              (Ngap_PDUSessionResourceReleasedItemRelRes_t*)
                  pduSessionResourceList->list.array[index];
      NGAP_PDUSESSIONRESOURCE_REL_RSP(message_p)
          .pduSessionResourceReleasedRspList.item[index]
          .Pdu_Session_ID = pduSessionResource_item->pDUSessionID;
      NGAP_PDUSESSIONRESOURCE_REL_RSP(message_p)
          .pduSessionResourceReleasedRspList.no_of_items++;
    }
  }
  message_p->ittiMsgHeader.imsi = imsi64;
  rc = send_msg_to_task(&ngap_task_zmq_ctx, TASK_AMF_APP, message_p);
  OAILOG_INFO(LOG_NGAP, " PDU RELEASE msg sent to amf\n");
  OAILOG_FUNC_RETURN(LOG_NGAP, rc);
}

int ngap_amf_handle_pduSession_setup_response(
    ngap_state_t* state, const sctp_assoc_id_t assoc_id,
    const sctp_stream_id_t stream, Ngap_NGAP_PDU_t* pdu) {
  OAILOG_FUNC_IN(LOG_NGAP);
  Ngap_PDUSessionResourceSetupResponse_t* container = NULL;
  Ngap_PDUSessionResourceSetupResponseIEs_t* ie     = NULL;
  QosFlowPerTNLInformation_t response_transfer      = {0};
  m5g_ue_description_t* ue_ref_p                    = NULL;
  MessageDef* message_p                             = NULL;
  gnb_ue_ngap_id_t gnb_ue_ngap_id                   = 0;
  amf_ue_ngap_id_t amf_ue_ngap_id                   = 0;
  int rc                                            = RETURNok;
  imsi64_t imsi64                                   = INVALID_IMSI64;
  container = &pdu->choice.successfulOutcome.value.choice
                   .PDUSessionResourceSetupResponse;
  NGAP_FIND_PROTOCOLIE_BY_ID(
      Ngap_PDUSessionResourceSetupResponseIEs_t, ie, container,
      Ngap_ProtocolIE_ID_id_AMF_UE_NGAP_ID, true);
  if (ie) {
    amf_ue_ngap_id = ie->value.choice.AMF_UE_NGAP_ID;
  } else {
    OAILOG_FUNC_RETURN(LOG_NGAP, RETURNerror);
  }
  NGAP_FIND_PROTOCOLIE_BY_ID(
      Ngap_PDUSessionResourceSetupResponseIEs_t, ie, container,
      Ngap_ProtocolIE_ID_id_RAN_UE_NGAP_ID, true);
  if (ie) {
    // gNB UE NGAP ID is limited to 24 bits
    gnb_ue_ngap_id = (gnb_ue_ngap_id_t)(
        ie->value.choice.RAN_UE_NGAP_ID & GNB_UE_NGAP_ID_MASK);
  } else {
    OAILOG_FUNC_RETURN(LOG_NGAP, RETURNerror);
  }
  if ((ue_ref_p = ngap_state_get_ue_amfid((uint32_t) amf_ue_ngap_id)) == NULL) {
    OAILOG_DEBUG(
        LOG_NGAP,
        "No UE is attached to this amf UE ngap id: " AMF_UE_NGAP_ID_FMT "\n",
        amf_ue_ngap_id);
    OAILOG_FUNC_RETURN(LOG_NGAP, RETURNerror);
  }

  if (ue_ref_p->gnb_ue_ngap_id != gnb_ue_ngap_id) {
    OAILOG_DEBUG(
        LOG_NGAP,
        "Mismatch in gNB UE NGAP ID, known: " GNB_UE_NGAP_ID_FMT
        ", received: " GNB_UE_NGAP_ID_FMT "\n",
        ue_ref_p->gnb_ue_ngap_id, gnb_ue_ngap_id);
    OAILOG_FUNC_RETURN(LOG_NGAP, RETURNerror);
  }
  ngap_imsi_map_t* imsi_map = get_ngap_imsi_map();
  hashtable_uint64_ts_get(
      imsi_map->amf_ue_id_imsi_htbl,
      (const hash_key_t) ue_ref_p->amf_ue_ngap_id, &imsi64);

  message_p =
      itti_alloc_new_message(TASK_NGAP, NGAP_PDUSESSIONRESOURCE_SETUP_RSP);
  AssertFatal(message_p != NULL, "itti_alloc_new_message Failed");
  NGAP_PDUSESSIONRESOURCE_SETUP_RSP(message_p).amf_ue_ngap_id =
      ue_ref_p->amf_ue_ngap_id;
  NGAP_PDUSESSIONRESOURCE_SETUP_RSP(message_p).gnb_ue_ngap_id =
      ue_ref_p->gnb_ue_ngap_id;

  NGAP_PDUSESSIONRESOURCE_SETUP_RSP(message_p)
      .pduSessionResource_setup_list.no_of_items = 0;
  NGAP_PDUSESSIONRESOURCE_SETUP_RSP(message_p)
      .pduSessionResourceFailedToSetupList.no_of_items = 0;

  NGAP_FIND_PROTOCOLIE_BY_ID(
      Ngap_PDUSessionResourceSetupResponseIEs_t, ie, container,
      Ngap_ProtocolIE_ID_id_PDUSessionResourceSetupListSURes, false);

  if (ie) {
    int pduSessionResource =
        ie->value.choice.PDUSessionResourceSetupListSURes.list.count;

    for (int index = 0; index < pduSessionResource; index++) {
      Ngap_PDUSessionResourceSetupItemSURes_t* pduSession_setup_item =
          (Ngap_PDUSessionResourceSetupItemSURes_t*) ie->value.choice
              .PDUSessionResourceSetupListSURes.list.array[index];

      NGAP_PDUSESSIONRESOURCE_SETUP_RSP(message_p)
          .pduSessionResource_setup_list.item[index]
          .Pdu_Session_ID = pduSession_setup_item->pDUSessionID;

      Ngap_PDUSessionResourceSetupResponseTransfer_t*
          pDUSessionResourceSetupResponseTransfer = NULL;
      asn_dec_rval_t decode_result;

      decode_result = aper_decode_complete(
          NULL, &asn_DEF_Ngap_PDUSessionResourceSetupResponseTransfer,
          (void**) &pDUSessionResourceSetupResponseTransfer,
          pduSession_setup_item->pDUSessionResourceSetupResponseTransfer.buf,
          pduSession_setup_item->pDUSessionResourceSetupResponseTransfer.size);

      if (decode_result.code == RC_OK) {
        OAILOG_DEBUG(LOG_NGAP, " Decode Successful ");
      } else {
        OAILOG_ERROR(LOG_NGAP, " Decode Failed ");
      }

      memcpy(
          response_transfer.tunnel.gTP_TEID,
          pDUSessionResourceSetupResponseTransfer->dLQosFlowPerTNLInformation
              .uPTransportLayerInformation.choice.gTPTunnel.gTP_TEID.buf,
          4);

      memcpy(
          response_transfer.tunnel.transportLayerAddress,
          pDUSessionResourceSetupResponseTransfer->dLQosFlowPerTNLInformation
              .uPTransportLayerInformation.choice.gTPTunnel
              .transportLayerAddress.buf,
          4);

      response_transfer.associatedQosFlowList.items = 1;
      response_transfer.associatedQosFlowList.QosFlowIdentifier[0] =
          pDUSessionResourceSetupResponseTransfer->dLQosFlowPerTNLInformation
              .associatedQosFlowList.list.array[0]
              ->qosFlowIdentifier;

      NGAP_PDUSESSIONRESOURCE_SETUP_RSP(message_p)
          .pduSessionResource_setup_list.item[index]
          .PDU_Session_Resource_Setup_Response_Transfer = response_transfer;

      NGAP_PDUSESSIONRESOURCE_SETUP_RSP(message_p)
          .pduSessionResource_setup_list.no_of_items += 1;
    }
  }

  NGAP_FIND_PROTOCOLIE_BY_ID(
      Ngap_PDUSessionResourceSetupResponseIEs_t, ie, container,
      Ngap_ProtocolIE_ID_id_PDUSessionResourceFailedToSetupListSURes, false);
  if (ie) {
    int pduSessionResource =
        ie->value.choice.PDUSessionResourceFailedToSetupListSURes.list.count;
    for (int index = 0; index < pduSessionResource; index++) {
      Ngap_PDUSessionResourceFailedToSetupItemSURes_t* pduSessionResource_item =
          (Ngap_PDUSessionResourceFailedToSetupItemSURes_t*) ie->value.choice
              .PDUSessionResourceFailedToSetupListSURes.list.array[index];

      NGAP_PDUSESSIONRESOURCE_SETUP_RSP(message_p)
          .pduSessionResourceFailedToSetupList.item[index]
          .Pdu_Session_ID = pduSessionResource_item->pDUSessionID;
      NGAP_PDUSESSIONRESOURCE_SETUP_RSP(message_p)
          .pduSessionResourceFailedToSetupList.item[index]
          .PDU_Session_Resource_Setup_Unsuccessful_Transfer = blk2bstr(
          pduSessionResource_item->pDUSessionResourceSetupUnsuccessfulTransfer
              .buf,
          pduSessionResource_item->pDUSessionResourceSetupUnsuccessfulTransfer
              .size);

      NGAP_PDUSESSIONRESOURCE_SETUP_RSP(message_p)
          .pduSessionResourceFailedToSetupList.no_of_items += 1;
    }
  }

  message_p->ittiMsgHeader.imsi = imsi64;
  rc = send_msg_to_task(&ngap_task_zmq_ctx, TASK_AMF_APP, message_p);
  OAILOG_FUNC_RETURN(LOG_NGAP, rc);
}

//-------------------------------------------------------------------------------
int ngap_handle_paging_request(
    ngap_state_t* state, const itti_ngap_paging_request_t* paging_request,
    imsi64_t imsi64) {
  OAILOG_FUNC_IN(LOG_NGAP);
  DevAssert(paging_request != NULL);
  int rc                  = RETURNok;
  uint16_t tai_list_count = paging_request->TAIListForPaging.no_of_items;
  uint8_t* buffer_p       = NULL;
  uint32_t length         = 0;
  Ngap_NGAP_PDU_t pdu     = {0};
  Ngap_Paging_t* out      = NULL;
  Ngap_PagingIEs_t* ie    = NULL;

  memset(&pdu, 0, sizeof(pdu));
  pdu.present = Ngap_NGAP_PDU_PR_initiatingMessage;
  pdu.choice.initiatingMessage.procedureCode = Ngap_ProcedureCode_id_Paging;
  pdu.choice.initiatingMessage.criticality   = Ngap_Criticality_ignore;
  pdu.choice.initiatingMessage.value.present =
      Ngap_InitiatingMessage__value_PR_Paging;
  out = &pdu.choice.initiatingMessage.value.choice.Paging;

  // UEPagingIdentity
  ie                = (Ngap_PagingIEs_t*) calloc(1, sizeof(Ngap_PagingIEs_t));
  ie->id            = Ngap_ProtocolIE_ID_id_UEPagingIdentity;
  ie->criticality   = Ngap_Criticality_ignore;
  ie->value.present = Ngap_PagingIEs__value_PR_UEPagingIdentity;
  ie->value.choice.UEPagingIdentity.present =
      Ngap_UEPagingIdentity_PR_fiveG_S_TMSI;

  /*BIT_STRING_t*/
  UE_ID_INDEX_TO_BIT_STRING(
      paging_request->UEPagingIdentity.amf_set_id,
      &ie->value.choice.UEPagingIdentity.choice.fiveG_S_TMSI
           .aMFSetID);  // 10  bits

  /*BIT_STRING_t*/
  AMF_POINTER_TO_BIT_STRING(
      paging_request->UEPagingIdentity.amf_pointer,
      &ie->value.choice.UEPagingIdentity.choice.fiveG_S_TMSI
           .aMFPointer);  // 6 bits

  // OCTET_STRING_t
  INT32_TO_OCTET_STRING(
      paging_request->UEPagingIdentity.m_tmsi,
      &ie->value.choice.UEPagingIdentity.choice.fiveG_S_TMSI.fiveG_TMSI);

  ASN_SEQUENCE_ADD(&out->protocolIEs.list, ie);

  // PagingDRX
  ie                = (Ngap_PagingIEs_t*) calloc(1, sizeof(Ngap_PagingIEs_t));
  ie->id            = Ngap_ProtocolIE_ID_id_PagingDRX;
  ie->criticality   = Ngap_Criticality_ignore;
  ie->value.present = Ngap_PagingIEs__value_PR_PagingDRX;
  ie->value.choice.PagingDRX = paging_request->default_paging_drx;
  ASN_SEQUENCE_ADD(&out->protocolIEs.list, ie);

  // Set TAI list
  ie                = (Ngap_PagingIEs_t*) calloc(1, sizeof(Ngap_PagingIEs_t));
  ie->id            = Ngap_ProtocolIE_ID_id_TAIListForPaging;
  ie->criticality   = Ngap_Criticality_ignore;
  ie->value.present = Ngap_PagingIEs__value_PR_TAIListForPaging;

  Ngap_TAIListForPaging_t* tai_list = &ie->value.choice.TAIListForPaging;

  for (int tai_idx = 0; tai_idx < tai_list_count; tai_idx++) {
    Ngap_TAIListForPagingItem_t* tai_item_ies =
        calloc(1, sizeof(Ngap_TAIListForPagingItem_t));

    if (tai_item_ies == NULL) {
      OAILOG_ERROR_UE(LOG_NGAP, imsi64, "Failed to allocate memory\n");
      OAILOG_FUNC_RETURN(LOG_NGAP, RETURNerror);
    }
    PLMN_T_TO_PLMNID(
        paging_request->TAIListForPaging.tai_list[tai_idx].plmn,
        &tai_item_ies->tAI.pLMNIdentity);

    TAC_TO_ASN1_5G(
        paging_request->TAIListForPaging.tai_list[tai_idx].tac,
        &tai_item_ies->tAI.tAC);

    ASN_SEQUENCE_ADD(&tai_list->list, tai_item_ies);
  }
  ASN_SEQUENCE_ADD(&out->protocolIEs.list, ie);

  // PagingPriority
  ie                = (Ngap_PagingIEs_t*) calloc(1, sizeof(Ngap_PagingIEs_t));
  ie->id            = Ngap_ProtocolIE_ID_id_PagingPriority;
  ie->criticality   = Ngap_Criticality_ignore;
  ie->value.present = Ngap_PagingIEs__value_PR_PagingPriority;
  ie->value.choice.PagingPriority = paging_request->PagingPriority;
  ASN_SEQUENCE_ADD(&out->protocolIEs.list, ie);

  int err = 0;
  if (ngap_amf_encode_pdu(&pdu, &buffer_p, &length) < 0) {
    OAILOG_ERROR(LOG_NGAP, "Failed to encode \n");
    err = 1;
  }

  if (length <= 0) {
    err = 1;
  }
  if (err) {
    OAILOG_FUNC_RETURN(LOG_NGAP, RETURNerror);
  }

  /*Fetching gNB list to send paging request message*/
  hashtable_element_array_t* gnb_array = NULL;
  gnb_description_t* gnb_ref_p         = NULL;
  if (state == NULL) {
    OAILOG_ERROR(LOG_NGAP, "gNB Information is NULL!\n");
    OAILOG_FUNC_RETURN(LOG_NGAP, RETURNerror);
  }
  gnb_array = hashtable_ts_get_elements(&state->gnbs);
  if (gnb_array == NULL) {
    OAILOG_ERROR(LOG_NGAP, "Could not find gNB hashlist!\n");
    OAILOG_FUNC_RETURN(LOG_NGAP, RETURNerror);
  }

  for (int idx = 0; idx < gnb_array->num_elements; idx++) {
    gnb_ref_p = (gnb_description_t*) gnb_array->elements[idx];
    if (gnb_ref_p) {
      bstring paging_msg_buffer = blk2bstr(buffer_p, length);

      rc = ngap_amf_itti_send_sctp_request(
          &paging_msg_buffer, gnb_ref_p->sctp_assoc_id,
          0,   // Stream id 0 for non UE related
               // NGAP message
          0);  // amf_ue_ngap_id 0 because UE in idl
    }
  }

  free(buffer_p);
  if (rc != RETURNok) {
    OAILOG_ERROR(LOG_NGAP, "Failed to send paging message over sctp \n");
  } else {
    OAILOG_INFO(LOG_NGAP, "Sent paging message over sctp  \n");
  }

  OAILOG_FUNC_RETURN(LOG_NGAP, rc);
}<|MERGE_RESOLUTION|>--- conflicted
+++ resolved
@@ -141,18 +141,10 @@
      0},       /* TODO gNBConfigurationTransfer */
     {0, 0, 0}, /* AMFConfigurationTransfer */
     {/*ngap_amf_handle_ue_context_release_request*/ 0,
-<<<<<<< HEAD
-     ngap_amf_handle_ue_context_release_complete, 0},   /* UEContextRelease */
-    {ngap_amf_handle_ue_context_release_request, 0, 0}, /* CellTrafficTrace */
-                                                        // UPDATE RELEASE 9
-    {0, 0, 0},                                          /* Kill */
-=======
      ngap_amf_handle_ue_context_release_complete, 0}, /* UEContextRelease */
     {ngap_amf_handle_ue_context_release_request,
      *ngap_amf_handle_ue_context_release_complete, 0}, /* CellTrafficTrace */
-                                                       // UPDATE RELEASE 9
     {0, 0, 0},                                         /* Kill */
->>>>>>> f8170aab
     {0, 0, 0}, /* DownlinkUEAssociatedLPPaTransport  */
     {0, 0, 0}, /* UplinkUEAssociatedLPPaTransport */
     {ngap_amf_handle_uplink_nas_transport, 0, 0}, /* uplinkNASTransport */
