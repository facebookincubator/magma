/*
 * Licensed to the OpenAirInterface (OAI) Software Alliance under one or more
 * contributor license agreements.  See the NOTICE file distributed with
 * this work for additional information regarding copyright ownership.
 * The OpenAirInterface Software Alliance licenses this file to You under
 * the Apache License, Version 2.0  (the "License"); you may not use this file
 * except in compliance with the License.
 * You may obtain a copy of the License at
 *
 *      http://www.apache.org/licenses/LICENSE-2.0
 *
 * Unless required by applicable law or agreed to in writing, software * distributed under the License is distributed on an "AS IS" BASIS,
 * WITHOUT WARRANTIES OR CONDITIONS OF ANY KIND, either express or implied.
 * See the License for the specific language governing permissions and
 * limitations under the License.
 *-------------------------------------------------------------------------------
 * For more information about the OpenAirInterface (OAI) Software Alliance:
 *      contact@openairinterface.org
 */

/*! \file pgw_handlers.c
  \brief
  \author Lionel Gauthier
  \company Eurecom
  \email: lionel.gauthier@eurecom.fr
*/
#define PGW
#define S5_HANDLERS_C

#include <arpa/inet.h>
#include <netinet/in.h>
#include <stdint.h>
#include <string.h>
#include <sys/socket.h>
#include <unistd.h>

#include "assertions.h"
#include "intertask_interface.h"
#include "log.h"
#include "spgw_config.h"
#include "pgw_pco.h"
#include "pgw_ue_ip_address_alloc.h"
#include "pgw_handlers.h"
#include "pcef_handlers.h"
#include "common_defs.h"
#include "3gpp_23.003.h"
#include "3gpp_23.401.h"
#include "3gpp_24.008.h"
#include "3gpp_29.274.h"
#include "common_types.h"
#include "hashtable.h"
#include "intertask_interface_types.h"
#include "ip_forward_messages_types.h"
#include "itti_types.h"
#include "pgw_config.h"
#include "s11_messages_types.h"
#include "service303.h"
#include "sgw_context_manager.h"
#include "sgw_ie_defs.h"

static void get_session_req_data(
  spgw_state_t *spgw_state,
  const itti_s11_create_session_request_t *saved_req,
  struct pcef_create_session_data *data);
extern spgw_config_t spgw_config;
extern uint32_t sgw_get_new_s1u_teid(void);
extern void print_bearer_ids_helper(const ebi_t*, uint32_t);
//--------------------------------------------------------------------------------

int pgw_handle_create_bearer_request(
  spgw_state_t *spgw_state,
  const itti_s5_create_bearer_request_t *const bearer_req_p)
{
  // assign the IP here and just send back a S5_CREATE_BEARER_RESPONSE
  s_plus_p_gw_eps_bearer_context_information_t *new_bearer_ctxt_info_p = NULL;
  MessageDef *message_p = NULL;
  hashtable_rc_t hash_rc = HASH_TABLE_OK;
  itti_sgi_create_end_point_response_t sgi_create_endpoint_resp = {0};
  struct in_addr inaddr;
  char *imsi = NULL;
  OAILOG_FUNC_IN(LOG_PGW_APP);

  OAILOG_DEBUG(
    LOG_PGW_APP,
    "Rx S5_CREATE_BEARER_REQUEST, Context S-GW S11 teid %u, EPS bearer id %u\n",
    bearer_req_p->context_teid,
    bearer_req_p->eps_bearer_id);
  hash_rc = hashtable_ts_get(
    spgw_state->sgw_state.s11_bearer_context_information,
    bearer_req_p->context_teid,
    (void **) &new_bearer_ctxt_info_p);

  if (HASH_TABLE_OK == hash_rc) {
    memset(
      &sgi_create_endpoint_resp,
      0,
      sizeof(itti_sgi_create_end_point_response_t));

    //--------------------------------------------------------------------------
    // PCO processing
    //--------------------------------------------------------------------------
    protocol_configuration_options_t *pco_req =
      &new_bearer_ctxt_info_p->sgw_eps_bearer_context_information.saved_message
         .pco;
    protocol_configuration_options_t pco_resp = {0};
    protocol_configuration_options_ids_t pco_ids;
    memset(&pco_ids, 0, sizeof pco_ids);

    // TODO: perhaps change to a nonfatal assert?
    AssertFatal(
      0 == pgw_process_pco_request(pco_req, &pco_resp, &pco_ids),
      "Error in processing PCO in request");
    copy_protocol_configuration_options(
      &sgi_create_endpoint_resp.pco, &pco_resp);
    clear_protocol_configuration_options(&pco_resp);

    //--------------------------------------------------------------------------
    // IP forward will forward packets to this teid
    sgi_create_endpoint_resp.context_teid = bearer_req_p->context_teid;
    sgi_create_endpoint_resp.sgw_S1u_teid = bearer_req_p->S1u_teid;
    sgi_create_endpoint_resp.eps_bearer_id = bearer_req_p->eps_bearer_id;
    // TO DO NOW
    sgi_create_endpoint_resp.paa.pdn_type =
      new_bearer_ctxt_info_p->sgw_eps_bearer_context_information.saved_message
        .pdn_type;

    imsi =
      (char *)
        new_bearer_ctxt_info_p->sgw_eps_bearer_context_information.imsi.digit;

    switch (sgi_create_endpoint_resp.paa.pdn_type) {
      case IPv4:
        // Use NAS by default if no preference is set.
        //
        // For context, the protocol configuration options (PCO) section of the
        // packet from the UE is optional, which means that it is perfectly valid
        // for a UE to send no PCO preferences at all. The previous logic only
        // allocates an IPv4 address if the UE has explicitly set the PCO
        // parameter for allocating IPv4 via NAS signaling (as opposed to via
        // DHCPv4). This means that, in the absence of either parameter being set,
        // the does not know what to do, so we need a default option as well.
        //
        // Since we only support the NAS signaling option right now, we will
        // default to using NAS signaling UNLESS we see a preference for DHCPv4.
        // This means that all IPv4 addresses are now allocated via NAS signaling
        // unless specified otherwise.
        //
        // In the long run, we will want to evolve the logic to use whatever
        // information we have to choose the ``best" allocation method. This means
        // adding new bitfields to pco_ids in pgw_pco.h, setting them in pgw_pco.c
        // and using them here in conditional logic. We will also want to
        // implement different logic between the PDN types.
        if (!pco_ids.ci_ipv4_address_allocation_via_dhcpv4) {
          if (0 == allocate_ue_ipv4_address(imsi, &inaddr)) {
            increment_counter(
              "ue_pdn_connection",
              1,
              2,
              "pdn_type",
              "ipv4",
              "result",
              "success");
            sgi_create_endpoint_resp.paa.ipv4_address = inaddr;
            OAILOG_DEBUG(
              LOG_PGW_APP, "Allocated IPv4 address for imsi <%s>\n", imsi);
            sgi_create_endpoint_resp.status = SGI_STATUS_OK;
          } else {
            increment_counter(
              "ue_pdn_connection",
              1,
              2,
              "pdn_type",
              "ipv4",
              "result",
              "failure");
            OAILOG_ERROR(
              LOG_PGW_APP, "Failed to allocate IPv4 PAA for PDN type IPv4\n");
            sgi_create_endpoint_resp.status =
              SGI_STATUS_ERROR_ALL_DYNAMIC_ADDRESSES_OCCUPIED;
          }
        }

        break;

      case IPv6:
        increment_counter(
          "ue_pdn_connection", 1, 2, "pdn_type", "ipv4v6", "result", "failure");
        OAILOG_ERROR(LOG_PGW_APP, "IPV6 PDN type NOT Supported\n");
        sgi_create_endpoint_resp.status =
          SGI_STATUS_ERROR_SERVICE_NOT_SUPPORTED;

        break;

      case IPv4_AND_v6:
        if (0 == allocate_ue_ipv4_address(imsi, &inaddr)) {
          increment_counter(
            "ue_pdn_connection",
            1,
            2,
            "pdn_type",
            "ipv4v6",
            "result",
            "success");
          sgi_create_endpoint_resp.paa.ipv4_address = inaddr;
          OAILOG_DEBUG(LOG_PGW_APP, "Allocated IPv4 address\n");
          sgi_create_endpoint_resp.status = SGI_STATUS_OK;
          sgi_create_endpoint_resp.paa.pdn_type = IPv4;
        } else {
          increment_counter(
            "ue_pdn_connection",
            1,
            2,
            "pdn_type",
            "ipv4v6",
            "result",
            "failure");
          OAILOG_ERROR(
            LOG_PGW_APP,
            "Failed to allocate IPv4 PAA for PDN type IPv4_AND_v6\n");
          sgi_create_endpoint_resp.status =
            SGI_STATUS_ERROR_ALL_DYNAMIC_ADDRESSES_OCCUPIED;
        }

        break;

      default:
        AssertFatal(
          0, "BAD paa.pdn_type %d", sgi_create_endpoint_resp.paa.pdn_type);
        break;
    }

  } else { // if (HASH_TABLE_OK == hash_rc)
    OAILOG_DEBUG(
      LOG_PGW_APP,
      "Rx S11_S1U_ENDPOINT_CREATED, Context: teid %u NOT FOUND\n",
      bearer_req_p->context_teid);
    sgi_create_endpoint_resp.status = SGI_STATUS_ERROR_CONTEXT_NOT_FOUND;
  }
  if (
    spgw_config.pgw_config.relay_enabled &&
    sgi_create_endpoint_resp.status == SGI_STATUS_OK) {
    // create session in PCEF and return
    char ip_str[INET_ADDRSTRLEN];
    inet_ntop(AF_INET, &(inaddr.s_addr), ip_str, INET_ADDRSTRLEN);
    struct pcef_create_session_data session_data;
    get_session_req_data(
      spgw_state,
      &new_bearer_ctxt_info_p->sgw_eps_bearer_context_information.saved_message,
      &session_data);
    pcef_create_session(
      imsi, ip_str, &session_data, sgi_create_endpoint_resp, *bearer_req_p);
    OAILOG_FUNC_RETURN(LOG_PGW_APP, RETURNok);
  }
  message_p = itti_alloc_new_message(TASK_SPGW_APP, S5_CREATE_BEARER_RESPONSE);
  itti_s5_create_bearer_response_t *s5_response =
    &message_p->ittiMsg.s5_create_bearer_response;
  memset(s5_response, 0, sizeof(itti_s5_create_bearer_response_t));
  s5_response->context_teid = bearer_req_p->context_teid;
  s5_response->S1u_teid = bearer_req_p->S1u_teid;
  s5_response->eps_bearer_id = bearer_req_p->eps_bearer_id;
  s5_response->sgi_create_endpoint_resp = sgi_create_endpoint_resp;
  s5_response->failure_cause = S5_OK;
  OAILOG_DEBUG(
    LOG_PGW_APP,
    "Sending S5 Create Bearer Response to SPGW APP: Context teid %u, S1U-teid "
    "= %u,"
    "EPS Bearer Id = %u\n",
    s5_response->context_teid,
    s5_response->S1u_teid,
    s5_response->eps_bearer_id);
  itti_send_msg_to_task(TASK_SPGW_APP, INSTANCE_DEFAULT, message_p);
  OAILOG_FUNC_RETURN(LOG_PGW_APP, RETURNok);
}

static int get_imeisv_from_session_req(
  const itti_s11_create_session_request_t *saved_req,
  char *imeisv)
{
  if (saved_req->mei.present & MEI_IMEISV) {
    // IMEISV as defined in 3GPP TS 23.003 MEI_IMEISV
    imeisv[0] = saved_req->mei.choice.imeisv.u.num.tac8;
    imeisv[1] = saved_req->mei.choice.imeisv.u.num.tac7;
    imeisv[2] = saved_req->mei.choice.imeisv.u.num.tac6;
    imeisv[3] = saved_req->mei.choice.imeisv.u.num.tac5;
    imeisv[4] = saved_req->mei.choice.imeisv.u.num.tac4;
    imeisv[5] = saved_req->mei.choice.imeisv.u.num.tac3;
    imeisv[6] = saved_req->mei.choice.imeisv.u.num.tac2;
    imeisv[7] = saved_req->mei.choice.imeisv.u.num.tac1;
    imeisv[8] = saved_req->mei.choice.imeisv.u.num.snr6;
    imeisv[9] = saved_req->mei.choice.imeisv.u.num.snr5;
    imeisv[10] = saved_req->mei.choice.imeisv.u.num.snr4;
    imeisv[11] = saved_req->mei.choice.imeisv.u.num.snr3;
    imeisv[12] = saved_req->mei.choice.imeisv.u.num.snr2;
    imeisv[13] = saved_req->mei.choice.imeisv.u.num.snr1;
    imeisv[14] = saved_req->mei.choice.imeisv.u.num.svn2;
    imeisv[15] = saved_req->mei.choice.imeisv.u.num.svn1;
    imeisv[IMEISV_DIGITS_MAX] = '\0';

    return 1;
  }
  return 0;
}

static void get_plmn_from_session_req(
  const itti_s11_create_session_request_t *saved_req,
  char *mcc_mnc)
{
  mcc_mnc[0] = saved_req->serving_network.mcc[0];
  mcc_mnc[1] = saved_req->serving_network.mcc[1];
  mcc_mnc[2] = saved_req->serving_network.mcc[2];
  mcc_mnc[3] = saved_req->serving_network.mnc[0];
  mcc_mnc[4] = saved_req->serving_network.mnc[1];
  if (saved_req->serving_network.mnc[2] != 0xff) {
    mcc_mnc[5] = saved_req->serving_network.mnc[2];
    mcc_mnc[6] = '\0';
  } else {
    mcc_mnc[5] = '\0';
  }
}

static void get_imsi_plmn_from_session_req(
  const itti_s11_create_session_request_t *saved_req,
  char *mcc_mnc)
{
  mcc_mnc[0] = saved_req->imsi.digit[0];
  mcc_mnc[1] = saved_req->imsi.digit[1];
  mcc_mnc[2] = saved_req->imsi.digit[2];
  mcc_mnc[3] = saved_req->imsi.digit[3];
  mcc_mnc[4] = saved_req->imsi.digit[4];
  if ((saved_req->imsi.digit[5] & 0xf) != 0xf) {
    mcc_mnc[5] = saved_req->imsi.digit[5];
    mcc_mnc[6] = '\0';
  } else {
    mcc_mnc[5] = '\0';
  }
}

static int get_uli_from_session_req(
  const itti_s11_create_session_request_t *saved_req,
  char *uli)
{
  if (!saved_req->uli.present) {
    return 0;
  }

  uli[0] = 130; // TAI and ECGI - defined in 29.061

  // TAI as defined in 29.274 8.21.4
  uli[1] = ((saved_req->uli.s.tai.mcc[1] & 0xf) << 4) |
           ((saved_req->uli.s.tai.mcc[0] & 0xf));
  uli[2] = ((saved_req->uli.s.tai.mnc[2] & 0xf) << 4) |
           ((saved_req->uli.s.tai.mcc[2] & 0xf));
  uli[3] = ((saved_req->uli.s.tai.mnc[1] & 0xf) << 4) |
           ((saved_req->uli.s.tai.mnc[0] & 0xf));
  uli[4] = (saved_req->uli.s.tai.tac >> 8) & 0xff;
  uli[5] = saved_req->uli.s.tai.tac & 0xff;

  // ECGI as defined in 29.274 8.21.5
  uli[6] = ((saved_req->uli.s.ecgi.mcc[1] & 0xf) << 4) |
           ((saved_req->uli.s.ecgi.mcc[0] & 0xf));
  uli[7] = ((saved_req->uli.s.ecgi.mnc[2] & 0xf) << 4) |
           ((saved_req->uli.s.ecgi.mcc[2] & 0xf));
  uli[8] = ((saved_req->uli.s.ecgi.mnc[1] & 0xf) << 4) |
           ((saved_req->uli.s.ecgi.mnc[0] & 0xf));
  uli[9] = (saved_req->uli.s.ecgi.eci >> 24) & 0xf;
  uli[10] = (saved_req->uli.s.ecgi.eci >> 16) & 0xff;
  uli[11] = (saved_req->uli.s.ecgi.eci >> 8) & 0xff;
  uli[12] = saved_req->uli.s.ecgi.eci & 0xff;
  uli[13] = '\0';
  return 1;
}

static int get_msisdn_from_session_req(
  const itti_s11_create_session_request_t *saved_req,
  char *msisdn)
{
  int len = saved_req->msisdn.length;
  int i, j;

  for (i = 0; i < len; ++i) {
    j = i << 1;
    msisdn[j] = (saved_req->msisdn.digit[i] & 0xf) + '0';
    msisdn[j + 1] = ((saved_req->msisdn.digit[i] >> 4) & 0xf) + '0';
  }
  if ((saved_req->msisdn.digit[len - 1] & 0xf0) == 0xf0) {
    len = (len << 1) - 1;
  } else {
    len = len << 1;
  }
  return len;
}

static void get_session_req_data(
  spgw_state_t *spgw_state,
  const itti_s11_create_session_request_t *saved_req,
  struct pcef_create_session_data *data)
{
  const bearer_qos_t *qos;

  data->msisdn_len = get_msisdn_from_session_req(saved_req, data->msisdn);

  data->imeisv_exists = get_imeisv_from_session_req(saved_req, data->imeisv);
  data->uli_exists = get_uli_from_session_req(saved_req, data->uli);
  get_plmn_from_session_req(saved_req, data->mcc_mnc);
  get_imsi_plmn_from_session_req(saved_req, data->imsi_mcc_mnc);

  memcpy(data->apn, saved_req->apn, APN_MAX_LENGTH + 1);

  inet_ntop(
    AF_INET,
    &spgw_state->sgw_state.sgw_ip_address_S1u_S12_S4_up,
    data->sgw_ip,
    INET_ADDRSTRLEN);

  // QoS Info
  data->ambr_dl = saved_req->ambr.br_dl;
  data->ambr_ul = saved_req->ambr.br_ul;
  qos = &saved_req->bearer_contexts_to_be_created.bearer_contexts[0]
           .bearer_level_qos;
  data->pl = qos->pl;
  data->pci = qos->pci;
  data->pvi = qos->pvi;
  data->qci = qos->qci;
}

//-----------------------------------------------------------------------------

uint32_t pgw_handle_nw_initiated_bearer_actv_req(
  spgw_state_t *spgw_state,
  const itti_pgw_nw_init_actv_bearer_request_t *const bearer_req_p)
{
  OAILOG_FUNC_IN(LOG_PGW_APP);
  MessageDef *message_p = NULL;
  uint32_t i = 0;
  uint32_t rc = RETURNok;
  hash_table_ts_t *hashtblP = NULL;
  uint32_t num_elements = 0;
  s_plus_p_gw_eps_bearer_context_information_t *spgw_ctxt_p = NULL;
  hash_node_t *node = NULL;
  itti_s5_nw_init_actv_bearer_request_t *itti_s5_actv_bearer_req = NULL;
  bool is_imsi_found = false;
  bool is_lbi_found = false;

  OAILOG_INFO(
    LOG_PGW_APP,
    "Received Create Bearer Req from PCRF with IMSI %s\n",
    bearer_req_p->imsi);

  message_p =
    itti_alloc_new_message(TASK_SPGW_APP, S5_NW_INITIATED_ACTIVATE_BEARER_REQ);
  if (message_p == NULL) {
    OAILOG_ERROR(
      LOG_PGW_APP,
      "itti_alloc_new_message failed for"
      "S5_NW_INITIATED_ACTIVATE_DEDICATED_BEARER_REQ\n");
    OAILOG_FUNC_RETURN(LOG_PGW_APP, RETURNerror);
  }
  itti_s5_actv_bearer_req = &message_p->ittiMsg.s5_nw_init_actv_bearer_request;
  // Send ITTI message to SGW
  memset(
    itti_s5_actv_bearer_req, 0, sizeof(itti_s5_nw_init_actv_bearer_request_t));

  // Copy Bearer QoS
  memcpy(
    &itti_s5_actv_bearer_req->eps_bearer_qos,
    &bearer_req_p->eps_bearer_qos,
    sizeof(bearer_qos_t));
<<<<<<< HEAD
  //Copy UL TFT to be sent to UE
=======
  // Copy TFT
>>>>>>> 9a11866a
  memcpy(
    &itti_s5_actv_bearer_req->ul_tft,
    &bearer_req_p->ul_tft,
    sizeof(traffic_flow_template_t));
<<<<<<< HEAD
  //Copy DL TFT. SGW creates a temporary bearer ctx and stores the DL TFT
  memcpy(
    &itti_s5_actv_bearer_req->dl_tft,
    &bearer_req_p->dl_tft,
    sizeof(traffic_flow_template_t));

=======
  // Assign LBI
>>>>>>> 9a11866a
  hashtblP = spgw_state->sgw_state.s11_bearer_context_information;
  if (!hashtblP) {
    OAILOG_ERROR(LOG_PGW_APP, "There is no UE Context in the SGW context \n");
    OAILOG_FUNC_RETURN(LOG_PGW_APP, RETURNerror);
  }

  // Fetch S11 MME TEID using IMSI and LBI
  while ((num_elements < hashtblP->num_elements) && (i < hashtblP->size)) {
    pthread_mutex_lock(&hashtblP->lock_nodes[i]);
    if (hashtblP->nodes[i] != NULL) {
      node = hashtblP->nodes[i];
    }
    pthread_mutex_unlock(&hashtblP->lock_nodes[i]);
    while (node) {
      num_elements++;
      hashtable_ts_get(
        hashtblP, (const hash_key_t) node->key, (void **) &spgw_ctxt_p);
      if (spgw_ctxt_p != NULL) {
        if (!strncmp(
          (const char *)
          spgw_ctxt_p->sgw_eps_bearer_context_information.imsi.digit,
          (const char *) bearer_req_p->imsi,
          strlen((const char *) bearer_req_p->imsi))) {
          is_imsi_found = true;
          if (
            spgw_ctxt_p->sgw_eps_bearer_context_information.pdn_connection
              .default_bearer == bearer_req_p->lbi) {
            is_lbi_found = true;
            itti_s5_actv_bearer_req->lbi = bearer_req_p->lbi;
            itti_s5_actv_bearer_req->mme_teid_S11 =
              spgw_ctxt_p->sgw_eps_bearer_context_information.mme_teid_S11;
            itti_s5_actv_bearer_req->s_gw_teid_S11_S4 =
              spgw_ctxt_p->sgw_eps_bearer_context_information.s_gw_teid_S11_S4;
            break;
          }
        }
      }
      node = node->next;
    }
    i++;
  }
  if ((!is_imsi_found) || (!is_lbi_found)) {
    OAILOG_INFO(
      LOG_PGW_APP,
      "is_imsi_found (%d), is_lbi_found (%d)\n",
      is_imsi_found, is_lbi_found);
    OAILOG_ERROR(
      LOG_PGW_APP,
      "Sending dedicated_bearer_actv_rsp with REQUEST_REJECTED "
      "cause to NW\n");
    // Send Reject to PCRF
    // TODO-Uncomment once implemented at PCRF
    /* rc = send_dedicated_bearer_actv_rsp(bearer_req_p->lbi,
         REQUEST_REJECTED);*/
    OAILOG_FUNC_RETURN(LOG_PGW_APP, RETURNerror);
  }

  // Send S5_ACTIVATE_DEDICATED_BEARER_REQ to SGW APP
  OAILOG_INFO(
    LOG_PGW_APP,
    "LBI for the received Create Bearer Req %d\n",
    itti_s5_actv_bearer_req->lbi);
  OAILOG_INFO(
    LOG_PGW_APP,
    "Sending S5_ACTIVATE_DEDICATED_BEARER_REQ to SGW with MME TEID %d\n",
    itti_s5_actv_bearer_req->mme_teid_S11);
  rc = itti_send_msg_to_task(TASK_SPGW_APP, INSTANCE_DEFAULT, message_p);
  OAILOG_FUNC_RETURN(LOG_PGW_APP, rc);
}

//------------------------------------------------------------------------------

uint32_t pgw_handle_nw_initiated_bearer_deactv_req(
  spgw_state_t *spgw_state,
  const itti_pgw_nw_init_deactv_bearer_request_t *const bearer_req_p)
{
  uint32_t rc = RETURNok;
  OAILOG_FUNC_IN(LOG_PGW_APP);
  MessageDef *message_p = NULL;
  uint32_t i = 0;
  uint32_t itrn = 0;
  hash_table_ts_t *hashtblP = NULL;
  uint32_t num_elements = 0;
  s_plus_p_gw_eps_bearer_context_information_t *spgw_ctxt_p = NULL;
  hash_node_t *node = NULL;
  itti_s5_nw_init_deactv_bearer_request_t *itti_s5_deactv_ded_bearer_req = NULL;
  bool is_lbi_found = false;
  bool is_imsi_found = false;
  bool is_ebi_found = false;
  ebi_t ebi_to_be_deactivated[BEARERS_PER_UE] = {0};
  uint32_t no_of_bearers_to_be_deact = 0;
  uint32_t no_of_bearers_rej = 0;
  ebi_t invalid_bearer_id[BEARERS_PER_UE] = {0};
  teid_t s11_mme_teid = 0;

  OAILOG_INFO(LOG_PGW_APP, "Received nw_initiated_deactv_bearer_req from NW\n");
  print_bearer_ids_helper(bearer_req_p->ebi, bearer_req_p->no_of_bearers);


  hashtblP = spgw_state->sgw_state.s11_bearer_context_information;
  if (hashtblP == NULL) {
    OAILOG_ERROR(
      LOG_PGW_APP, "hashtblP is NULL for nw_initiated_deactv_bearer_req\n");
    OAILOG_FUNC_RETURN(LOG_PGW_APP, RETURNerror);
  }

  // Check if valid LBI and EBI recvd
  while ((num_elements < hashtblP->num_elements) && (i < hashtblP->size) &&
         (!is_imsi_found)) {
    pthread_mutex_lock(&hashtblP->lock_nodes[i]);
    if (hashtblP->nodes[i] != NULL) {
      node = hashtblP->nodes[i];
      spgw_ctxt_p = node->data;
      num_elements++;
      if (spgw_ctxt_p != NULL) {
        if (!strcmp(
          (const char *)
          spgw_ctxt_p->sgw_eps_bearer_context_information.imsi.digit,
          (const char *) bearer_req_p->imsi)) {
          is_imsi_found = true;
          s11_mme_teid =
            spgw_ctxt_p->sgw_eps_bearer_context_information.mme_teid_S11;
          if ((bearer_req_p->lbi != 0) &&
            (bearer_req_p->lbi ==
            spgw_ctxt_p->sgw_eps_bearer_context_information.pdn_connection
              .default_bearer)) {
            is_lbi_found = true;
            // Check if the received EBI is valid
            for (itrn = 0; itrn < bearer_req_p->no_of_bearers; itrn ++) {
              if(sgw_cm_get_eps_bearer_entry(
                &spgw_ctxt_p->sgw_eps_bearer_context_information.pdn_connection,
                bearer_req_p->ebi[itrn])) {
                is_ebi_found = true;
                ebi_to_be_deactivated[no_of_bearers_to_be_deact] =
                  bearer_req_p->ebi[itrn];
                no_of_bearers_to_be_deact++;
              } else {
                invalid_bearer_id[no_of_bearers_rej] = bearer_req_p->ebi[itrn];
                no_of_bearers_rej++;
              }
            }
          } else {
            invalid_bearer_id[no_of_bearers_rej] = bearer_req_p->lbi;
            no_of_bearers_rej++;
            OAILOG_ERROR(
              LOG_PGW_APP,
              "Unknown LBI (%d) received in pgw_nw_init_deactv_bearer_request"
              "\n",
              bearer_req_p->lbi);
            pthread_mutex_unlock(&hashtblP->lock_nodes[i]);
            break;
          }
        }
      }
    }
    pthread_mutex_unlock(&hashtblP->lock_nodes[i]);
    i++;
  }

  /* Send reject to NW if we did not find ebi/lbi/imsi.
   * Also in case of multiple bearers, if some EBIs are valid and some are not,
   * send reject to those for which we did not find EBI.
   * Proceed with deactivation by sending s5_nw_init_deactv_bearer_request to
   * SGW for valid EBIs
   */
  if ((!is_ebi_found) || (!is_lbi_found) || (!is_imsi_found) ||
    (no_of_bearers_rej > 0)) {
    OAILOG_INFO(
      LOG_PGW_APP,
      "is_imsi_found (%d), is_lbi_found (%d), is_ebi_found (%d) \n",
      is_imsi_found, is_lbi_found, is_ebi_found);
    OAILOG_ERROR(
      LOG_PGW_APP,
      "Sending dedicated bearer deactivation reject to NW\n");
    print_bearer_ids_helper(invalid_bearer_id, no_of_bearers_rej);
    // TODO-Uncomment once implemented at PCRF
    /* rc = send_dedicated_bearer_deactv_rsp(invalid_bearer_id,
         REQUEST_REJECTED);*/
  }

  // Send ITTI message to SGW
  if (no_of_bearers_to_be_deact > 0) {
    message_p = itti_alloc_new_message(
      TASK_SPGW_APP, S5_NW_INITIATED_DEACTIVATE_BEARER_REQ);
    if (message_p == NULL) {
      OAILOG_ERROR(
        LOG_PGW_APP,
        "itti_alloc_new_message failed for nw_initiated_deactv_bearer_req\n");
      OAILOG_FUNC_RETURN(LOG_PGW_APP, RETURNerror);
    }
    itti_s5_deactv_ded_bearer_req =
      &message_p->ittiMsg.s5_nw_init_deactv_bearer_request;
    memset(
      itti_s5_deactv_ded_bearer_req,
      0,
      sizeof(itti_s5_nw_init_deactv_bearer_request_t));

    itti_s5_deactv_ded_bearer_req->s11_mme_teid = s11_mme_teid;
    /* If default bearer has to be deleted then the EBI list in the received
     * pgw_nw_init_deactv_bearer_request message contains a single entry at 0th
     * index and LBI == bearer_req_p->ebi[0]
     */
    if (bearer_req_p->lbi == bearer_req_p->ebi[0]) {
      itti_s5_deactv_ded_bearer_req->delete_default_bearer = true;
    }
    itti_s5_deactv_ded_bearer_req->no_of_bearers = no_of_bearers_to_be_deact;
    memcpy(
      &itti_s5_deactv_ded_bearer_req->ebi,
      ebi_to_be_deactivated,
      (sizeof(ebi_t) * no_of_bearers_to_be_deact));

    OAILOG_INFO(
      LOG_PGW_APP,
      "Sending nw_initiated_deactv_bearer_req to SGW"
      "with delete_default_bearer flag set to %d\n",
      itti_s5_deactv_ded_bearer_req->delete_default_bearer);
    rc = itti_send_msg_to_task(TASK_SPGW_APP, INSTANCE_DEFAULT, message_p);
  }

  OAILOG_FUNC_RETURN(LOG_PGW_APP, rc);
}

//------------------------------------------------------------------------------

uint32_t pgw_handle_nw_init_activate_bearer_rsp(
  const itti_s5_nw_init_actv_bearer_rsp_t *const act_ded_bearer_rsp)
{
  uint32_t rc = RETURNok;
  OAILOG_FUNC_IN(LOG_PGW_APP);

  OAILOG_INFO(
    LOG_PGW_APP,
    "Sending Create Bearer Rsp to PCRF with EBI %d\n",
    act_ded_bearer_rsp->ebi);
  // Send Create Bearer Rsp to PCRF
  // TODO-Uncomment once implemented at PCRF
  /* rc = send_dedicated_bearer_actv_rsp(act_ded_bearer_rsp->ebi,
       act_ded_bearer_rsp->cause);*/
  OAILOG_FUNC_RETURN(LOG_PGW_APP, rc);
}

//------------------------------------------------------------------------------

uint32_t pgw_handle_nw_init_deactivate_bearer_rsp(
  const itti_s5_nw_init_deactv_bearer_rsp_t *const deact_ded_bearer_rsp)
{
  uint32_t rc = RETURNok;
  OAILOG_FUNC_IN(LOG_PGW_APP);
  ebi_t ebi[BEARERS_PER_UE];

  memcpy(ebi, deact_ded_bearer_rsp->ebi, deact_ded_bearer_rsp->no_of_bearers);
  print_bearer_ids_helper(ebi, deact_ded_bearer_rsp->no_of_bearers);
  // Send Delete Bearer Rsp to PCRF
  // TODO-Uncomment once implemented at PCRF
  // rc = send_dedicated_bearer_deactv_rsp(deact_ded_bearer_rsp->ebi);
  OAILOG_FUNC_RETURN(LOG_PGW_APP, rc);
}<|MERGE_RESOLUTION|>--- conflicted
+++ resolved
@@ -465,25 +465,17 @@
     &itti_s5_actv_bearer_req->eps_bearer_qos,
     &bearer_req_p->eps_bearer_qos,
     sizeof(bearer_qos_t));
-<<<<<<< HEAD
   //Copy UL TFT to be sent to UE
-=======
-  // Copy TFT
->>>>>>> 9a11866a
   memcpy(
     &itti_s5_actv_bearer_req->ul_tft,
     &bearer_req_p->ul_tft,
     sizeof(traffic_flow_template_t));
-<<<<<<< HEAD
   //Copy DL TFT. SGW creates a temporary bearer ctx and stores the DL TFT
   memcpy(
     &itti_s5_actv_bearer_req->dl_tft,
     &bearer_req_p->dl_tft,
     sizeof(traffic_flow_template_t));
 
-=======
-  // Assign LBI
->>>>>>> 9a11866a
   hashtblP = spgw_state->sgw_state.s11_bearer_context_information;
   if (!hashtblP) {
     OAILOG_ERROR(LOG_PGW_APP, "There is no UE Context in the SGW context \n");
