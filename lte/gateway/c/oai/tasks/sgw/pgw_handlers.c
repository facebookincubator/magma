/*
 * Licensed to the OpenAirInterface (OAI) Software Alliance under one or more
 * contributor license agreements.  See the NOTICE file distributed with
 * this work for additional information regarding copyright ownership.
 * The OpenAirInterface Software Alliance licenses this file to You under
 * the Apache License, Version 2.0  (the "License"); you may not use this file
 * except in compliance with the License.
 * You may obtain a copy of the License at
 *
 *      http://www.apache.org/licenses/LICENSE-2.0
 *
 * Unless required by applicable law or agreed to in writing, software * distributed under the License is distributed on an "AS IS" BASIS,
 * WITHOUT WARRANTIES OR CONDITIONS OF ANY KIND, either express or implied.
 * See the License for the specific language governing permissions and
 * limitations under the License.
 *-------------------------------------------------------------------------------
 * For more information about the OpenAirInterface (OAI) Software Alliance:
 *      contact@openairinterface.org
 */

/*! \file pgw_handlers.c
  \brief
  \author Lionel Gauthier
  \company Eurecom
  \email: lionel.gauthier@eurecom.fr
*/
#define PGW
#define S5_HANDLERS_C

#include <arpa/inet.h>
#include <netinet/in.h>
#include <stdint.h>
#include <string.h>
#include <sys/socket.h>
#include <unistd.h>

#include "assertions.h"
#include "intertask_interface.h"
#include "log.h"
#include "spgw_config.h"
#include "pgw_pco.h"
#include "dynamic_memory_check.h"
#include "pgw_ue_ip_address_alloc.h"
#include "pgw_handlers.h"
#include "sgw_handlers.h"
#include "pcef_handlers.h"
#include "common_defs.h"
#include "3gpp_23.003.h"
#include "3gpp_23.401.h"
#include "3gpp_24.008.h"
#include "3gpp_29.274.h"
#include "common_types.h"
#include "hashtable.h"
#include "intertask_interface_types.h"
#include "ip_forward_messages_types.h"
#include "itti_types.h"
#include "pgw_config.h"
#include "s11_messages_types.h"
#include "service303.h"
#include "sgw_context_manager.h"
#include "sgw_ie_defs.h"
#include "pgw_procedures.h"

static void get_session_req_data(
  spgw_state_t *spgw_state,
  const itti_s11_create_session_request_t *saved_req,
  struct pcef_create_session_data *data);
static char convert_digit_to_char(char digit);
extern spgw_config_t spgw_config;
extern void print_bearer_ids_helper(const ebi_t*, uint32_t);

static int _spgw_build_and_send_s11_create_bearer_request(
  s_plus_p_gw_eps_bearer_context_information_t* spgw_ctxt_p,
  const itti_spgw_nw_init_actv_bearer_request_t* const bearer_req_p,
  spgw_state_t* spgw_state,
  teid_t s1_u_sgw_fteid);

static int _create_temporary_dedicated_bearer_context(
  s_plus_p_gw_eps_bearer_context_information_t* spgw_ctxt_p,
  const itti_spgw_nw_init_actv_bearer_request_t* const bearer_req_p,
  spgw_state_t* spgw_state,
  teid_t s1_u_sgw_fteid);

static void _delete_temporary_dedicated_bearer_context(
  teid_t s1_u_sgw_fteid,
  ebi_t lbi,
  s_plus_p_gw_eps_bearer_context_information_t* spgw_context_p);

static int32_t _spgw_build_and_send_s11_deactivate_bearer_req(
  imsi64_t imsi64,
  uint8_t no_of_bearers_to_be_deact,
  ebi_t* ebi_to_be_deactivated,
  bool delete_default_bearer,
  teid_t mme_teid_S11);

//--------------------------------------------------------------------------------

void handle_s5_create_session_request(
  spgw_state_t* spgw_state,
  teid_t context_teid,
  ebi_t eps_bearer_id)
{
  OAILOG_FUNC_IN(LOG_PGW_APP);
  s_plus_p_gw_eps_bearer_context_information_t *new_bearer_ctxt_info_p = NULL;
  hashtable_rc_t hash_rc = HASH_TABLE_OK;
  itti_sgi_create_end_point_response_t sgi_create_endpoint_resp = {0};
  s5_create_session_response_t s5_response = {0};
  struct in_addr inaddr;
  char *imsi = NULL;
  char *apn = NULL;

  OAILOG_DEBUG(
    LOG_PGW_APP,
    "Handle s5_create_session_request, for context sgw s11 teid, " TEID_FMT
    "EPS bearer id %u\n",
    context_teid,
    eps_bearer_id);
  hash_rc = hashtable_ts_get(
    spgw_state->sgw_state.s11_bearer_context_information,
    context_teid,
    (void**) &new_bearer_ctxt_info_p);

  if (HASH_TABLE_OK != hash_rc) {
    OAILOG_ERROR(
      LOG_PGW_APP,
      "Failed to fetch sgw bearer context from the received context "
      "teid" TEID_FMT "\n",
      context_teid);
    sgi_create_endpoint_resp.status = SGI_STATUS_ERROR_CONTEXT_NOT_FOUND;
    goto err;
  }

  // PCO processing
  protocol_configuration_options_t* pco_req =
    &new_bearer_ctxt_info_p->sgw_eps_bearer_context_information.saved_message
       .pco;
  protocol_configuration_options_t pco_resp = {0};
  protocol_configuration_options_ids_t pco_ids;
  memset(&pco_ids, 0, sizeof pco_ids);

  if (pgw_process_pco_request(pco_req, &pco_resp, &pco_ids) != RETURNok) {
    OAILOG_ERROR(
      LOG_PGW_APP,
      "Error in processing PCO in create session request for "
      "context_id: " TEID_FMT "\n",
      context_teid);
    sgi_create_endpoint_resp.status = SGI_STATUS_ERROR_FAILED_TO_PROCESS_PCO;
    goto err;
  }
  copy_protocol_configuration_options(&sgi_create_endpoint_resp.pco, &pco_resp);
  clear_protocol_configuration_options(&pco_resp);

  // IP forward will forward packets to this teid
  sgi_create_endpoint_resp.context_teid = context_teid;
  sgi_create_endpoint_resp.eps_bearer_id = eps_bearer_id;
  sgi_create_endpoint_resp.paa.pdn_type =
    new_bearer_ctxt_info_p->sgw_eps_bearer_context_information.saved_message
      .pdn_type;

  imsi =
    (char*)
      new_bearer_ctxt_info_p->sgw_eps_bearer_context_information.imsi.digit;

  apn = (char*) new_bearer_ctxt_info_p->sgw_eps_bearer_context_information
          .pdn_connection.apn_in_use;

  switch (sgi_create_endpoint_resp.paa.pdn_type) {
    case IPv4:
      // Use NAS by default if no preference is set.
      //
      // For context, the protocol configuration options (PCO) section of
      // packet from the UE is optional, which means that it is perfectly
      // valid UE to send no PCO preferences at all. The previous logic only
      // allocates an IPv4 address if the UE has explicitly set the PCO
      // parameter for allocating IPv4 via NAS signaling (as opposed to via
      // DHCPv4). This means that, in the absence of either parameter being,
      // set the does not know what to do, so we need a default option as well.
      //
      // Since we only support the NAS signaling option right now, we will
      // default to using NAS signaling UNLESS we see a preference for DHCPv4.
      // This means that all IPv4 addresses are now allocated via NAS signaling
      // unless specified otherwise.
      //
      // In the long run, we will want to evolve the logic to use whatever
      // information we have to choose the ``best" allocation method. This means
      // adding new bitfields to pco_ids in pgw_pco.h, setting them in pgw_pco.c
      // and using them here in conditional logic. We will also want to
      // implement different logic between the PDN types.
      if (!pco_ids.ci_ipv4_address_allocation_via_dhcpv4) {
        if (0 == allocate_ue_ipv4_address(imsi, apn, &inaddr)) {
          increment_counter(
            "ue_pdn_connection", 1, 2, "pdn_type", "ipv4", "result", "success");
          sgi_create_endpoint_resp.paa.ipv4_address = inaddr;
          OAILOG_DEBUG(
            LOG_PGW_APP,
            "Allocated IPv4 address for imsi <%s>, apn <%s>\n",
            imsi,
            apn);
          sgi_create_endpoint_resp.status = SGI_STATUS_OK;
        } else {
          increment_counter(
            "ue_pdn_connection", 1, 2, "pdn_type", "ipv4", "result", "failure");
          OAILOG_ERROR(
            LOG_PGW_APP,
            "Failed to allocate IPv4 PAA for PDN type IPv4 for "
            "imsi <%s> and apn <%s>\n",
            imsi,
            apn);
          sgi_create_endpoint_resp.status =
            SGI_STATUS_ERROR_ALL_DYNAMIC_ADDRESSES_OCCUPIED;
        }
      }
      break;

    case IPv6:
      increment_counter(
        "ue_pdn_connection", 1, 2, "pdn_type", "ipv4v6", "result", "failure");
      OAILOG_ERROR(LOG_PGW_APP, "IPV6 PDN type NOT Supported\n");
      sgi_create_endpoint_resp.status = SGI_STATUS_ERROR_SERVICE_NOT_SUPPORTED;

      break;

    case IPv4_AND_v6:
      if (0 == allocate_ue_ipv4_address(imsi, apn, &inaddr)) {
        increment_counter(
          "ue_pdn_connection", 1, 2, "pdn_type", "ipv4v6", "result", "success");
        sgi_create_endpoint_resp.paa.ipv4_address = inaddr;
        OAILOG_DEBUG(LOG_PGW_APP, "Allocated IPv4 address\n");
        sgi_create_endpoint_resp.status = SGI_STATUS_OK;
        sgi_create_endpoint_resp.paa.pdn_type = IPv4;
      } else {
        increment_counter(
          "ue_pdn_connection", 1, 2, "pdn_type", "ipv4v6", "result", "failure");
        OAILOG_ERROR(
          LOG_PGW_APP,
          "Failed to allocate IPv4 PAA for PDN type IPv4_AND_v6\n");
        sgi_create_endpoint_resp.status =
          SGI_STATUS_ERROR_ALL_DYNAMIC_ADDRESSES_OCCUPIED;
      }
      break;

    default:
      AssertFatal(
        0, "BAD paa.pdn_type %d", sgi_create_endpoint_resp.paa.pdn_type);
      break;
  }
  if (sgi_create_endpoint_resp.status == SGI_STATUS_OK) {
    // create session in PCEF and return
    s5_create_session_request_t session_req = {0};
    session_req.context_teid = context_teid;
    session_req.eps_bearer_id = eps_bearer_id;
    char ip_str[INET_ADDRSTRLEN];
    inet_ntop(AF_INET, &(inaddr.s_addr), ip_str, INET_ADDRSTRLEN);
    struct pcef_create_session_data session_data;
    get_session_req_data(
      spgw_state,
      &new_bearer_ctxt_info_p->sgw_eps_bearer_context_information.saved_message,
      &session_data);
    pcef_create_session(
      imsi, ip_str, &session_data, sgi_create_endpoint_resp, session_req);
    OAILOG_FUNC_OUT(LOG_PGW_APP);
  }
err:
  s5_response.context_teid = context_teid;
  s5_response.eps_bearer_id = eps_bearer_id;
  s5_response.sgi_create_endpoint_resp = sgi_create_endpoint_resp;
  s5_response.failure_cause = S5_OK;

  OAILOG_DEBUG(
    LOG_PGW_APP,
    "Sending S5 Create Session Response to SGW: with context teid, " TEID_FMT
    "EPS Bearer Id = %u\n",
    s5_response.context_teid,
    s5_response.eps_bearer_id);
  handle_s5_create_session_response(s5_response);
  OAILOG_FUNC_OUT(LOG_PGW_APP);
}

static int get_imeisv_from_session_req(
  const itti_s11_create_session_request_t *saved_req,
  char *imeisv)
{
  if (saved_req->mei.present & MEI_IMEISV) {
    // IMEISV as defined in 3GPP TS 23.003 MEI_IMEISV
    imeisv[0] = saved_req->mei.choice.imeisv.u.num.tac8;
    imeisv[1] = saved_req->mei.choice.imeisv.u.num.tac7;
    imeisv[2] = saved_req->mei.choice.imeisv.u.num.tac6;
    imeisv[3] = saved_req->mei.choice.imeisv.u.num.tac5;
    imeisv[4] = saved_req->mei.choice.imeisv.u.num.tac4;
    imeisv[5] = saved_req->mei.choice.imeisv.u.num.tac3;
    imeisv[6] = saved_req->mei.choice.imeisv.u.num.tac2;
    imeisv[7] = saved_req->mei.choice.imeisv.u.num.tac1;
    imeisv[8] = saved_req->mei.choice.imeisv.u.num.snr6;
    imeisv[9] = saved_req->mei.choice.imeisv.u.num.snr5;
    imeisv[10] = saved_req->mei.choice.imeisv.u.num.snr4;
    imeisv[11] = saved_req->mei.choice.imeisv.u.num.snr3;
    imeisv[12] = saved_req->mei.choice.imeisv.u.num.snr2;
    imeisv[13] = saved_req->mei.choice.imeisv.u.num.snr1;
    imeisv[14] = saved_req->mei.choice.imeisv.u.num.svn2;
    imeisv[15] = saved_req->mei.choice.imeisv.u.num.svn1;
    imeisv[IMEISV_DIGITS_MAX] = '\0';

    return 1;
  }
  return 0;
}

/*
 * Converts ascii values in [0,9] to [48,57]=['0','9']
 * else if they are in [48,57] keep them the same
 * else log an error and return '0'=48 value
 */
static char convert_digit_to_char(char digit)
{
  if ((digit >= 0) && (digit <= 9)) {
    return (digit + '0');
  } else if ((digit >= '0') && (digit <= '9')){
    return digit;
  } else {
    OAILOG_ERROR(
      LOG_PGW_APP,
      "The input value for digit is not in a valid range: "
      "Session request would likely be rejected on Gx or Gy interface\n");
    return '0';
  }
}

static void get_plmn_from_session_req(
  const itti_s11_create_session_request_t* saved_req,
  struct pcef_create_session_data* data)
{
  data->mcc_mnc[0] = convert_digit_to_char(saved_req->serving_network.mcc[0]);
  data->mcc_mnc[1] = convert_digit_to_char(saved_req->serving_network.mcc[1]);
  data->mcc_mnc[2] = convert_digit_to_char(saved_req->serving_network.mcc[2]);
  data->mcc_mnc[3] = convert_digit_to_char(saved_req->serving_network.mnc[0]);
  data->mcc_mnc[4] = convert_digit_to_char(saved_req->serving_network.mnc[1]);
  data->mcc_mnc_len = 5;
  if ((saved_req->serving_network.mnc[2] & 0xf) != 0xf) {
    data->mcc_mnc[5] = convert_digit_to_char(saved_req->serving_network.mnc[2]);
    data->mcc_mnc[6] = '\0';
    data->mcc_mnc_len += 1;
  } else {
    data->mcc_mnc[5] = '\0';
  }
}

static void get_imsi_plmn_from_session_req(
  const itti_s11_create_session_request_t* saved_req,
  struct pcef_create_session_data* data)
{
  data->imsi_mcc_mnc[0] = convert_digit_to_char(saved_req->imsi.digit[0]);
  data->imsi_mcc_mnc[1] = convert_digit_to_char(saved_req->imsi.digit[1]);
  data->imsi_mcc_mnc[2] = convert_digit_to_char(saved_req->imsi.digit[2]);
  data->imsi_mcc_mnc[3] = convert_digit_to_char(saved_req->imsi.digit[3]);
  data->imsi_mcc_mnc[4] = convert_digit_to_char(saved_req->imsi.digit[4]);
  data->imsi_mcc_mnc_len = 5;
  // Check if 2 or 3 digit by verifying mnc[2] has a valid value
  if ((saved_req->serving_network.mnc[2] & 0xf) != 0xf) {
    data->imsi_mcc_mnc[5] = convert_digit_to_char(saved_req->imsi.digit[5]);
    data->imsi_mcc_mnc[6] = '\0';
    data->imsi_mcc_mnc_len += 1;
  } else {
    data->imsi_mcc_mnc[5] = '\0';
  }
}

static int get_uli_from_session_req(
  const itti_s11_create_session_request_t *saved_req,
  char *uli)
{
  if (!saved_req->uli.present) {
    return 0;
  }

  uli[0] = 130; // TAI and ECGI - defined in 29.061

  // TAI as defined in 29.274 8.21.4
  uli[1] = ((saved_req->uli.s.tai.mcc[1] & 0xf) << 4) |
           ((saved_req->uli.s.tai.mcc[0] & 0xf));
  uli[2] = ((saved_req->uli.s.tai.mnc[2] & 0xf) << 4) |
           ((saved_req->uli.s.tai.mcc[2] & 0xf));
  uli[3] = ((saved_req->uli.s.tai.mnc[1] & 0xf) << 4) |
           ((saved_req->uli.s.tai.mnc[0] & 0xf));
  uli[4] = (saved_req->uli.s.tai.tac >> 8) & 0xff;
  uli[5] = saved_req->uli.s.tai.tac & 0xff;

  // ECGI as defined in 29.274 8.21.5
  uli[6] = ((saved_req->uli.s.ecgi.mcc[1] & 0xf) << 4) |
           ((saved_req->uli.s.ecgi.mcc[0] & 0xf));
  uli[7] = ((saved_req->uli.s.ecgi.mnc[2] & 0xf) << 4) |
           ((saved_req->uli.s.ecgi.mcc[2] & 0xf));
  uli[8] = ((saved_req->uli.s.ecgi.mnc[1] & 0xf) << 4) |
           ((saved_req->uli.s.ecgi.mnc[0] & 0xf));
  uli[9] = (saved_req->uli.s.ecgi.eci >> 24) & 0xf;
  uli[10] = (saved_req->uli.s.ecgi.eci >> 16) & 0xff;
  uli[11] = (saved_req->uli.s.ecgi.eci >> 8) & 0xff;
  uli[12] = saved_req->uli.s.ecgi.eci & 0xff;
  uli[13] = '\0';
  return 1;
}

static int get_msisdn_from_session_req(
  const itti_s11_create_session_request_t *saved_req,
  char *msisdn)
{
  int len = saved_req->msisdn.length;
  int i, j;

  for (i = 0; i < len; ++i) {
    j = i << 1;
    msisdn[j] = (saved_req->msisdn.digit[i] & 0xf) + '0';
    msisdn[j + 1] = ((saved_req->msisdn.digit[i] >> 4) & 0xf) + '0';
  }
  if ((saved_req->msisdn.digit[len - 1] & 0xf0) == 0xf0) {
    len = (len << 1) - 1;
  } else {
    len = len << 1;
  }
  return len;
}

static void get_session_req_data(
  spgw_state_t *spgw_state,
  const itti_s11_create_session_request_t *saved_req,
  struct pcef_create_session_data *data)
{
  const bearer_qos_t *qos;

  data->msisdn_len = get_msisdn_from_session_req(saved_req, data->msisdn);

  data->imeisv_exists = get_imeisv_from_session_req(saved_req, data->imeisv);
  data->uli_exists = get_uli_from_session_req(saved_req, data->uli);
  get_plmn_from_session_req(saved_req, data);
  get_imsi_plmn_from_session_req(saved_req, data);

  memcpy(data->apn, saved_req->apn, APN_MAX_LENGTH + 1);

  inet_ntop(
    AF_INET,
    &spgw_state->sgw_state.sgw_ip_address_S1u_S12_S4_up,
    data->sgw_ip,
    INET_ADDRSTRLEN);

  // QoS Info
  data->ambr_dl = saved_req->ambr.br_dl;
  data->ambr_ul = saved_req->ambr.br_ul;
  qos = &saved_req->bearer_contexts_to_be_created.bearer_contexts[0]
           .bearer_level_qos;
  data->pl = qos->pl;
  data->pci = qos->pci;
  data->pvi = qos->pvi;
  data->qci = qos->qci;
}

//------------------------------------------------------------------------------
int spgw_send_nw_init_activate_bearer_rsp(
  gtpv2c_cause_value_t cause,
  Imsi_t imsi,
  uint8_t eps_bearer_id)
{
  uint32_t rc = RETURNok;
  OAILOG_FUNC_IN(LOG_SPGW_APP);

  OAILOG_INFO(
    LOG_SPGW_APP,
    "Sending Create Bearer Rsp to PCRF with EBI %d\n",
    eps_bearer_id);
  // Send Create Bearer Rsp to PCRF
  // TODO-Uncomment once implemented at PCRF
  /* rc = send_dedicated_bearer_actv_rsp(act_ded_bearer_rsp->ebi,
       act_ded_bearer_rsp->cause);*/
  OAILOG_FUNC_RETURN(LOG_SPGW_APP, rc);
}

//------------------------------------------------------------------------------

uint32_t spgw_handle_nw_init_deactivate_bearer_rsp(
  gtpv2c_cause_t cause,
  ebi_t lbi)
{
  uint32_t rc = RETURNok;
  OAILOG_FUNC_IN(LOG_SPGW_APP);

  OAILOG_INFO(
    LOG_SPGW_APP,
    "Sending Delete Bearer Rsp to PCRF with LBI %u with cause :%d\n",
    lbi,
    cause.cause_value);
  // Send Delete Bearer Rsp to PCRF
  // TODO-Uncomment once implemented at PCRF
  // rc = send_dedicated_bearer_deactv_rsp(lbi, cause);
  OAILOG_FUNC_RETURN(LOG_SPGW_APP, rc);
}

/*
 * Handle NW initiated Dedicated Bearer Activation from SPGW service
 */
int spgw_handle_nw_initiated_bearer_actv_req(
  spgw_state_t* spgw_state,
  const itti_spgw_nw_init_actv_bearer_request_t* const bearer_req_p,
  imsi64_t imsi64,
  gtpv2c_cause_value_t* failed_cause)
{
  OAILOG_FUNC_IN(LOG_SPGW_APP);
  hash_table_ts_t* hashtblP = NULL;
  s_plus_p_gw_eps_bearer_context_information_t* spgw_ctxt_p = NULL;
  bool is_teid_found = false;
  bool is_lbi_found = false;
  int rc = RETURNok;

  OAILOG_INFO(
    LOG_SPGW_APP,
    "Handle Dedicated Bearer Activation Request from SPGW service for "
    "LBI %u\n",
    bearer_req_p->lbi);
  hashtblP = spgw_state->sgw_state.s11_bearer_context_information;
  if (!hashtblP) {
    OAILOG_ERROR(
      LOG_SPGW_APP, "No s11_bearer_context_information hash table found \n");
    *failed_cause = REQUEST_REJECTED;
    OAILOG_FUNC_RETURN(LOG_SPGW_APP, RETURNerror);
  }

<<<<<<< HEAD
  spgw_imsi_map_t* imsi_map = get_spgw_imsi_map();
  uint64_t local_teid;
  hashtable_rc_t hash_rc = hashtable_uint64_ts_get(
    imsi_map->imsi_teid5_htbl, (const hash_key_t) imsi64, &local_teid);
  if (hash_rc != HASH_TABLE_OK) {
    OAILOG_ERROR(
      LOG_SPGW_APP,
      "Failed to fetch local_teid: %lu from from imsi" IMSI_64_FMT "\n",
      local_teid,
      imsi64);
    *failed_cause = REQUEST_REJECTED;
    OAILOG_FUNC_RETURN(LOG_SPGW_APP, RETURNerror);
  }
  OAILOG_DEBUG(
    LOG_SPGW_APP,
    "Using imsi" IMSI_64_FMT " got local_teid %lu \n ",
    imsi64,
    local_teid);

  hashtable_ts_get(
    hashtblP, (const hash_key_t) local_teid, (void**) &spgw_ctxt_p);
  if (spgw_ctxt_p) {
    is_teid_found = true;
    if (
      spgw_ctxt_p->sgw_eps_bearer_context_information.pdn_connection
        .default_bearer == bearer_req_p->lbi) {
      is_lbi_found = true;
=======
  hashtable_key_array_t* spgw_context_keys = hashtable_ts_get_keys(hashtblP);
  for (int i = 0; i < spgw_context_keys->num_keys; i++) {
    hashtable_ts_get(
      hashtblP,
      (const hash_key_t) spgw_context_keys->keys[i],
      (void**) &spgw_ctxt_p);
    if (spgw_ctxt_p != NULL) {
      is_teid_found = true;
      if (
        spgw_ctxt_p->sgw_eps_bearer_context_information.pdn_connection
          .default_bearer == bearer_req_p->lbi) {
        is_lbi_found = true;
        itti_s5_actv_bearer_req->lbi = bearer_req_p->lbi;
        itti_s5_actv_bearer_req->mme_teid_S11 =
          spgw_ctxt_p->sgw_eps_bearer_context_information.mme_teid_S11;
        itti_s5_actv_bearer_req->s_gw_teid_S11_S4 =
          spgw_ctxt_p->sgw_eps_bearer_context_information.s_gw_teid_S11_S4;
      }
>>>>>>> 28ff3fa3
    }
  }
  if ((!is_teid_found) || (!is_lbi_found)) {
    OAILOG_INFO(
      LOG_SPGW_APP,
      "is_teid_found (%d), is_lbi_found (%d)\n",
      is_teid_found,
      is_lbi_found);
    OAILOG_ERROR(
      LOG_SPGW_APP,
      "Sending dedicated_bearer_actv_rsp with REQUEST_REJECTED cause to NW\n");
    *failed_cause = REQUEST_REJECTED;
    OAILOG_FUNC_RETURN(LOG_SPGW_APP, RETURNerror);
  }

  teid_t s1_u_sgw_fteid = sgw_get_new_s1u_teid(spgw_state);
  // Create temporary dedicated bearer context
  rc = _create_temporary_dedicated_bearer_context(
    spgw_ctxt_p, bearer_req_p, spgw_state, s1_u_sgw_fteid);
  if (rc != RETURNok) {
    OAILOG_ERROR(
      LOG_SPGW_APP,
      "Failed to create temporary dedicated bearer context for local_teid: %lu "
      "and lbi: %u \n ",
      local_teid,
      bearer_req_p->lbi);
    *failed_cause = REQUEST_REJECTED;
    OAILOG_FUNC_RETURN(LOG_SPGW_APP, RETURNerror);
  }
  // Build and send ITTI message, s11_create_bearer_request to MME APP
  rc = _spgw_build_and_send_s11_create_bearer_request(
    spgw_ctxt_p, bearer_req_p, spgw_state, s1_u_sgw_fteid);
  if (rc != RETURNok) {
    OAILOG_ERROR(
      LOG_SPGW_APP,
      "Failed to build and send S11 Create Bearer Request for "
      "local_teid: %lu and lbi :%u \n",
      local_teid,
      bearer_req_p->lbi);

    *failed_cause = REQUEST_REJECTED;
    _delete_temporary_dedicated_bearer_context(
      s1_u_sgw_fteid, bearer_req_p->lbi, spgw_ctxt_p);
    OAILOG_FUNC_RETURN(LOG_SPGW_APP, RETURNerror);
  }
  OAILOG_FUNC_RETURN(LOG_SPGW_APP, RETURNok);
}

// Build and send ITTI message, s11_create_bearer_request to MME APP
static int _spgw_build_and_send_s11_create_bearer_request(
  s_plus_p_gw_eps_bearer_context_information_t* spgw_ctxt_p,
  const itti_spgw_nw_init_actv_bearer_request_t* const bearer_req_p,
  spgw_state_t* spgw_state,
  teid_t s1_u_sgw_fteid)
{
  OAILOG_FUNC_IN(LOG_SPGW_APP);
  MessageDef* message_p = NULL;
  int rc = RETURNerror;

  message_p = itti_alloc_new_message(
    TASK_SPGW_APP, S11_NW_INITIATED_ACTIVATE_BEARER_REQUEST);
  if (!message_p) {
    OAILOG_ERROR(
      LOG_SPGW_APP,
      "Failed to allocate message_p for"
      "S11_NW_INITIATED_BEARER_ACTV_REQUEST\n");
    OAILOG_FUNC_RETURN(LOG_SPGW_APP, rc);
  }

  itti_s11_nw_init_actv_bearer_request_t* s11_actv_bearer_request =
    &message_p->ittiMsg.s11_nw_init_actv_bearer_request;
  memset(
    s11_actv_bearer_request, 0, sizeof(itti_s11_nw_init_actv_bearer_request_t));
  // Context TEID
  s11_actv_bearer_request->s11_mme_teid =
    spgw_ctxt_p->sgw_eps_bearer_context_information.mme_teid_S11;
  // LBI
  s11_actv_bearer_request->lbi = bearer_req_p->lbi;
  // UL TFT to be sent to UE
  memcpy(
    &s11_actv_bearer_request->tft,
    &bearer_req_p->ul_tft,
    sizeof(traffic_flow_template_t));
  // QoS
  memcpy(
    &s11_actv_bearer_request->eps_bearer_qos,
    &bearer_req_p->eps_bearer_qos,
    sizeof(bearer_qos_t));
  // S1U SGW F-TEID
  s11_actv_bearer_request->s1_u_sgw_fteid.teid = s1_u_sgw_fteid;
  s11_actv_bearer_request->s1_u_sgw_fteid.interface_type = S1_U_SGW_GTP_U;
  // Set IPv4 address type bit
  s11_actv_bearer_request->s1_u_sgw_fteid.ipv4 = true;

  // TODO - IPv6 address
  s11_actv_bearer_request->s1_u_sgw_fteid.ipv4_address.s_addr =
    spgw_state->sgw_state.sgw_ip_address_S1u_S12_S4_up.s_addr;
  message_p->ittiMsgHeader.imsi =
    spgw_ctxt_p->sgw_eps_bearer_context_information.imsi64;
  OAILOG_INFO(
    LOG_SPGW_APP,
    "Sending S11 Create Bearer Request to MME_APP for LBI %d\n",
    bearer_req_p->lbi);
  rc = itti_send_msg_to_task(TASK_MME_APP, INSTANCE_DEFAULT, message_p);
  OAILOG_FUNC_RETURN(LOG_SPGW_APP, rc);
}

// Create temporary dedicated bearer context
static int _create_temporary_dedicated_bearer_context(
  s_plus_p_gw_eps_bearer_context_information_t* spgw_ctxt_p,
  const itti_spgw_nw_init_actv_bearer_request_t* const bearer_req_p,
  spgw_state_t* spgw_state,
  teid_t s1_u_sgw_fteid)
{
  OAILOG_FUNC_IN(LOG_SPGW_APP);
  sgw_eps_bearer_ctxt_t* eps_bearer_ctxt_p =
    calloc(1, sizeof(sgw_eps_bearer_ctxt_t));

  if (!eps_bearer_ctxt_p) {
    OAILOG_ERROR(
      LOG_SPGW_APP, "Failed to allocate memory for eps_bearer_ctxt_p\n");
    OAILOG_FUNC_RETURN(LOG_SPGW_APP, RETURNerror);
  }
  // Copy PAA from default bearer cntxt
  sgw_eps_bearer_ctxt_t* default_eps_bearer_entry_p =
    sgw_cm_get_eps_bearer_entry(
      &spgw_ctxt_p->sgw_eps_bearer_context_information.pdn_connection,
      spgw_ctxt_p->sgw_eps_bearer_context_information.pdn_connection
        .default_bearer);

  if (!default_eps_bearer_entry_p) {
    OAILOG_ERROR(LOG_SPGW_APP, "Failed to get default bearer context\n");
    OAILOG_FUNC_RETURN(LOG_SPGW_APP, RETURNerror);
  }

  eps_bearer_ctxt_p->eps_bearer_id = 0;
  eps_bearer_ctxt_p->paa = default_eps_bearer_entry_p->paa;
  // SGW FTEID
  eps_bearer_ctxt_p->s_gw_teid_S1u_S12_S4_up = s1_u_sgw_fteid;

  eps_bearer_ctxt_p->s_gw_ip_address_S1u_S12_S4_up.pdn_type = IPv4;
  eps_bearer_ctxt_p->s_gw_ip_address_S1u_S12_S4_up.address.ipv4_address.s_addr =
    spgw_state->sgw_state.sgw_ip_address_S1u_S12_S4_up.s_addr;
  // DL TFT
  memcpy(
    &eps_bearer_ctxt_p->tft,
    &bearer_req_p->dl_tft,
    sizeof(traffic_flow_template_t));
  // QoS
  memcpy(
    &eps_bearer_ctxt_p->eps_bearer_qos,
    &bearer_req_p->eps_bearer_qos,
    sizeof(bearer_qos_t));

  OAILOG_INFO(
    LOG_SPGW_APP,
    "Number of DL packet filter rules: %d\n",
    eps_bearer_ctxt_p->tft.numberofpacketfilters);

  // Create temporary spgw bearer context entry
  pgw_ni_cbr_proc_t* pgw_ni_cbr_proc =
    pgw_get_procedure_create_bearer(spgw_ctxt_p);
  if (!pgw_ni_cbr_proc) {
    OAILOG_DEBUG(
      LOG_SPGW_APP, "Creating a new temporary eps bearer context entry\n");
    pgw_ni_cbr_proc = pgw_create_procedure_create_bearer(spgw_ctxt_p);
    if (!pgw_ni_cbr_proc) {
      OAILOG_ERROR(
        LOG_SPGW_APP, "Failed to create temporary eps bearer context entry\n");
      OAILOG_FUNC_RETURN(LOG_SPGW_APP, RETURNerror);
    }
  }
  struct sgw_eps_bearer_entry_wrapper_s* sgw_eps_bearer_entry_p =
    calloc(1, sizeof(*sgw_eps_bearer_entry_p));
  if (!sgw_eps_bearer_entry_p) {
    OAILOG_ERROR(
      LOG_SPGW_APP, "Failed to allocate memory for sgw_eps_bearer_entry_p\n");
    OAILOG_FUNC_RETURN(LOG_SPGW_APP, RETURNerror);
  }
  sgw_eps_bearer_entry_p->sgw_eps_bearer_entry = eps_bearer_ctxt_p;
  LIST_INSERT_HEAD(
    (pgw_ni_cbr_proc->pending_eps_bearers), sgw_eps_bearer_entry_p, entries);
  OAILOG_FUNC_RETURN(LOG_SPGW_APP, RETURNok);
}

// Deletes temporary dedicated bearer context
static void _delete_temporary_dedicated_bearer_context(
  teid_t s1_u_sgw_fteid,
  ebi_t lbi,
  s_plus_p_gw_eps_bearer_context_information_t* spgw_context_p)
{
  OAILOG_FUNC_IN(LOG_SPGW_APP);
  pgw_ni_cbr_proc_t* pgw_ni_cbr_proc = NULL;
  struct sgw_eps_bearer_entry_wrapper_s* spgw_eps_bearer_entry_p = NULL;
  pgw_ni_cbr_proc = pgw_get_procedure_create_bearer(spgw_context_p);
  if (!pgw_ni_cbr_proc) {
    OAILOG_ERROR(
      LOG_SPGW_APP,
      "Failed to get Create bearer procedure from temporary stored contexts "
      "for lbi :%u \n",
      lbi);
    OAILOG_FUNC_OUT(LOG_SPGW_APP);
  }
  OAILOG_INFO(
    LOG_SPGW_APP, "Delete temporary bearer context for lbi :%u \n", lbi);
  spgw_eps_bearer_entry_p = LIST_FIRST(pgw_ni_cbr_proc->pending_eps_bearers);
  while (spgw_eps_bearer_entry_p) {
    if (
      s1_u_sgw_fteid ==
      spgw_eps_bearer_entry_p->sgw_eps_bearer_entry->s_gw_teid_S1u_S12_S4_up) {
      // Remove the temporary spgw entry
      LIST_REMOVE(spgw_eps_bearer_entry_p, entries);
      if (spgw_eps_bearer_entry_p->sgw_eps_bearer_entry) {
        free_wrapper((void**) &spgw_eps_bearer_entry_p->sgw_eps_bearer_entry);
      }
      free_wrapper((void**) &spgw_eps_bearer_entry_p);
      break;
    }
    spgw_eps_bearer_entry_p = LIST_NEXT(spgw_eps_bearer_entry_p, entries);
  }
  if (LIST_EMPTY(pgw_ni_cbr_proc->pending_eps_bearers)) {
    pgw_free_procedure_create_bearer((pgw_ni_cbr_proc_t**) &pgw_ni_cbr_proc);
  }
  OAILOG_FUNC_OUT(LOG_SPGW_APP);
}

//------------------------------------------------------------------------------
int32_t spgw_handle_nw_initiated_bearer_deactv_req(
  spgw_state_t* spgw_state,
  const itti_spgw_nw_init_deactv_bearer_request_t* const bearer_req_p,
  imsi64_t imsi64)
{
  OAILOG_FUNC_IN(LOG_SPGW_APP);
  int32_t rc = RETURNok;
  uint32_t itrn = 0;
  uint8_t no_of_bearers_to_be_deact = 0;
  s_plus_p_gw_eps_bearer_context_information_t* spgw_ctxt_p = NULL;
  bool is_lbi_found = false;
  bool is_teid_found = false;
  bool is_ebi_found = false;
  ebi_t ebi_to_be_deactivated[BEARERS_PER_UE] = {0};
  uint32_t no_of_bearers_rej = 0;
  ebi_t invalid_bearer_id[BEARERS_PER_UE] = {0};

  OAILOG_INFO(
    LOG_SPGW_APP,
    "Received nw_initiated_deactv_bearer_req from SPGW service \n");
  print_bearer_ids_helper(bearer_req_p->ebi, bearer_req_p->no_of_bearers);

  hash_table_ts_t* hashtblP =
    spgw_state->sgw_state.s11_bearer_context_information;
  if (hashtblP == NULL) {
    OAILOG_ERROR(
      LOG_SPGW_APP, "No s11_bearer_context_information hash table is found\n");
    OAILOG_FUNC_RETURN(LOG_SPGW_APP, RETURNerror);
  }

<<<<<<< HEAD
  spgw_imsi_map_t* imsi_map = get_spgw_imsi_map();
  uint64_t local_teid;
  hashtable_uint64_ts_get(
    imsi_map->imsi_teid5_htbl, (const hash_key_t) imsi64, &local_teid);
  OAILOG_DEBUG(
    LOG_SPGW_APP,
    "Got imsi " IMSI_64_FMT " from local_teid %lu",
    imsi64,
    local_teid);
  hashtable_ts_get(
    hashtblP, (const hash_key_t) local_teid, (void**) &spgw_ctxt_p);

  /* Check if valid LBI and EBI recvd
   * For multi PDN, same IMSI can have multiple sessions, which means there
   * will be multiple entries for different sessions with the same IMSI. Hence
   * even though IMSI is found search the entire list for the LBI
   */
  if (spgw_ctxt_p != NULL) {
    is_teid_found = true;
    if (
      (bearer_req_p->lbi != 0) &&
      (bearer_req_p->lbi == spgw_ctxt_p->sgw_eps_bearer_context_information
                              .pdn_connection.default_bearer)) {
      is_lbi_found = true;
      // Check if the received EBI is valid
      for (itrn = 0; itrn < bearer_req_p->no_of_bearers; itrn++) {
        if (sgw_cm_get_eps_bearer_entry(
              &spgw_ctxt_p->sgw_eps_bearer_context_information.pdn_connection,
              bearer_req_p->ebi[itrn])) {
          is_ebi_found = true;
          ebi_to_be_deactivated[no_of_bearers_to_be_deact] =
            bearer_req_p->ebi[itrn];
          no_of_bearers_to_be_deact++;
        } else {
          invalid_bearer_id[no_of_bearers_rej] = bearer_req_p->ebi[itrn];
          no_of_bearers_rej++;
=======
  // Check if valid LBI and EBI recvd
  /* For multi PDN, same IMSI can have multiple sessions, which means there
   * will be multiple entries for different sessions with the same IMSI. Hence
   * even though IMSI is found search the entire list for the LBI
   */
  hashtable_key_array_t* spgw_context_keys = hashtable_ts_get_keys(hashtblP);
  for (int i = 0; i < spgw_context_keys->num_keys; i++) {
    hashtable_ts_get(
      hashtblP,
      (const hash_key_t) spgw_context_keys->keys[i],
      (void**) &spgw_ctxt_p);
    if (spgw_ctxt_p != NULL) {
      is_teid_found = true;
      s11_mme_teid =
        spgw_ctxt_p->sgw_eps_bearer_context_information.mme_teid_S11;
      if (
        (bearer_req_p->lbi != 0) &&
        (bearer_req_p->lbi == spgw_ctxt_p->sgw_eps_bearer_context_information
                                .pdn_connection.default_bearer)) {
        is_lbi_found = true;
        // Check if the received EBI is valid
        for (itrn = 0; itrn < bearer_req_p->no_of_bearers; itrn++) {
          if (sgw_cm_get_eps_bearer_entry(
                &spgw_ctxt_p->sgw_eps_bearer_context_information.pdn_connection,
                bearer_req_p->ebi[itrn])) {
            is_ebi_found = true;
            ebi_to_be_deactivated[no_of_bearers_to_be_deact] =
              bearer_req_p->ebi[itrn];
            no_of_bearers_to_be_deact++;
          } else {
            invalid_bearer_id[no_of_bearers_rej] = bearer_req_p->ebi[itrn];
            no_of_bearers_rej++;
          }
>>>>>>> 28ff3fa3
        }
      }
    }
  }

  /* Send reject to NW if we did not find ebi/lbi/imsi.
   * Also in case of multiple bearers, if some EBIs are valid and some are not,
   * send reject to those for which we did not find EBI.
   * Proceed with deactivation by sending s5_nw_init_deactv_bearer_request to
   * SGW for valid EBIs
   */
  if (
    (!is_ebi_found) || (!is_lbi_found) || (!is_teid_found) ||
    (no_of_bearers_rej > 0)) {
    OAILOG_INFO(
      LOG_SPGW_APP,
      "is_imsi_found (%d), is_lbi_found (%d), is_ebi_found (%d) \n",
      is_teid_found,
      is_lbi_found,
      is_ebi_found);
    OAILOG_ERROR(
      LOG_SPGW_APP, "Sending dedicated bearer deactivation reject to NW\n");
    print_bearer_ids_helper(invalid_bearer_id, no_of_bearers_rej);
    // TODO-Uncomment once implemented at PCRF
    /* rc = send_dedicated_bearer_deactv_rsp(invalid_bearer_id,
         REQUEST_REJECTED);*/
  }

  if (no_of_bearers_to_be_deact > 0) {
    bool delete_default_bearer =
      (bearer_req_p->lbi == bearer_req_p->ebi[0]) ? true : false;
    rc = _spgw_build_and_send_s11_deactivate_bearer_req(
      imsi64,
      no_of_bearers_to_be_deact,
      ebi_to_be_deactivated,
      delete_default_bearer,
      spgw_ctxt_p->sgw_eps_bearer_context_information.mme_teid_S11);
  }
  OAILOG_FUNC_RETURN(LOG_SPGW_APP, rc);
}

// Send ITTI message,S11_NW_INITIATED_DEACTIVATE_BEARER_REQUEST to mme_app
static int32_t _spgw_build_and_send_s11_deactivate_bearer_req(
  imsi64_t imsi64,
  uint8_t no_of_bearers_to_be_deact,
  ebi_t* ebi_to_be_deactivated,
  bool delete_default_bearer,
  teid_t mme_teid_S11)
{
  OAILOG_FUNC_IN(LOG_SPGW_APP);
  MessageDef* message_p = itti_alloc_new_message(
    TASK_SPGW_APP, S11_NW_INITIATED_DEACTIVATE_BEARER_REQUEST);
  if (message_p == NULL) {
    OAILOG_ERROR(
      LOG_SPGW_APP,
      "itti_alloc_new_message failed for nw_initiated_deactv_bearer_req\n");
    OAILOG_FUNC_RETURN(LOG_SPGW_APP, RETURNerror);
  }
  itti_s11_nw_init_deactv_bearer_request_t* s11_bearer_deactv_request =
    &message_p->ittiMsg.s11_nw_init_deactv_bearer_request;
  memset(
    s11_bearer_deactv_request,
    0,
    sizeof(itti_s11_nw_init_deactv_bearer_request_t));

  s11_bearer_deactv_request->s11_mme_teid = mme_teid_S11;
  /* If default bearer has to be deleted then the EBI list in the received
   * pgw_nw_init_deactv_bearer_request message contains a single entry at 0th
   * index and LBI == bearer_req_p->ebi[0]
   */
  s11_bearer_deactv_request->delete_default_bearer = delete_default_bearer;
  s11_bearer_deactv_request->no_of_bearers = no_of_bearers_to_be_deact;

  memcpy(
    s11_bearer_deactv_request->ebi,
    ebi_to_be_deactivated,
    (sizeof(ebi_t) * no_of_bearers_to_be_deact));
  print_bearer_ids_helper(
    s11_bearer_deactv_request->ebi, s11_bearer_deactv_request->no_of_bearers);

  message_p->ittiMsgHeader.imsi = imsi64;
  OAILOG_INFO(
    LOG_SPGW_APP,
    "Sending nw_initiated_deactv_bearer_req to mme_app "
    "with delete_default_bearer flag set to %d\n",
    s11_bearer_deactv_request->delete_default_bearer);
  int rc = itti_send_msg_to_task(TASK_MME_APP, INSTANCE_DEFAULT, message_p);
  OAILOG_FUNC_RETURN(LOG_SPGW_APP, rc);
}<|MERGE_RESOLUTION|>--- conflicted
+++ resolved
@@ -521,54 +521,19 @@
     OAILOG_FUNC_RETURN(LOG_SPGW_APP, RETURNerror);
   }
 
-<<<<<<< HEAD
-  spgw_imsi_map_t* imsi_map = get_spgw_imsi_map();
-  uint64_t local_teid;
-  hashtable_rc_t hash_rc = hashtable_uint64_ts_get(
-    imsi_map->imsi_teid5_htbl, (const hash_key_t) imsi64, &local_teid);
-  if (hash_rc != HASH_TABLE_OK) {
-    OAILOG_ERROR(
-      LOG_SPGW_APP,
-      "Failed to fetch local_teid: %lu from from imsi" IMSI_64_FMT "\n",
-      local_teid,
-      imsi64);
-    *failed_cause = REQUEST_REJECTED;
-    OAILOG_FUNC_RETURN(LOG_SPGW_APP, RETURNerror);
-  }
-  OAILOG_DEBUG(
-    LOG_SPGW_APP,
-    "Using imsi" IMSI_64_FMT " got local_teid %lu \n ",
-    imsi64,
-    local_teid);
-
-  hashtable_ts_get(
-    hashtblP, (const hash_key_t) local_teid, (void**) &spgw_ctxt_p);
-  if (spgw_ctxt_p) {
-    is_teid_found = true;
-    if (
-      spgw_ctxt_p->sgw_eps_bearer_context_information.pdn_connection
-        .default_bearer == bearer_req_p->lbi) {
-      is_lbi_found = true;
-=======
   hashtable_key_array_t* spgw_context_keys = hashtable_ts_get_keys(hashtblP);
   for (int i = 0; i < spgw_context_keys->num_keys; i++) {
     hashtable_ts_get(
       hashtblP,
       (const hash_key_t) spgw_context_keys->keys[i],
       (void**) &spgw_ctxt_p);
-    if (spgw_ctxt_p != NULL) {
+    if (spgw_ctxt_p) {
       is_teid_found = true;
       if (
         spgw_ctxt_p->sgw_eps_bearer_context_information.pdn_connection
           .default_bearer == bearer_req_p->lbi) {
         is_lbi_found = true;
-        itti_s5_actv_bearer_req->lbi = bearer_req_p->lbi;
-        itti_s5_actv_bearer_req->mme_teid_S11 =
-          spgw_ctxt_p->sgw_eps_bearer_context_information.mme_teid_S11;
-        itti_s5_actv_bearer_req->s_gw_teid_S11_S4 =
-          spgw_ctxt_p->sgw_eps_bearer_context_information.s_gw_teid_S11_S4;
       }
->>>>>>> 28ff3fa3
     }
   }
   if ((!is_teid_found) || (!is_lbi_found)) {
@@ -591,9 +556,7 @@
   if (rc != RETURNok) {
     OAILOG_ERROR(
       LOG_SPGW_APP,
-      "Failed to create temporary dedicated bearer context for local_teid: %lu "
-      "and lbi: %u \n ",
-      local_teid,
+      "Failed to create temporary dedicated bearer context for lbi: %u \n ",
       bearer_req_p->lbi);
     *failed_cause = REQUEST_REJECTED;
     OAILOG_FUNC_RETURN(LOG_SPGW_APP, RETURNerror);
@@ -604,9 +567,7 @@
   if (rc != RETURNok) {
     OAILOG_ERROR(
       LOG_SPGW_APP,
-      "Failed to build and send S11 Create Bearer Request for "
-      "local_teid: %lu and lbi :%u \n",
-      local_teid,
+      "Failed to build and send S11 Create Bearer Request for lbi :%u \n",
       bearer_req_p->lbi);
 
     *failed_cause = REQUEST_REJECTED;
@@ -826,44 +787,6 @@
     OAILOG_FUNC_RETURN(LOG_SPGW_APP, RETURNerror);
   }
 
-<<<<<<< HEAD
-  spgw_imsi_map_t* imsi_map = get_spgw_imsi_map();
-  uint64_t local_teid;
-  hashtable_uint64_ts_get(
-    imsi_map->imsi_teid5_htbl, (const hash_key_t) imsi64, &local_teid);
-  OAILOG_DEBUG(
-    LOG_SPGW_APP,
-    "Got imsi " IMSI_64_FMT " from local_teid %lu",
-    imsi64,
-    local_teid);
-  hashtable_ts_get(
-    hashtblP, (const hash_key_t) local_teid, (void**) &spgw_ctxt_p);
-
-  /* Check if valid LBI and EBI recvd
-   * For multi PDN, same IMSI can have multiple sessions, which means there
-   * will be multiple entries for different sessions with the same IMSI. Hence
-   * even though IMSI is found search the entire list for the LBI
-   */
-  if (spgw_ctxt_p != NULL) {
-    is_teid_found = true;
-    if (
-      (bearer_req_p->lbi != 0) &&
-      (bearer_req_p->lbi == spgw_ctxt_p->sgw_eps_bearer_context_information
-                              .pdn_connection.default_bearer)) {
-      is_lbi_found = true;
-      // Check if the received EBI is valid
-      for (itrn = 0; itrn < bearer_req_p->no_of_bearers; itrn++) {
-        if (sgw_cm_get_eps_bearer_entry(
-              &spgw_ctxt_p->sgw_eps_bearer_context_information.pdn_connection,
-              bearer_req_p->ebi[itrn])) {
-          is_ebi_found = true;
-          ebi_to_be_deactivated[no_of_bearers_to_be_deact] =
-            bearer_req_p->ebi[itrn];
-          no_of_bearers_to_be_deact++;
-        } else {
-          invalid_bearer_id[no_of_bearers_rej] = bearer_req_p->ebi[itrn];
-          no_of_bearers_rej++;
-=======
   // Check if valid LBI and EBI recvd
   /* For multi PDN, same IMSI can have multiple sessions, which means there
    * will be multiple entries for different sessions with the same IMSI. Hence
@@ -877,8 +800,6 @@
       (void**) &spgw_ctxt_p);
     if (spgw_ctxt_p != NULL) {
       is_teid_found = true;
-      s11_mme_teid =
-        spgw_ctxt_p->sgw_eps_bearer_context_information.mme_teid_S11;
       if (
         (bearer_req_p->lbi != 0) &&
         (bearer_req_p->lbi == spgw_ctxt_p->sgw_eps_bearer_context_information
@@ -897,7 +818,6 @@
             invalid_bearer_id[no_of_bearers_rej] = bearer_req_p->ebi[itrn];
             no_of_bearers_rej++;
           }
->>>>>>> 28ff3fa3
         }
       }
     }
