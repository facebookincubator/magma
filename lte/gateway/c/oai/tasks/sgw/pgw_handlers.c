--- conflicted
+++ resolved
@@ -432,21 +432,13 @@
 
 uint32_t pgw_handle_nw_initiated_bearer_actv_req(
   Imsi_t *imsi,
-<<<<<<< HEAD
-  ip_address_t *ue_ip,
-=======
   ebi_t lbi,
->>>>>>> d73d4e79
   traffic_flow_template_t *ul_tft,
   traffic_flow_template_t *dl_tft,
   bearer_qos_t *eps_bearer_qos)
 {
   OAILOG_FUNC_IN(LOG_PGW_APP);
   MessageDef *message_p = NULL;
-<<<<<<< HEAD
-  uint32_t j = 0;
-=======
->>>>>>> d73d4e79
   uint32_t i = 0;
   uint32_t rc = RETURNok;
   hash_table_ts_t *hashtblP = NULL;
@@ -455,20 +447,12 @@
   hash_node_t *node = NULL;
   itti_s5_nw_init_actv_bearer_request_t
     *itti_s5_actv_bearer_req = NULL;
-<<<<<<< HEAD
-  bool lbi_found = false;
-=======
->>>>>>> d73d4e79
 
   OAILOG_INFO(
     LOG_PGW_APP,
     "Received Create Bearer Req from PCRF with IMSI %s\n",
     imsi->digit);
 
-<<<<<<< HEAD
-  teid_t pgw_u_teid = sgw_get_new_s1u_teid();
-=======
->>>>>>> d73d4e79
   message_p =
     itti_alloc_new_message(TASK_SPGW_APP,
       S5_NW_INITIATED_ACTIVATE_BEARER_REQ);
@@ -497,18 +481,6 @@
     &itti_s5_actv_bearer_req->tft,
     ul_tft,
     sizeof(traffic_flow_template_t));
-<<<<<<< HEAD
-  //Assign TEID
-  itti_s5_actv_bearer_req->S5_U_pgw_teid = pgw_u_teid;
-  //Assign LBI
-  hashtblP = sgw_app.s11_bearer_context_information_hashtable;
-  if (!hashtblP) {
-    OAILOG_ERROR(LOG_PGW_APP, "There is no Ue Context in the SGW context \n");
-    OAILOG_FUNC_RETURN(LOG_PGW_APP, RETURNerror);
-  }
-
-  //Fetch the EBI of default bearer and S11 MME TEID using UE IP
-=======
   //Assign LBI
   hashtblP = sgw_app.s11_bearer_context_information_hashtable;
   if (!hashtblP) {
@@ -517,18 +489,13 @@
   }
 
   //Fetch S11 MME TEID using IMSI and LBI
->>>>>>> d73d4e79
   while ((num_elements < hashtblP->num_elements) && (i < hashtblP->size)) {
     pthread_mutex_lock(&hashtblP->lock_nodes[i]);
     if (hashtblP->nodes[i] != NULL) {
       node = hashtblP->nodes[i];
     }
     pthread_mutex_unlock(&hashtblP->lock_nodes[i]);
-<<<<<<< HEAD
-    while ((node) && (!lbi_found)) {
-=======
     while (node) {
->>>>>>> d73d4e79
       num_elements++;
       hashtable_ts_get(
         hashtblP, (const hash_key_t) node->key, (void **) &spgw_ctxt_p);
@@ -536,34 +503,12 @@
         if (!strncmp((const char *)spgw_ctxt_p
           ->sgw_eps_bearer_context_information.imsi.digit,
           (const char *)imsi->digit, strlen((const char *)imsi->digit))) {
-<<<<<<< HEAD
-          itti_s5_actv_bearer_req->mme_teid_S11 =
-            spgw_ctxt_p->sgw_eps_bearer_context_information.mme_teid_S11;
-        }
-        for (j = 0; j < BEARERS_PER_UE; j++) {
-          if ((spgw_ctxt_p->sgw_eps_bearer_context_information.pdn_connection.
-            sgw_eps_bearers_array[j]) &&
-            (spgw_ctxt_p->sgw_eps_bearer_context_information.pdn_connection.
-            sgw_eps_bearers_array[j]->paa.pdn_type == IPv4)) { //TODO - IPv6
-            if ((spgw_ctxt_p->sgw_eps_bearer_context_information.
-              pdn_connection.sgw_eps_bearers_array[j]) &&
-              (spgw_ctxt_p->sgw_eps_bearer_context_information.pdn_connection.
-              sgw_eps_bearers_array[j]->paa.ipv4_address.s_addr ==
-              ue_ip->address.ipv4_address.s_addr)) {
-              itti_s5_actv_bearer_req->lbi =
-                spgw_ctxt_p->sgw_eps_bearer_context_information.
-                pdn_connection.default_bearer;
-              lbi_found = true;
-              break;
-            }
-=======
           if (spgw_ctxt_p->sgw_eps_bearer_context_information.
             pdn_connection.default_bearer == lbi) {
             itti_s5_actv_bearer_req->lbi = lbi;
             itti_s5_actv_bearer_req->mme_teid_S11 =
               spgw_ctxt_p->sgw_eps_bearer_context_information.mme_teid_S11;
             break;
->>>>>>> d73d4e79
           }
         }
       }
@@ -571,8 +516,6 @@
     }
     i++;
   }
-<<<<<<< HEAD
-=======
   if (i >= hashtblP->size) {
     OAILOG_ERROR(LOG_PGW_APP, "Could not find LBI/IMSI in SPGW context\n");
     //TODO-Send Rsp to PCRF with cause = REJECTED
@@ -581,7 +524,6 @@
     OAILOG_FUNC_RETURN(LOG_PGW_APP, rc);
   }
   //Send S5_ACTIVATE_DEDICATED_BEARER_REQ to SGW APP
->>>>>>> d73d4e79
   OAILOG_INFO(LOG_PGW_APP, "LBI for the received Create Bearer Req %d\n",
     itti_s5_actv_bearer_req->lbi);
   OAILOG_INFO(LOG_PGW_APP,
@@ -591,7 +533,6 @@
   OAILOG_FUNC_RETURN(LOG_PGW_APP, rc);
 }
 
-<<<<<<< HEAD
 
 //------------------------------------------------------------------------------
 
@@ -678,8 +619,6 @@
 
   OAILOG_FUNC_RETURN(LOG_PGW_APP, rc);
 }
-=======
->>>>>>> d73d4e79
 //------------------------------------------------------------------------------
 
 uint32_t pgw_handle_nw_init_activate_bearer_rsp(
@@ -690,7 +629,6 @@
 
   OAILOG_INFO(LOG_PGW_APP, "Sending Create Bearer Rsp to PCRF with EBI %d\n",
     act_ded_bearer_rsp->ebi);
-<<<<<<< HEAD
 //Testing
 #if 0
 
@@ -706,15 +644,12 @@
       LOG_PGW_APP, "Failed to Handle deactivate ded bearer request message\n");
   }
 #endif
-=======
->>>>>>> d73d4e79
   //Send Create Bearer Rsp to PCRF
   //TODO-Uncomment once implemented at PCRF
   /*rc = send_dedicated_bearer_actv_rsp(act_ded_bearer_rsp->ebi,
     act_ded_bearer_rsp->cause);*/
   OAILOG_FUNC_RETURN(LOG_PGW_APP, rc);
 }
-<<<<<<< HEAD
 
 //------------------------------------------------------------------------------
 
@@ -734,5 +669,3 @@
   //rc = send_dedicated_bearer_deactv_rsp(deact_ded_bearer_rsp->ebi);
   OAILOG_FUNC_RETURN(LOG_PGW_APP, rc);
 }
-=======
->>>>>>> d73d4e79
