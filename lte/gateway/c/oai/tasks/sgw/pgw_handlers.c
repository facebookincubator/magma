--- conflicted
+++ resolved
@@ -533,8 +533,6 @@
   OAILOG_FUNC_RETURN(LOG_PGW_APP, rc);
 }
 
-<<<<<<< HEAD
-
 //------------------------------------------------------------------------------
 
 uint32_t pgw_handle_nw_initiated_bearer_deactv_req(
@@ -551,7 +549,8 @@
   uint32_t num_elements = 0;
   s_plus_p_gw_eps_bearer_context_information_t *spgw_ctxt_p = NULL;
   hash_node_t *node = NULL;
-  itti_s5_nw_init_deactv_bearer_request_t *itti_s5_deactv_ded_bearer_req = NULL;
+  itti_s5_nw_init_deactv_bearer_request_t
+    *itti_s5_deactv_ded_bearer_req = NULL;
   bool found = false;
 
   for (i = 0; i < no_of_bearers; i++) {
@@ -591,7 +590,7 @@
 
   //Check if EBI recvd == LBI to know if default bearer has to be deactivated
   while ((num_elements < hashtblP->num_elements) && (i < hashtblP->size)
-        && (!found)) {
+    && (!found)) {
     pthread_mutex_lock(&hashtblP->lock_nodes[i]);
     if (hashtblP->nodes[i] != NULL) {
       node = hashtblP->nodes[i];
@@ -617,31 +616,6 @@
     }
     i++;
   }
- /*   pthread_mutex_unlock(&hashtblP->lock_nodes[i]);
-    while ((node) && (!found)) {
-      num_elements++;
-      hashtable_ts_get(
-        hashtblP, (const hash_key_t) node->key, (void **) &spgw_ctxt_p);
-      if (spgw_ctxt_p != NULL) {
-        if (!strcmp((const char *)spgw_ctxt_p->
-          sgw_eps_bearer_context_information.imsi.digit,
-          (const char *)imsi->digit)) {
-          itti_s5_deactv_ded_bearer_req->s11_mme_teid =
-            spgw_ctxt_p->sgw_eps_bearer_context_information.mme_teid_S11;
-          for (j = 0; j < no_of_bearers; j++) {
-            if (ebi[j] == spgw_ctxt_p->sgw_eps_bearer_context_information.
-              pdn_connection.default_bearer) {
-              itti_s5_deactv_ded_bearer_req->delete_default_bearer = true;
-              found = true;
-              break;
-            }
-          }
-        }
-      }
-      node = node->next;
-    }
-    i++;
-  }*/
   OAILOG_INFO(LOG_PGW_APP, "Sending S5_NW_INITIATED_DEACTV_BEARER_REQ to SGW"
     "delete_default_bearer %d\n",
     itti_s5_deactv_ded_bearer_req->delete_default_bearer);
@@ -649,8 +623,7 @@
 
   OAILOG_FUNC_RETURN(LOG_PGW_APP, rc);
 }
-=======
->>>>>>> 8f761997
+
 //------------------------------------------------------------------------------
 
 uint32_t pgw_handle_nw_init_activate_bearer_rsp(
@@ -661,30 +634,12 @@
 
   OAILOG_INFO(LOG_PGW_APP, "Sending Create Bearer Rsp to PCRF with EBI %d\n",
     act_ded_bearer_rsp->ebi);
-<<<<<<< HEAD
-//Testing
-#if 0
-
-  sleep(10);
-  Imsi_t imsi;
-  ebi_t ebi[] = {6}; /*6*/
-  strcpy((char*)imsi.digit,"001010000000001");
-  imsi.length = 15;
-  uint32_t ret = RETURNerror;
-  ret = pgw_handle_nw_initiated_bearer_deactv_req(&imsi, 1, ebi);
-  if (ret != RETURNok) {
-    OAILOG_DEBUG(
-      LOG_PGW_APP, "Failed to Handle deactivate ded bearer request message\n");
-  }
-#endif
-=======
->>>>>>> 8f761997
+
   //Send Create Bearer Rsp to PCRF
   //TODO-Uncomment once implemented at PCRF
   /*rc = send_dedicated_bearer_actv_rsp(act_ded_bearer_rsp->ebi,
     act_ded_bearer_rsp->cause);*/
   OAILOG_FUNC_RETURN(LOG_PGW_APP, rc);
-<<<<<<< HEAD
 }
 
 //------------------------------------------------------------------------------
@@ -704,7 +659,4 @@
   //TODO-Uncomment once implemented at PCRF
   //rc = send_dedicated_bearer_deactv_rsp(deact_ded_bearer_rsp->ebi);
   OAILOG_FUNC_RETURN(LOG_PGW_APP, rc);
-}
-=======
-}
->>>>>>> 8f761997
+}