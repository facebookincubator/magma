/*
 * Licensed to the OpenAirInterface (OAI) Software Alliance under one or more
 * contributor license agreements.  See the NOTICE file distributed with
 * this work for additional information regarding copyright ownership.
 * The OpenAirInterface Software Alliance licenses this file to You under
 * the Apache License, Version 2.0  (the "License"); you may not use this file
 * except in compliance with the License.
 * You may obtain a copy of the License at
 *
 *      http://www.apache.org/licenses/LICENSE-2.0
 *
 * Unless required by applicable law or agreed to in writing, software * distributed under the License is distributed on an "AS IS" BASIS,
 * WITHOUT WARRANTIES OR CONDITIONS OF ANY KIND, either express or implied.
 * See the License for the specific language governing permissions and
 * limitations under the License.
 *-------------------------------------------------------------------------------
 * For more information about the OpenAirInterface (OAI) Software Alliance:
 *      contact@openairinterface.org
 */

/*! \file pgw_handlers.c
  \brief
  \author Lionel Gauthier
  \company Eurecom
  \email: lionel.gauthier@eurecom.fr
*/
#define PGW
#define S5_HANDLERS_C

#include <arpa/inet.h>
#include <netinet/in.h>
#include <stdint.h>
#include <string.h>
#include <sys/socket.h>
#include <unistd.h>

#include "assertions.h"
#include "intertask_interface.h"
#include "log.h"
#include "spgw_config.h"
#include "pgw_pco.h"
#include "dynamic_memory_check.h"
#include "pgw_ue_ip_address_alloc.h"
#include "pgw_handlers.h"
#include "sgw_handlers.h"
#include "pcef_handlers.h"
#include "common_defs.h"
#include "3gpp_23.003.h"
#include "3gpp_23.401.h"
#include "3gpp_24.008.h"
#include "3gpp_29.274.h"
#include "common_types.h"
#include "hashtable.h"
#include "intertask_interface_types.h"
#include "ip_forward_messages_types.h"
#include "itti_types.h"
#include "pgw_config.h"
#include "s11_messages_types.h"
#include "service303.h"
#include "sgw_context_manager.h"
#include "sgw_ie_defs.h"
#include "pgw_procedures.h"

static void get_session_req_data(
  spgw_state_t *spgw_state,
  const itti_s11_create_session_request_t *saved_req,
  struct pcef_create_session_data *data);
static char convert_digit_to_char(char digit);
extern spgw_config_t spgw_config;
extern void print_bearer_ids_helper(const ebi_t*, uint32_t);

static int _spgw_build_and_send_s11_create_bearer_request(
  s_plus_p_gw_eps_bearer_context_information_t* spgw_ctxt_p,
  const itti_spgw_nw_init_actv_bearer_request_t* const bearer_req_p,
  spgw_state_t* spgw_state,
  teid_t s1_u_sgw_fteid);

static int _create_temporary_dedicated_bearer_context(
  s_plus_p_gw_eps_bearer_context_information_t* spgw_ctxt_p,
  const itti_spgw_nw_init_actv_bearer_request_t* const bearer_req_p,
  spgw_state_t* spgw_state,
  teid_t s1_u_sgw_fteid);

static void _delete_temporary_dedicated_bearer_context(
  teid_t s1_u_sgw_fteid,
  ebi_t lbi,
  s_plus_p_gw_eps_bearer_context_information_t* spgw_context_p);

static int32_t _spgw_build_and_send_s11_deactivate_bearer_req(
  imsi64_t imsi64,
  uint8_t no_of_bearers_to_be_deact,
  ebi_t* ebi_to_be_deactivated,
  bool delete_default_bearer,
  teid_t mme_teid_S11);

//--------------------------------------------------------------------------------

void handle_s5_create_session_request(
  spgw_state_t* spgw_state,
  teid_t context_teid,
  ebi_t eps_bearer_id)
{
  OAILOG_FUNC_IN(LOG_PGW_APP);
  s_plus_p_gw_eps_bearer_context_information_t *new_bearer_ctxt_info_p = NULL;
  hashtable_rc_t hash_rc = HASH_TABLE_OK;
  itti_sgi_create_end_point_response_t sgi_create_endpoint_resp = {0};
  s5_create_session_response_t s5_response = {0};
  struct in_addr inaddr;
  char *imsi = NULL;
  char *apn = NULL;

  OAILOG_DEBUG(
    LOG_PGW_APP,
    "Handle s5_create_session_request, for context sgw s11 teid, " TEID_FMT
    "EPS bearer id %u\n",
    context_teid,
    eps_bearer_id);
  hash_rc = hashtable_ts_get(
    spgw_state->sgw_state.s11_bearer_context_information,
    context_teid,
    (void**) &new_bearer_ctxt_info_p);

  if (HASH_TABLE_OK != hash_rc) {
    OAILOG_ERROR(
      LOG_PGW_APP,
      "Failed to fetch sgw bearer context from the received context "
      "teid" TEID_FMT "\n",
      context_teid);
    sgi_create_endpoint_resp.status = SGI_STATUS_ERROR_CONTEXT_NOT_FOUND;
    goto err;
  }

  // PCO processing
  protocol_configuration_options_t* pco_req =
    &new_bearer_ctxt_info_p->sgw_eps_bearer_context_information.saved_message
       .pco;
  protocol_configuration_options_t pco_resp = {0};
  protocol_configuration_options_ids_t pco_ids;
  memset(&pco_ids, 0, sizeof pco_ids);

  if (pgw_process_pco_request(pco_req, &pco_resp, &pco_ids) != RETURNok) {
    OAILOG_ERROR(
      LOG_PGW_APP,
      "Error in processing PCO in create session request for "
      "context_id: " TEID_FMT "\n",
      context_teid);
    sgi_create_endpoint_resp.status = SGI_STATUS_ERROR_FAILED_TO_PROCESS_PCO;
    goto err;
  }
  copy_protocol_configuration_options(&sgi_create_endpoint_resp.pco, &pco_resp);
  clear_protocol_configuration_options(&pco_resp);

  // IP forward will forward packets to this teid
  sgi_create_endpoint_resp.context_teid = context_teid;
  sgi_create_endpoint_resp.eps_bearer_id = eps_bearer_id;
  sgi_create_endpoint_resp.paa.pdn_type =
    new_bearer_ctxt_info_p->sgw_eps_bearer_context_information.saved_message
      .pdn_type;

  imsi =
    (char*)
      new_bearer_ctxt_info_p->sgw_eps_bearer_context_information.imsi.digit;

  apn = (char*) new_bearer_ctxt_info_p->sgw_eps_bearer_context_information
          .pdn_connection.apn_in_use;

  switch (sgi_create_endpoint_resp.paa.pdn_type) {
    case IPv4:
      // Use NAS by default if no preference is set.
      //
      // For context, the protocol configuration options (PCO) section of
      // packet from the UE is optional, which means that it is perfectly
      // valid UE to send no PCO preferences at all. The previous logic only
      // allocates an IPv4 address if the UE has explicitly set the PCO
      // parameter for allocating IPv4 via NAS signaling (as opposed to via
      // DHCPv4). This means that, in the absence of either parameter being,
      // set the does not know what to do, so we need a default option as well.
      //
      // Since we only support the NAS signaling option right now, we will
      // default to using NAS signaling UNLESS we see a preference for DHCPv4.
      // This means that all IPv4 addresses are now allocated via NAS signaling
      // unless specified otherwise.
      //
      // In the long run, we will want to evolve the logic to use whatever
      // information we have to choose the ``best" allocation method. This means
      // adding new bitfields to pco_ids in pgw_pco.h, setting them in pgw_pco.c
      // and using them here in conditional logic. We will also want to
      // implement different logic between the PDN types.
      if (!pco_ids.ci_ipv4_address_allocation_via_dhcpv4) {
        if (0 == allocate_ue_ipv4_address(imsi, apn, &inaddr)) {
          increment_counter(
            "ue_pdn_connection", 1, 2, "pdn_type", "ipv4", "result", "success");
          sgi_create_endpoint_resp.paa.ipv4_address = inaddr;
          OAILOG_DEBUG(
            LOG_PGW_APP,
            "Allocated IPv4 address for imsi <%s>, apn <%s>\n",
            imsi,
            apn);
          sgi_create_endpoint_resp.status = SGI_STATUS_OK;
        } else {
          increment_counter(
            "ue_pdn_connection", 1, 2, "pdn_type", "ipv4", "result", "failure");
          OAILOG_ERROR(
            LOG_PGW_APP,
            "Failed to allocate IPv4 PAA for PDN type IPv4 for "
            "imsi <%s> and apn <%s>\n",
            imsi,
            apn);
          sgi_create_endpoint_resp.status =
            SGI_STATUS_ERROR_ALL_DYNAMIC_ADDRESSES_OCCUPIED;
        }
      }
      break;

    case IPv6:
      increment_counter(
        "ue_pdn_connection", 1, 2, "pdn_type", "ipv4v6", "result", "failure");
      OAILOG_ERROR(LOG_PGW_APP, "IPV6 PDN type NOT Supported\n");
      sgi_create_endpoint_resp.status = SGI_STATUS_ERROR_SERVICE_NOT_SUPPORTED;

      break;

    case IPv4_AND_v6:
      if (0 == allocate_ue_ipv4_address(imsi, apn, &inaddr)) {
        increment_counter(
          "ue_pdn_connection", 1, 2, "pdn_type", "ipv4v6", "result", "success");
        sgi_create_endpoint_resp.paa.ipv4_address = inaddr;
        OAILOG_DEBUG(LOG_PGW_APP, "Allocated IPv4 address\n");
        sgi_create_endpoint_resp.status = SGI_STATUS_OK;
        sgi_create_endpoint_resp.paa.pdn_type = IPv4;
      } else {
        increment_counter(
          "ue_pdn_connection", 1, 2, "pdn_type", "ipv4v6", "result", "failure");
        OAILOG_ERROR(
          LOG_PGW_APP,
          "Failed to allocate IPv4 PAA for PDN type IPv4_AND_v6\n");
        sgi_create_endpoint_resp.status =
          SGI_STATUS_ERROR_ALL_DYNAMIC_ADDRESSES_OCCUPIED;
      }
      break;

    default:
      AssertFatal(
        0, "BAD paa.pdn_type %d", sgi_create_endpoint_resp.paa.pdn_type);
      break;
  }
  if (sgi_create_endpoint_resp.status == SGI_STATUS_OK) {
    // create session in PCEF and return
    s5_create_session_request_t session_req = {0};
    session_req.context_teid = context_teid;
    session_req.eps_bearer_id = eps_bearer_id;
    char ip_str[INET_ADDRSTRLEN];
    inet_ntop(AF_INET, &(inaddr.s_addr), ip_str, INET_ADDRSTRLEN);
    struct pcef_create_session_data session_data;
    get_session_req_data(
      spgw_state,
      &new_bearer_ctxt_info_p->sgw_eps_bearer_context_information.saved_message,
      &session_data);
    pcef_create_session(
      imsi, ip_str, &session_data, sgi_create_endpoint_resp, session_req);
    OAILOG_FUNC_OUT(LOG_PGW_APP);
  }
err:
  s5_response.context_teid = context_teid;
  s5_response.eps_bearer_id = eps_bearer_id;
  s5_response.sgi_create_endpoint_resp = sgi_create_endpoint_resp;
  s5_response.failure_cause = S5_OK;

  OAILOG_DEBUG(
    LOG_PGW_APP,
    "Sending S5 Create Session Response to SGW: with context teid, " TEID_FMT
    "EPS Bearer Id = %u\n",
    s5_response.context_teid,
    s5_response.eps_bearer_id);
  handle_s5_create_session_response(s5_response);
  OAILOG_FUNC_OUT(LOG_PGW_APP);
}

static int get_imeisv_from_session_req(
  const itti_s11_create_session_request_t *saved_req,
  char *imeisv)
{
  if (saved_req->mei.present & MEI_IMEISV) {
    // IMEISV as defined in 3GPP TS 23.003 MEI_IMEISV
    imeisv[0] = saved_req->mei.choice.imeisv.u.num.tac8;
    imeisv[1] = saved_req->mei.choice.imeisv.u.num.tac7;
    imeisv[2] = saved_req->mei.choice.imeisv.u.num.tac6;
    imeisv[3] = saved_req->mei.choice.imeisv.u.num.tac5;
    imeisv[4] = saved_req->mei.choice.imeisv.u.num.tac4;
    imeisv[5] = saved_req->mei.choice.imeisv.u.num.tac3;
    imeisv[6] = saved_req->mei.choice.imeisv.u.num.tac2;
    imeisv[7] = saved_req->mei.choice.imeisv.u.num.tac1;
    imeisv[8] = saved_req->mei.choice.imeisv.u.num.snr6;
    imeisv[9] = saved_req->mei.choice.imeisv.u.num.snr5;
    imeisv[10] = saved_req->mei.choice.imeisv.u.num.snr4;
    imeisv[11] = saved_req->mei.choice.imeisv.u.num.snr3;
    imeisv[12] = saved_req->mei.choice.imeisv.u.num.snr2;
    imeisv[13] = saved_req->mei.choice.imeisv.u.num.snr1;
    imeisv[14] = saved_req->mei.choice.imeisv.u.num.svn2;
    imeisv[15] = saved_req->mei.choice.imeisv.u.num.svn1;
    imeisv[IMEISV_DIGITS_MAX] = '\0';

    return 1;
  }
  return 0;
}

/*
 * Converts ascii values in [0,9] to [48,57]=['0','9']
 * else if they are in [48,57] keep them the same
 * else log an error and return '0'=48 value
 */
static char convert_digit_to_char(char digit)
{
  if ((digit >= 0) && (digit <= 9)) {
    return (digit + '0');
  } else if ((digit >= '0') && (digit <= '9')){
    return digit;
  } else {
    OAILOG_ERROR(
      LOG_PGW_APP,
      "The input value for digit is not in a valid range: "
      "Session request would likely be rejected on Gx or Gy interface\n");
    return '0';
  }
}

static void get_plmn_from_session_req(
  const itti_s11_create_session_request_t* saved_req,
  struct pcef_create_session_data* data)
{
  data->mcc_mnc[0] = convert_digit_to_char(saved_req->serving_network.mcc[0]);
  data->mcc_mnc[1] = convert_digit_to_char(saved_req->serving_network.mcc[1]);
  data->mcc_mnc[2] = convert_digit_to_char(saved_req->serving_network.mcc[2]);
  data->mcc_mnc[3] = convert_digit_to_char(saved_req->serving_network.mnc[0]);
  data->mcc_mnc[4] = convert_digit_to_char(saved_req->serving_network.mnc[1]);
  data->mcc_mnc_len = 5;
  if ((saved_req->serving_network.mnc[2] & 0xf) != 0xf) {
    data->mcc_mnc[5] = convert_digit_to_char(saved_req->serving_network.mnc[2]);
    data->mcc_mnc[6] = '\0';
    data->mcc_mnc_len += 1;
  } else {
    data->mcc_mnc[5] = '\0';
  }
}

static void get_imsi_plmn_from_session_req(
  const itti_s11_create_session_request_t* saved_req,
  struct pcef_create_session_data* data)
{
  data->imsi_mcc_mnc[0] = convert_digit_to_char(saved_req->imsi.digit[0]);
  data->imsi_mcc_mnc[1] = convert_digit_to_char(saved_req->imsi.digit[1]);
  data->imsi_mcc_mnc[2] = convert_digit_to_char(saved_req->imsi.digit[2]);
  data->imsi_mcc_mnc[3] = convert_digit_to_char(saved_req->imsi.digit[3]);
  data->imsi_mcc_mnc[4] = convert_digit_to_char(saved_req->imsi.digit[4]);
  data->imsi_mcc_mnc_len = 5;
  // Check if 2 or 3 digit by verifying mnc[2] has a valid value
  if ((saved_req->serving_network.mnc[2] & 0xf) != 0xf) {
    data->imsi_mcc_mnc[5] = convert_digit_to_char(saved_req->imsi.digit[5]);
    data->imsi_mcc_mnc[6] = '\0';
    data->imsi_mcc_mnc_len += 1;
  } else {
    data->imsi_mcc_mnc[5] = '\0';
  }
}

static int get_uli_from_session_req(
  const itti_s11_create_session_request_t *saved_req,
  char *uli)
{
  if (!saved_req->uli.present) {
    return 0;
  }

  uli[0] = 130; // TAI and ECGI - defined in 29.061

  // TAI as defined in 29.274 8.21.4
  uli[1] = ((saved_req->uli.s.tai.mcc[1] & 0xf) << 4) |
           ((saved_req->uli.s.tai.mcc[0] & 0xf));
  uli[2] = ((saved_req->uli.s.tai.mnc[2] & 0xf) << 4) |
           ((saved_req->uli.s.tai.mcc[2] & 0xf));
  uli[3] = ((saved_req->uli.s.tai.mnc[1] & 0xf) << 4) |
           ((saved_req->uli.s.tai.mnc[0] & 0xf));
  uli[4] = (saved_req->uli.s.tai.tac >> 8) & 0xff;
  uli[5] = saved_req->uli.s.tai.tac & 0xff;

  // ECGI as defined in 29.274 8.21.5
  uli[6] = ((saved_req->uli.s.ecgi.mcc[1] & 0xf) << 4) |
           ((saved_req->uli.s.ecgi.mcc[0] & 0xf));
  uli[7] = ((saved_req->uli.s.ecgi.mnc[2] & 0xf) << 4) |
           ((saved_req->uli.s.ecgi.mcc[2] & 0xf));
  uli[8] = ((saved_req->uli.s.ecgi.mnc[1] & 0xf) << 4) |
           ((saved_req->uli.s.ecgi.mnc[0] & 0xf));
  uli[9] = (saved_req->uli.s.ecgi.eci >> 24) & 0xf;
  uli[10] = (saved_req->uli.s.ecgi.eci >> 16) & 0xff;
  uli[11] = (saved_req->uli.s.ecgi.eci >> 8) & 0xff;
  uli[12] = saved_req->uli.s.ecgi.eci & 0xff;
  uli[13] = '\0';
  return 1;
}

static int get_msisdn_from_session_req(
  const itti_s11_create_session_request_t *saved_req,
  char *msisdn)
{
  int len = saved_req->msisdn.length;
  int i, j;

  for (i = 0; i < len; ++i) {
    j = i << 1;
    msisdn[j] = (saved_req->msisdn.digit[i] & 0xf) + '0';
    msisdn[j + 1] = ((saved_req->msisdn.digit[i] >> 4) & 0xf) + '0';
  }
  if ((saved_req->msisdn.digit[len - 1] & 0xf0) == 0xf0) {
    len = (len << 1) - 1;
  } else {
    len = len << 1;
  }
  return len;
}

static void get_session_req_data(
  spgw_state_t *spgw_state,
  const itti_s11_create_session_request_t *saved_req,
  struct pcef_create_session_data *data)
{
  const bearer_qos_t *qos;

  data->msisdn_len = get_msisdn_from_session_req(saved_req, data->msisdn);

  data->imeisv_exists = get_imeisv_from_session_req(saved_req, data->imeisv);
  data->uli_exists = get_uli_from_session_req(saved_req, data->uli);
  get_plmn_from_session_req(saved_req, data);
  get_imsi_plmn_from_session_req(saved_req, data);

  memcpy(data->apn, saved_req->apn, APN_MAX_LENGTH + 1);

  inet_ntop(
    AF_INET,
    &spgw_state->sgw_state.sgw_ip_address_S1u_S12_S4_up,
    data->sgw_ip,
    INET_ADDRSTRLEN);

  // QoS Info
  data->ambr_dl = saved_req->ambr.br_dl;
  data->ambr_ul = saved_req->ambr.br_ul;
  qos = &saved_req->bearer_contexts_to_be_created.bearer_contexts[0]
           .bearer_level_qos;
  data->pl = qos->pl;
  data->pci = qos->pci;
  data->pvi = qos->pvi;
  data->qci = qos->qci;
}

//------------------------------------------------------------------------------
int spgw_send_nw_init_activate_bearer_rsp(
  gtpv2c_cause_value_t cause,
  Imsi_t imsi,
  uint8_t eps_bearer_id)
{
<<<<<<< HEAD
  uint32_t rc = RETURNok;
  OAILOG_FUNC_IN(LOG_SPGW_APP);
=======
  OAILOG_FUNC_IN(LOG_PGW_APP);
  MessageDef *message_p = NULL;
  uint32_t i = 0;
  uint32_t rc = RETURNok;
  hash_table_ts_t *hashtblP = NULL;
  uint32_t num_elements = 0;
  s_plus_p_gw_eps_bearer_context_information_t *spgw_ctxt_p = NULL;
  hash_node_t *node = NULL;
  itti_s5_nw_init_actv_bearer_request_t *itti_s5_actv_bearer_req = NULL;
  bool is_imsi_found = false;
  bool is_lbi_found = false;
>>>>>>> efd6b440

  OAILOG_INFO(
    LOG_SPGW_APP,
    "Sending Create Bearer Rsp to PCRF with EBI %d\n",
    eps_bearer_id);
  // Send Create Bearer Rsp to PCRF
  // TODO-Uncomment once implemented at PCRF
  /* rc = send_dedicated_bearer_actv_rsp(act_ded_bearer_rsp->ebi,
       act_ded_bearer_rsp->cause);*/
  OAILOG_FUNC_RETURN(LOG_SPGW_APP, rc);
}

//------------------------------------------------------------------------------

uint32_t spgw_handle_nw_init_deactivate_bearer_rsp(
  gtpv2c_cause_t cause,
  ebi_t lbi)
{
  uint32_t rc = RETURNok;
  OAILOG_FUNC_IN(LOG_SPGW_APP);

  OAILOG_INFO(
    LOG_SPGW_APP,
    "Sending Delete Bearer Rsp to PCRF with LBI %u with cause :%d\n",
    lbi,
    cause.cause_value);
  // Send Delete Bearer Rsp to PCRF
  // TODO-Uncomment once implemented at PCRF
  // rc = send_dedicated_bearer_deactv_rsp(lbi, cause);
  OAILOG_FUNC_RETURN(LOG_SPGW_APP, rc);
}

/*
 * Handle NW initiated Dedicated Bearer Activation from SPGW service
 */
int spgw_handle_nw_initiated_bearer_actv_req(
  spgw_state_t* spgw_state,
  const itti_spgw_nw_init_actv_bearer_request_t* const bearer_req_p,
  imsi64_t imsi64,
  gtpv2c_cause_value_t* failed_cause)
{
  OAILOG_FUNC_IN(LOG_SPGW_APP);
  hash_table_ts_t* hashtblP = NULL;
  s_plus_p_gw_eps_bearer_context_information_t* spgw_ctxt_p = NULL;
  bool is_teid_found = false;
  bool is_lbi_found = false;
  int rc = RETURNok;

  OAILOG_INFO(
    LOG_SPGW_APP,
    "Handle Dedicated Bearer Activation Request from SPGW service for "
    "LBI %u\n",
    bearer_req_p->lbi);
  hashtblP = spgw_state->sgw_state.s11_bearer_context_information;
  if (!hashtblP) {
    OAILOG_ERROR(
      LOG_SPGW_APP, "No s11_bearer_context_information hash table found \n");
    *failed_cause = REQUEST_REJECTED;
    OAILOG_FUNC_RETURN(LOG_SPGW_APP, RETURNerror);
  }

<<<<<<< HEAD
  hashtable_key_array_t* spgw_context_keys = hashtable_ts_get_keys(hashtblP);
  for (int i = 0; i < spgw_context_keys->num_keys; i++) {
    hashtable_ts_get(
      hashtblP,
      (const hash_key_t) spgw_context_keys->keys[i],
      (void**) &spgw_ctxt_p);
    if (spgw_ctxt_p) {
      is_teid_found = true;
      if (
        spgw_ctxt_p->sgw_eps_bearer_context_information.pdn_connection
          .default_bearer == bearer_req_p->lbi) {
        is_lbi_found = true;
=======
  // Fetch S11 MME TEID using IMSI and LBI
  while ((num_elements < hashtblP->num_elements) && (i < hashtblP->size)) {
    pthread_mutex_lock(&hashtblP->lock_nodes[i]);
    if (hashtblP->nodes[i] != NULL) {
      node = hashtblP->nodes[i];
    }
    pthread_mutex_unlock(&hashtblP->lock_nodes[i]);
    while (node) {
      num_elements++;
      hashtable_ts_get(
        hashtblP, (const hash_key_t) node->key, (void **) &spgw_ctxt_p);
      if (spgw_ctxt_p != NULL) {
        if (!strncmp(
          (const char *)
            spgw_ctxt_p->sgw_eps_bearer_context_information.imsi.digit,
          (const char *) bearer_req_p->imsi,
          strlen((const char *) bearer_req_p->imsi))) {
          is_imsi_found = true;
          if (
            spgw_ctxt_p->sgw_eps_bearer_context_information.pdn_connection
              .default_bearer == bearer_req_p->lbi) {
            is_lbi_found = true;
            itti_s5_actv_bearer_req->lbi = bearer_req_p->lbi;
            itti_s5_actv_bearer_req->mme_teid_S11 =
              spgw_ctxt_p->sgw_eps_bearer_context_information.mme_teid_S11;
            itti_s5_actv_bearer_req->s_gw_teid_S11_S4 =
              spgw_ctxt_p->sgw_eps_bearer_context_information.s_gw_teid_S11_S4;
            break;
          }
        }
>>>>>>> efd6b440
      }
      node = node->next;
    }
    i++;
  }
<<<<<<< HEAD
  if ((!is_teid_found) || (!is_lbi_found)) {
    OAILOG_INFO(
      LOG_SPGW_APP,
      "is_teid_found (%d), is_lbi_found (%d)\n",
      is_teid_found,
      is_lbi_found);
=======

  if ((!is_imsi_found) || (!is_lbi_found)) {
    OAILOG_INFO(
      LOG_PGW_APP,
      "is_imsi_found (%d), is_lbi_found (%d)\n",
      is_imsi_found, is_lbi_found);
>>>>>>> efd6b440
    OAILOG_ERROR(
      LOG_SPGW_APP,
      "Sending dedicated_bearer_actv_rsp with REQUEST_REJECTED cause to NW\n");
    *failed_cause = REQUEST_REJECTED;
    OAILOG_FUNC_RETURN(LOG_SPGW_APP, RETURNerror);
  }

  teid_t s1_u_sgw_fteid = sgw_get_new_s1u_teid(spgw_state);
  // Create temporary dedicated bearer context
  rc = _create_temporary_dedicated_bearer_context(
    spgw_ctxt_p, bearer_req_p, spgw_state, s1_u_sgw_fteid);
  if (rc != RETURNok) {
    OAILOG_ERROR(
      LOG_SPGW_APP,
      "Failed to create temporary dedicated bearer context for lbi: %u \n ",
      bearer_req_p->lbi);
    *failed_cause = REQUEST_REJECTED;
    OAILOG_FUNC_RETURN(LOG_SPGW_APP, RETURNerror);
  }
  // Build and send ITTI message, s11_create_bearer_request to MME APP
  rc = _spgw_build_and_send_s11_create_bearer_request(
    spgw_ctxt_p, bearer_req_p, spgw_state, s1_u_sgw_fteid);
  if (rc != RETURNok) {
    OAILOG_ERROR(
      LOG_SPGW_APP,
      "Failed to build and send S11 Create Bearer Request for lbi :%u \n",
      bearer_req_p->lbi);

    *failed_cause = REQUEST_REJECTED;
    _delete_temporary_dedicated_bearer_context(
      s1_u_sgw_fteid, bearer_req_p->lbi, spgw_ctxt_p);
    OAILOG_FUNC_RETURN(LOG_SPGW_APP, RETURNerror);
  }
  OAILOG_FUNC_RETURN(LOG_SPGW_APP, RETURNok);
}

// Build and send ITTI message, s11_create_bearer_request to MME APP
static int _spgw_build_and_send_s11_create_bearer_request(
  s_plus_p_gw_eps_bearer_context_information_t* spgw_ctxt_p,
  const itti_spgw_nw_init_actv_bearer_request_t* const bearer_req_p,
  spgw_state_t* spgw_state,
  teid_t s1_u_sgw_fteid)
{
  OAILOG_FUNC_IN(LOG_SPGW_APP);
  MessageDef* message_p = NULL;
  int rc = RETURNerror;

  message_p = itti_alloc_new_message(
    TASK_SPGW_APP, S11_NW_INITIATED_ACTIVATE_BEARER_REQUEST);
  if (!message_p) {
    OAILOG_ERROR(
      LOG_SPGW_APP,
      "Failed to allocate message_p for"
      "S11_NW_INITIATED_BEARER_ACTV_REQUEST\n");
    OAILOG_FUNC_RETURN(LOG_SPGW_APP, rc);
  }

  itti_s11_nw_init_actv_bearer_request_t* s11_actv_bearer_request =
    &message_p->ittiMsg.s11_nw_init_actv_bearer_request;
  memset(
    s11_actv_bearer_request, 0, sizeof(itti_s11_nw_init_actv_bearer_request_t));
  // Context TEID
  s11_actv_bearer_request->s11_mme_teid =
    spgw_ctxt_p->sgw_eps_bearer_context_information.mme_teid_S11;
  // LBI
  s11_actv_bearer_request->lbi = bearer_req_p->lbi;
  // UL TFT to be sent to UE
  memcpy(
    &s11_actv_bearer_request->tft,
    &bearer_req_p->ul_tft,
    sizeof(traffic_flow_template_t));
  // QoS
  memcpy(
    &s11_actv_bearer_request->eps_bearer_qos,
    &bearer_req_p->eps_bearer_qos,
    sizeof(bearer_qos_t));
  // S1U SGW F-TEID
  s11_actv_bearer_request->s1_u_sgw_fteid.teid = s1_u_sgw_fteid;
  s11_actv_bearer_request->s1_u_sgw_fteid.interface_type = S1_U_SGW_GTP_U;
  // Set IPv4 address type bit
  s11_actv_bearer_request->s1_u_sgw_fteid.ipv4 = true;

  // TODO - IPv6 address
  s11_actv_bearer_request->s1_u_sgw_fteid.ipv4_address.s_addr =
    spgw_state->sgw_state.sgw_ip_address_S1u_S12_S4_up.s_addr;
  message_p->ittiMsgHeader.imsi =
    spgw_ctxt_p->sgw_eps_bearer_context_information.imsi64;
  OAILOG_INFO(
    LOG_SPGW_APP,
    "Sending S11 Create Bearer Request to MME_APP for LBI %d\n",
    bearer_req_p->lbi);
  rc = itti_send_msg_to_task(TASK_MME_APP, INSTANCE_DEFAULT, message_p);
  OAILOG_FUNC_RETURN(LOG_SPGW_APP, rc);
}

// Create temporary dedicated bearer context
static int _create_temporary_dedicated_bearer_context(
  s_plus_p_gw_eps_bearer_context_information_t* spgw_ctxt_p,
  const itti_spgw_nw_init_actv_bearer_request_t* const bearer_req_p,
  spgw_state_t* spgw_state,
  teid_t s1_u_sgw_fteid)
{
  OAILOG_FUNC_IN(LOG_SPGW_APP);
  sgw_eps_bearer_ctxt_t* eps_bearer_ctxt_p =
    calloc(1, sizeof(sgw_eps_bearer_ctxt_t));

  if (!eps_bearer_ctxt_p) {
    OAILOG_ERROR(
      LOG_SPGW_APP, "Failed to allocate memory for eps_bearer_ctxt_p\n");
    OAILOG_FUNC_RETURN(LOG_SPGW_APP, RETURNerror);
  }
  // Copy PAA from default bearer cntxt
  sgw_eps_bearer_ctxt_t* default_eps_bearer_entry_p =
    sgw_cm_get_eps_bearer_entry(
      &spgw_ctxt_p->sgw_eps_bearer_context_information.pdn_connection,
      spgw_ctxt_p->sgw_eps_bearer_context_information.pdn_connection
        .default_bearer);

  if (!default_eps_bearer_entry_p) {
    OAILOG_ERROR(LOG_SPGW_APP, "Failed to get default bearer context\n");
    OAILOG_FUNC_RETURN(LOG_SPGW_APP, RETURNerror);
  }

  eps_bearer_ctxt_p->eps_bearer_id = 0;
  eps_bearer_ctxt_p->paa = default_eps_bearer_entry_p->paa;
  // SGW FTEID
  eps_bearer_ctxt_p->s_gw_teid_S1u_S12_S4_up = s1_u_sgw_fteid;

  eps_bearer_ctxt_p->s_gw_ip_address_S1u_S12_S4_up.pdn_type = IPv4;
  eps_bearer_ctxt_p->s_gw_ip_address_S1u_S12_S4_up.address.ipv4_address.s_addr =
    spgw_state->sgw_state.sgw_ip_address_S1u_S12_S4_up.s_addr;
  // DL TFT
  memcpy(
    &eps_bearer_ctxt_p->tft,
    &bearer_req_p->dl_tft,
    sizeof(traffic_flow_template_t));
  // QoS
  memcpy(
    &eps_bearer_ctxt_p->eps_bearer_qos,
    &bearer_req_p->eps_bearer_qos,
    sizeof(bearer_qos_t));

  OAILOG_INFO(
    LOG_SPGW_APP,
    "Number of DL packet filter rules: %d\n",
    eps_bearer_ctxt_p->tft.numberofpacketfilters);

  // Create temporary spgw bearer context entry
  pgw_ni_cbr_proc_t* pgw_ni_cbr_proc =
    pgw_get_procedure_create_bearer(spgw_ctxt_p);
  if (!pgw_ni_cbr_proc) {
    OAILOG_DEBUG(
      LOG_SPGW_APP, "Creating a new temporary eps bearer context entry\n");
    pgw_ni_cbr_proc = pgw_create_procedure_create_bearer(spgw_ctxt_p);
    if (!pgw_ni_cbr_proc) {
      OAILOG_ERROR(
        LOG_SPGW_APP, "Failed to create temporary eps bearer context entry\n");
      OAILOG_FUNC_RETURN(LOG_SPGW_APP, RETURNerror);
    }
  }
  struct sgw_eps_bearer_entry_wrapper_s* sgw_eps_bearer_entry_p =
    calloc(1, sizeof(*sgw_eps_bearer_entry_p));
  if (!sgw_eps_bearer_entry_p) {
    OAILOG_ERROR(
      LOG_SPGW_APP, "Failed to allocate memory for sgw_eps_bearer_entry_p\n");
    OAILOG_FUNC_RETURN(LOG_SPGW_APP, RETURNerror);
  }
  sgw_eps_bearer_entry_p->sgw_eps_bearer_entry = eps_bearer_ctxt_p;
  LIST_INSERT_HEAD(
    (pgw_ni_cbr_proc->pending_eps_bearers), sgw_eps_bearer_entry_p, entries);
  OAILOG_FUNC_RETURN(LOG_SPGW_APP, RETURNok);
}

// Deletes temporary dedicated bearer context
static void _delete_temporary_dedicated_bearer_context(
  teid_t s1_u_sgw_fteid,
  ebi_t lbi,
  s_plus_p_gw_eps_bearer_context_information_t* spgw_context_p)
{
  OAILOG_FUNC_IN(LOG_SPGW_APP);
  pgw_ni_cbr_proc_t* pgw_ni_cbr_proc = NULL;
  struct sgw_eps_bearer_entry_wrapper_s* spgw_eps_bearer_entry_p = NULL;
  pgw_ni_cbr_proc = pgw_get_procedure_create_bearer(spgw_context_p);
  if (!pgw_ni_cbr_proc) {
    OAILOG_ERROR(
      LOG_SPGW_APP,
      "Failed to get Create bearer procedure from temporary stored contexts "
      "for lbi :%u \n",
      lbi);
    OAILOG_FUNC_OUT(LOG_SPGW_APP);
  }
  OAILOG_INFO(
    LOG_SPGW_APP, "Delete temporary bearer context for lbi :%u \n", lbi);
  spgw_eps_bearer_entry_p = LIST_FIRST(pgw_ni_cbr_proc->pending_eps_bearers);
  while (spgw_eps_bearer_entry_p) {
    if (
      s1_u_sgw_fteid ==
      spgw_eps_bearer_entry_p->sgw_eps_bearer_entry->s_gw_teid_S1u_S12_S4_up) {
      // Remove the temporary spgw entry
      LIST_REMOVE(spgw_eps_bearer_entry_p, entries);
      if (spgw_eps_bearer_entry_p->sgw_eps_bearer_entry) {
        free_wrapper((void**) &spgw_eps_bearer_entry_p->sgw_eps_bearer_entry);
      }
      free_wrapper((void**) &spgw_eps_bearer_entry_p);
      break;
    }
    spgw_eps_bearer_entry_p = LIST_NEXT(spgw_eps_bearer_entry_p, entries);
  }
  if (LIST_EMPTY(pgw_ni_cbr_proc->pending_eps_bearers)) {
    pgw_free_procedure_create_bearer((pgw_ni_cbr_proc_t**) &pgw_ni_cbr_proc);
  }
  OAILOG_FUNC_OUT(LOG_SPGW_APP);
}

//------------------------------------------------------------------------------
int32_t spgw_handle_nw_initiated_bearer_deactv_req(
  spgw_state_t* spgw_state,
  const itti_spgw_nw_init_deactv_bearer_request_t* const bearer_req_p,
  imsi64_t imsi64)
{
<<<<<<< HEAD
  OAILOG_FUNC_IN(LOG_SPGW_APP);
  int32_t rc = RETURNok;
  uint32_t itrn = 0;
  uint8_t no_of_bearers_to_be_deact = 0;
  s_plus_p_gw_eps_bearer_context_information_t* spgw_ctxt_p = NULL;
=======
  uint32_t rc = RETURNok;
  OAILOG_FUNC_IN(LOG_PGW_APP);
  MessageDef *message_p = NULL;
  hash_table_ts_t *hashtblP = NULL;
  uint32_t num_elements = 0;
  s_plus_p_gw_eps_bearer_context_information_t *spgw_ctxt_p = NULL;
  hash_node_t *node = NULL;
  itti_s5_nw_init_deactv_bearer_request_t *itti_s5_deactv_ded_bearer_req = NULL;
>>>>>>> efd6b440
  bool is_lbi_found = false;
  bool is_imsi_found = false;
  bool is_ebi_found = false;
  ebi_t ebi_to_be_deactivated[BEARERS_PER_UE] = {0};
  uint32_t no_of_bearers_rej = 0;
  ebi_t invalid_bearer_id[BEARERS_PER_UE] = {0};

  OAILOG_INFO(
    LOG_SPGW_APP,
    "Received nw_initiated_deactv_bearer_req from SPGW service \n");
  print_bearer_ids_helper(bearer_req_p->ebi, bearer_req_p->no_of_bearers);

  hash_table_ts_t* hashtblP =
    spgw_state->sgw_state.s11_bearer_context_information;
  if (hashtblP == NULL) {
    OAILOG_ERROR(
      LOG_SPGW_APP, "No s11_bearer_context_information hash table is found\n");
    OAILOG_FUNC_RETURN(LOG_SPGW_APP, RETURNerror);
  }

  // Check if valid LBI and EBI recvd
  /* For multi PDN, same IMSI can have multiple sessions, which means there
   * will be multiple entries for different sessions with the same IMSI. Hence
   * even though IMSI is found search the entire list for the LBI
   */
<<<<<<< HEAD
  hashtable_key_array_t* spgw_context_keys = hashtable_ts_get_keys(hashtblP);
  for (int i = 0; i < spgw_context_keys->num_keys; i++) {
    hashtable_ts_get(
      hashtblP,
      (const hash_key_t) spgw_context_keys->keys[i],
      (void**) &spgw_ctxt_p);
    if (spgw_ctxt_p != NULL) {
      is_teid_found = true;
      if (
        (bearer_req_p->lbi != 0) &&
        (bearer_req_p->lbi == spgw_ctxt_p->sgw_eps_bearer_context_information
                                .pdn_connection.default_bearer)) {
        is_lbi_found = true;
        // Check if the received EBI is valid
        for (itrn = 0; itrn < bearer_req_p->no_of_bearers; itrn++) {
          if (sgw_cm_get_eps_bearer_entry(
                &spgw_ctxt_p->sgw_eps_bearer_context_information.pdn_connection,
                bearer_req_p->ebi[itrn])) {
            is_ebi_found = true;
            ebi_to_be_deactivated[no_of_bearers_to_be_deact] =
              bearer_req_p->ebi[itrn];
            no_of_bearers_to_be_deact++;
          } else {
            invalid_bearer_id[no_of_bearers_rej] = bearer_req_p->ebi[itrn];
            no_of_bearers_rej++;
=======
  uint32_t i = 0;
  while ((num_elements < hashtblP->num_elements) && (i < hashtblP->size) &&
         (!is_lbi_found)) {
    pthread_mutex_lock(&hashtblP->lock_nodes[i]);
    if (hashtblP->nodes[i] != NULL) {
      node = hashtblP->nodes[i];
      spgw_ctxt_p = node->data;
      num_elements++;
      if (spgw_ctxt_p != NULL) {
        if (!strcmp(
              (const char*)
                spgw_ctxt_p->sgw_eps_bearer_context_information.imsi.digit,
              (const char*) bearer_req_p->imsi)) {
          is_imsi_found = true;
          s11_mme_teid =
            spgw_ctxt_p->sgw_eps_bearer_context_information.mme_teid_S11;
          if (
            (bearer_req_p->lbi != 0) &&
            (bearer_req_p->lbi ==
             spgw_ctxt_p->sgw_eps_bearer_context_information.pdn_connection
               .default_bearer)) {
            is_lbi_found = true;
            // Check if the received EBI is valid
            for (uint32_t itrn = 0; itrn < bearer_req_p->no_of_bearers;
                 itrn++) {
              if (sgw_cm_get_eps_bearer_entry(
                    &spgw_ctxt_p->sgw_eps_bearer_context_information
                       .pdn_connection,
                    bearer_req_p->ebi[itrn])) {
                is_ebi_found = true;
                ebi_to_be_deactivated[no_of_bearers_to_be_deact] =
                  bearer_req_p->ebi[itrn];
                no_of_bearers_to_be_deact++;
              } else {
                invalid_bearer_id[no_of_bearers_rej] = bearer_req_p->ebi[itrn];
                no_of_bearers_rej++;
              }
            }
>>>>>>> efd6b440
          }
        }
      }
    }
    pthread_mutex_unlock(&hashtblP->lock_nodes[i]);
    i++;
  }

  /* Send reject to NW if we did not find ebi/lbi/imsi.
   * Also in case of multiple bearers, if some EBIs are valid and some are not,
   * send reject to those for which we did not find EBI.
   * Proceed with deactivation by sending s5_nw_init_deactv_bearer_request to
   * SGW for valid EBIs
   */
<<<<<<< HEAD
  if (
    (!is_ebi_found) || (!is_lbi_found) || (!is_teid_found) ||
=======
  if ((!is_ebi_found) || (!is_lbi_found) || (!is_imsi_found) ||
>>>>>>> efd6b440
    (no_of_bearers_rej > 0)) {
    OAILOG_INFO(
      LOG_SPGW_APP,
      "is_imsi_found (%d), is_lbi_found (%d), is_ebi_found (%d) \n",
<<<<<<< HEAD
      is_teid_found,
      is_lbi_found,
      is_ebi_found);
=======
      is_imsi_found, is_lbi_found, is_ebi_found);
>>>>>>> efd6b440
    OAILOG_ERROR(
      LOG_SPGW_APP, "Sending dedicated bearer deactivation reject to NW\n");
    print_bearer_ids_helper(invalid_bearer_id, no_of_bearers_rej);
    // TODO-Uncomment once implemented at PCRF
    /* rc = send_dedicated_bearer_deactv_rsp(invalid_bearer_id,
         REQUEST_REJECTED);*/
  }

  if (no_of_bearers_to_be_deact > 0) {
    bool delete_default_bearer =
      (bearer_req_p->lbi == bearer_req_p->ebi[0]) ? true : false;
    rc = _spgw_build_and_send_s11_deactivate_bearer_req(
      imsi64,
      no_of_bearers_to_be_deact,
      ebi_to_be_deactivated,
      delete_default_bearer,
      spgw_ctxt_p->sgw_eps_bearer_context_information.mme_teid_S11);
  }
  OAILOG_FUNC_RETURN(LOG_SPGW_APP, rc);
}

// Send ITTI message,S11_NW_INITIATED_DEACTIVATE_BEARER_REQUEST to mme_app
static int32_t _spgw_build_and_send_s11_deactivate_bearer_req(
  imsi64_t imsi64,
  uint8_t no_of_bearers_to_be_deact,
  ebi_t* ebi_to_be_deactivated,
  bool delete_default_bearer,
  teid_t mme_teid_S11)
{
  OAILOG_FUNC_IN(LOG_SPGW_APP);
  MessageDef* message_p = itti_alloc_new_message(
    TASK_SPGW_APP, S11_NW_INITIATED_DEACTIVATE_BEARER_REQUEST);
  if (message_p == NULL) {
    OAILOG_ERROR(
      LOG_SPGW_APP,
      "itti_alloc_new_message failed for nw_initiated_deactv_bearer_req\n");
    OAILOG_FUNC_RETURN(LOG_SPGW_APP, RETURNerror);
  }
  itti_s11_nw_init_deactv_bearer_request_t* s11_bearer_deactv_request =
    &message_p->ittiMsg.s11_nw_init_deactv_bearer_request;
  memset(
    s11_bearer_deactv_request,
    0,
    sizeof(itti_s11_nw_init_deactv_bearer_request_t));

  s11_bearer_deactv_request->s11_mme_teid = mme_teid_S11;
  /* If default bearer has to be deleted then the EBI list in the received
   * pgw_nw_init_deactv_bearer_request message contains a single entry at 0th
   * index and LBI == bearer_req_p->ebi[0]
   */
  s11_bearer_deactv_request->delete_default_bearer = delete_default_bearer;
  s11_bearer_deactv_request->no_of_bearers = no_of_bearers_to_be_deact;

  memcpy(
    s11_bearer_deactv_request->ebi,
    ebi_to_be_deactivated,
    (sizeof(ebi_t) * no_of_bearers_to_be_deact));
  print_bearer_ids_helper(
    s11_bearer_deactv_request->ebi, s11_bearer_deactv_request->no_of_bearers);

  message_p->ittiMsgHeader.imsi = imsi64;
  OAILOG_INFO(
    LOG_SPGW_APP,
    "Sending nw_initiated_deactv_bearer_req to mme_app "
    "with delete_default_bearer flag set to %d\n",
    s11_bearer_deactv_request->delete_default_bearer);
  int rc = itti_send_msg_to_task(TASK_MME_APP, INSTANCE_DEFAULT, message_p);
  OAILOG_FUNC_RETURN(LOG_SPGW_APP, rc);
}<|MERGE_RESOLUTION|>--- conflicted
+++ resolved
@@ -452,60 +452,6 @@
   data->qci = qos->qci;
 }
 
-//------------------------------------------------------------------------------
-int spgw_send_nw_init_activate_bearer_rsp(
-  gtpv2c_cause_value_t cause,
-  Imsi_t imsi,
-  uint8_t eps_bearer_id)
-{
-<<<<<<< HEAD
-  uint32_t rc = RETURNok;
-  OAILOG_FUNC_IN(LOG_SPGW_APP);
-=======
-  OAILOG_FUNC_IN(LOG_PGW_APP);
-  MessageDef *message_p = NULL;
-  uint32_t i = 0;
-  uint32_t rc = RETURNok;
-  hash_table_ts_t *hashtblP = NULL;
-  uint32_t num_elements = 0;
-  s_plus_p_gw_eps_bearer_context_information_t *spgw_ctxt_p = NULL;
-  hash_node_t *node = NULL;
-  itti_s5_nw_init_actv_bearer_request_t *itti_s5_actv_bearer_req = NULL;
-  bool is_imsi_found = false;
-  bool is_lbi_found = false;
->>>>>>> efd6b440
-
-  OAILOG_INFO(
-    LOG_SPGW_APP,
-    "Sending Create Bearer Rsp to PCRF with EBI %d\n",
-    eps_bearer_id);
-  // Send Create Bearer Rsp to PCRF
-  // TODO-Uncomment once implemented at PCRF
-  /* rc = send_dedicated_bearer_actv_rsp(act_ded_bearer_rsp->ebi,
-       act_ded_bearer_rsp->cause);*/
-  OAILOG_FUNC_RETURN(LOG_SPGW_APP, rc);
-}
-
-//------------------------------------------------------------------------------
-
-uint32_t spgw_handle_nw_init_deactivate_bearer_rsp(
-  gtpv2c_cause_t cause,
-  ebi_t lbi)
-{
-  uint32_t rc = RETURNok;
-  OAILOG_FUNC_IN(LOG_SPGW_APP);
-
-  OAILOG_INFO(
-    LOG_SPGW_APP,
-    "Sending Delete Bearer Rsp to PCRF with LBI %u with cause :%d\n",
-    lbi,
-    cause.cause_value);
-  // Send Delete Bearer Rsp to PCRF
-  // TODO-Uncomment once implemented at PCRF
-  // rc = send_dedicated_bearer_deactv_rsp(lbi, cause);
-  OAILOG_FUNC_RETURN(LOG_SPGW_APP, rc);
-}
-
 /*
  * Handle NW initiated Dedicated Bearer Activation from SPGW service
  */
@@ -515,18 +461,22 @@
   imsi64_t imsi64,
   gtpv2c_cause_value_t* failed_cause)
 {
-  OAILOG_FUNC_IN(LOG_SPGW_APP);
+  OAILOG_FUNC_IN(LOG_PGW_APP);
+  uint32_t i = 0;
+  int rc = RETURNok;
   hash_table_ts_t* hashtblP = NULL;
+  uint32_t num_elements = 0;
   s_plus_p_gw_eps_bearer_context_information_t* spgw_ctxt_p = NULL;
-  bool is_teid_found = false;
+  hash_node_t* node = NULL;
+  bool is_imsi_found = false;
   bool is_lbi_found = false;
-  int rc = RETURNok;
+
 
   OAILOG_INFO(
     LOG_SPGW_APP,
-    "Handle Dedicated Bearer Activation Request from SPGW service for "
-    "LBI %u\n",
-    bearer_req_p->lbi);
+    "Received Create Bearer Req from PCRF with IMSI " IMSI_64_FMT,
+    imsi64);
+
   hashtblP = spgw_state->sgw_state.s11_bearer_context_information;
   if (!hashtblP) {
     OAILOG_ERROR(
@@ -535,20 +485,6 @@
     OAILOG_FUNC_RETURN(LOG_SPGW_APP, RETURNerror);
   }
 
-<<<<<<< HEAD
-  hashtable_key_array_t* spgw_context_keys = hashtable_ts_get_keys(hashtblP);
-  for (int i = 0; i < spgw_context_keys->num_keys; i++) {
-    hashtable_ts_get(
-      hashtblP,
-      (const hash_key_t) spgw_context_keys->keys[i],
-      (void**) &spgw_ctxt_p);
-    if (spgw_ctxt_p) {
-      is_teid_found = true;
-      if (
-        spgw_ctxt_p->sgw_eps_bearer_context_information.pdn_connection
-          .default_bearer == bearer_req_p->lbi) {
-        is_lbi_found = true;
-=======
   // Fetch S11 MME TEID using IMSI and LBI
   while ((num_elements < hashtblP->num_elements) && (i < hashtblP->size)) {
     pthread_mutex_lock(&hashtblP->lock_nodes[i]);
@@ -571,35 +507,20 @@
             spgw_ctxt_p->sgw_eps_bearer_context_information.pdn_connection
               .default_bearer == bearer_req_p->lbi) {
             is_lbi_found = true;
-            itti_s5_actv_bearer_req->lbi = bearer_req_p->lbi;
-            itti_s5_actv_bearer_req->mme_teid_S11 =
-              spgw_ctxt_p->sgw_eps_bearer_context_information.mme_teid_S11;
-            itti_s5_actv_bearer_req->s_gw_teid_S11_S4 =
-              spgw_ctxt_p->sgw_eps_bearer_context_information.s_gw_teid_S11_S4;
             break;
           }
         }
->>>>>>> efd6b440
       }
       node = node->next;
     }
     i++;
   }
-<<<<<<< HEAD
-  if ((!is_teid_found) || (!is_lbi_found)) {
+
+  if ((!is_imsi_found) || (!is_lbi_found)) {
     OAILOG_INFO(
       LOG_SPGW_APP,
-      "is_teid_found (%d), is_lbi_found (%d)\n",
-      is_teid_found,
-      is_lbi_found);
-=======
-
-  if ((!is_imsi_found) || (!is_lbi_found)) {
-    OAILOG_INFO(
-      LOG_PGW_APP,
       "is_imsi_found (%d), is_lbi_found (%d)\n",
       is_imsi_found, is_lbi_found);
->>>>>>> efd6b440
     OAILOG_ERROR(
       LOG_SPGW_APP,
       "Sending dedicated_bearer_actv_rsp with REQUEST_REJECTED cause to NW\n");
@@ -634,6 +555,213 @@
     OAILOG_FUNC_RETURN(LOG_SPGW_APP, RETURNerror);
   }
   OAILOG_FUNC_RETURN(LOG_SPGW_APP, RETURNok);
+}
+
+//------------------------------------------------------------------------------
+int32_t spgw_handle_nw_initiated_bearer_deactv_req(
+  spgw_state_t* spgw_state,
+  const itti_spgw_nw_init_deactv_bearer_request_t* const bearer_req_p,
+  imsi64_t imsi64)
+{
+  OAILOG_FUNC_IN(LOG_SPGW_APP);
+  int32_t rc = RETURNok;
+  hash_table_ts_t* hashtblP = NULL;
+  uint32_t num_elements = 0;
+  s_plus_p_gw_eps_bearer_context_information_t* spgw_ctxt_p = NULL;
+  hash_node_t *node = NULL;
+  bool is_lbi_found = false;
+  bool is_imsi_found = false;
+  bool is_ebi_found = false;
+  ebi_t ebi_to_be_deactivated[BEARERS_PER_UE] = {0};
+  uint32_t no_of_bearers_to_be_deact = 0;
+  uint32_t no_of_bearers_rej = 0;
+  ebi_t invalid_bearer_id[BEARERS_PER_UE] = {0};
+
+  OAILOG_INFO(
+    LOG_SPGW_APP,
+    "Received nw_initiated_deactv_bearer_req from SPGW service \n");
+  print_bearer_ids_helper(bearer_req_p->ebi, bearer_req_p->no_of_bearers);
+
+  hashtblP = spgw_state->sgw_state.s11_bearer_context_information;
+  if (hashtblP == NULL) {
+    OAILOG_ERROR(
+      LOG_SPGW_APP, "No s11_bearer_context_information hash table is found\n");
+    OAILOG_FUNC_RETURN(LOG_SPGW_APP, RETURNerror);
+  }
+
+  // Check if valid LBI and EBI recvd
+  /* For multi PDN, same IMSI can have multiple sessions, which means there
+   * will be multiple entries for different sessions with the same IMSI. Hence
+   * even though IMSI is found search the entire list for the LBI
+   */
+  uint32_t i = 0;
+  while ((num_elements < hashtblP->num_elements) && (i < hashtblP->size) &&
+         (!is_lbi_found)) {
+    pthread_mutex_lock(&hashtblP->lock_nodes[i]);
+    if (hashtblP->nodes[i] != NULL) {
+      node = hashtblP->nodes[i];
+      spgw_ctxt_p = node->data;
+      num_elements++;
+      if (spgw_ctxt_p != NULL) {
+        if (!strcmp(
+              (const char*)
+                spgw_ctxt_p->sgw_eps_bearer_context_information.imsi.digit,
+              (const char*) bearer_req_p->imsi)) {
+          is_imsi_found = true;
+          if (
+            (bearer_req_p->lbi != 0) &&
+            (bearer_req_p->lbi ==
+             spgw_ctxt_p->sgw_eps_bearer_context_information.pdn_connection
+               .default_bearer)) {
+            is_lbi_found = true;
+            // Check if the received EBI is valid
+            for (uint32_t itrn = 0; itrn < bearer_req_p->no_of_bearers;
+                 itrn++) {
+              if (sgw_cm_get_eps_bearer_entry(
+                    &spgw_ctxt_p->sgw_eps_bearer_context_information
+                       .pdn_connection,
+                    bearer_req_p->ebi[itrn])) {
+                is_ebi_found = true;
+                ebi_to_be_deactivated[no_of_bearers_to_be_deact] =
+                  bearer_req_p->ebi[itrn];
+                no_of_bearers_to_be_deact++;
+              } else {
+                invalid_bearer_id[no_of_bearers_rej] = bearer_req_p->ebi[itrn];
+                no_of_bearers_rej++;
+              }
+            }
+          }
+        }
+      }
+    }
+    pthread_mutex_unlock(&hashtblP->lock_nodes[i]);
+    i++;
+  }
+
+  /* Send reject to NW if we did not find ebi/lbi/imsi.
+   * Also in case of multiple bearers, if some EBIs are valid and some are not,
+   * send reject to those for which we did not find EBI.
+   * Proceed with deactivation by sending s5_nw_init_deactv_bearer_request to
+   * SGW for valid EBIs
+   */
+  if ((!is_ebi_found) || (!is_lbi_found) || (!is_imsi_found) ||
+    (no_of_bearers_rej > 0)) {
+    OAILOG_INFO(
+      LOG_SPGW_APP,
+      "is_imsi_found (%d), is_lbi_found (%d), is_ebi_found (%d) \n",
+      is_imsi_found,
+      is_lbi_found,
+      is_ebi_found);
+    OAILOG_ERROR(
+      LOG_SPGW_APP, "Sending dedicated bearer deactivation reject to NW\n");
+    print_bearer_ids_helper(invalid_bearer_id, no_of_bearers_rej);
+    // TODO-Uncomment once implemented at PCRF
+    /* rc = send_dedicated_bearer_deactv_rsp(invalid_bearer_id,
+         REQUEST_REJECTED);*/
+  }
+
+  if (no_of_bearers_to_be_deact > 0) {
+    bool delete_default_bearer =
+      (bearer_req_p->lbi == bearer_req_p->ebi[0]) ? true : false;
+    rc = _spgw_build_and_send_s11_deactivate_bearer_req(
+      imsi64,
+      no_of_bearers_to_be_deact,
+      ebi_to_be_deactivated,
+      delete_default_bearer,
+      spgw_ctxt_p->sgw_eps_bearer_context_information.mme_teid_S11);
+  }
+  OAILOG_FUNC_RETURN(LOG_SPGW_APP, rc);
+}
+
+// Send ITTI message,S11_NW_INITIATED_DEACTIVATE_BEARER_REQUEST to mme_app
+static int32_t _spgw_build_and_send_s11_deactivate_bearer_req(
+  imsi64_t imsi64,
+  uint8_t no_of_bearers_to_be_deact,
+  ebi_t* ebi_to_be_deactivated,
+  bool delete_default_bearer,
+  teid_t mme_teid_S11)
+{
+  OAILOG_FUNC_IN(LOG_SPGW_APP);
+  MessageDef* message_p = itti_alloc_new_message(
+    TASK_SPGW_APP, S11_NW_INITIATED_DEACTIVATE_BEARER_REQUEST);
+  if (message_p == NULL) {
+    OAILOG_ERROR(
+      LOG_SPGW_APP,
+      "itti_alloc_new_message failed for nw_initiated_deactv_bearer_req\n");
+    OAILOG_FUNC_RETURN(LOG_SPGW_APP, RETURNerror);
+  }
+  itti_s11_nw_init_deactv_bearer_request_t* s11_bearer_deactv_request =
+    &message_p->ittiMsg.s11_nw_init_deactv_bearer_request;
+  memset(
+    s11_bearer_deactv_request,
+    0,
+    sizeof(itti_s11_nw_init_deactv_bearer_request_t));
+
+  s11_bearer_deactv_request->s11_mme_teid = mme_teid_S11;
+  /* If default bearer has to be deleted then the EBI list in the received
+   * pgw_nw_init_deactv_bearer_request message contains a single entry at 0th
+   * index and LBI == bearer_req_p->ebi[0]
+   */
+  s11_bearer_deactv_request->delete_default_bearer = delete_default_bearer;
+  s11_bearer_deactv_request->no_of_bearers = no_of_bearers_to_be_deact;
+
+  memcpy(
+    s11_bearer_deactv_request->ebi,
+    ebi_to_be_deactivated,
+    (sizeof(ebi_t) * no_of_bearers_to_be_deact));
+  print_bearer_ids_helper(
+    s11_bearer_deactv_request->ebi, s11_bearer_deactv_request->no_of_bearers);
+
+  message_p->ittiMsgHeader.imsi = imsi64;
+  OAILOG_INFO(
+    LOG_SPGW_APP,
+    "Sending nw_initiated_deactv_bearer_req to mme_app "
+    "with delete_default_bearer flag set to %d\n",
+    s11_bearer_deactv_request->delete_default_bearer);
+  int rc = itti_send_msg_to_task(TASK_MME_APP, INSTANCE_DEFAULT, message_p);
+  OAILOG_FUNC_RETURN(LOG_SPGW_APP, rc);
+}
+
+//------------------------------------------------------------------------------
+int spgw_send_nw_init_activate_bearer_rsp(
+  gtpv2c_cause_value_t cause,
+  Imsi_t imsi,
+  uint8_t eps_bearer_id)
+{
+  OAILOG_FUNC_IN(LOG_PGW_APP);
+  uint32_t rc = RETURNok;
+
+  OAILOG_INFO(
+    LOG_SPGW_APP,
+    "To be implemented: Sending Create Bearer Rsp to PCRF with EBI %d with "
+    "cause :%d \n",
+    eps_bearer_id,
+    cause);
+  // Send Create Bearer Rsp to PCRF
+  // TODO-Uncomment once implemented at PCRF
+  /* rc = send_dedicated_bearer_actv_rsp(act_ded_bearer_rsp->ebi,
+       act_ded_bearer_rsp->cause);*/
+  OAILOG_FUNC_RETURN(LOG_SPGW_APP, rc);
+}
+
+//------------------------------------------------------------------------------
+uint32_t spgw_handle_nw_init_deactivate_bearer_rsp(
+  gtpv2c_cause_t cause,
+  ebi_t lbi)
+{
+  uint32_t rc = RETURNok;
+  OAILOG_FUNC_IN(LOG_SPGW_APP);
+
+  OAILOG_INFO(
+    LOG_SPGW_APP,
+    "To be implemented: Sending Delete Bearer Rsp to PCRF with LBI %u with "
+    "cause :%d\n",
+    lbi,
+    cause.cause_value);
+  // Send Delete Bearer Rsp to PCRF
+  // TODO-Uncomment once implemented at PCRF
+  // rc = send_dedicated_bearer_deactv_rsp(lbi, cause);
+  OAILOG_FUNC_RETURN(LOG_SPGW_APP, rc);
 }
 
 // Build and send ITTI message, s11_create_bearer_request to MME APP
@@ -812,218 +940,4 @@
     pgw_free_procedure_create_bearer((pgw_ni_cbr_proc_t**) &pgw_ni_cbr_proc);
   }
   OAILOG_FUNC_OUT(LOG_SPGW_APP);
-}
-
-//------------------------------------------------------------------------------
-int32_t spgw_handle_nw_initiated_bearer_deactv_req(
-  spgw_state_t* spgw_state,
-  const itti_spgw_nw_init_deactv_bearer_request_t* const bearer_req_p,
-  imsi64_t imsi64)
-{
-<<<<<<< HEAD
-  OAILOG_FUNC_IN(LOG_SPGW_APP);
-  int32_t rc = RETURNok;
-  uint32_t itrn = 0;
-  uint8_t no_of_bearers_to_be_deact = 0;
-  s_plus_p_gw_eps_bearer_context_information_t* spgw_ctxt_p = NULL;
-=======
-  uint32_t rc = RETURNok;
-  OAILOG_FUNC_IN(LOG_PGW_APP);
-  MessageDef *message_p = NULL;
-  hash_table_ts_t *hashtblP = NULL;
-  uint32_t num_elements = 0;
-  s_plus_p_gw_eps_bearer_context_information_t *spgw_ctxt_p = NULL;
-  hash_node_t *node = NULL;
-  itti_s5_nw_init_deactv_bearer_request_t *itti_s5_deactv_ded_bearer_req = NULL;
->>>>>>> efd6b440
-  bool is_lbi_found = false;
-  bool is_imsi_found = false;
-  bool is_ebi_found = false;
-  ebi_t ebi_to_be_deactivated[BEARERS_PER_UE] = {0};
-  uint32_t no_of_bearers_rej = 0;
-  ebi_t invalid_bearer_id[BEARERS_PER_UE] = {0};
-
-  OAILOG_INFO(
-    LOG_SPGW_APP,
-    "Received nw_initiated_deactv_bearer_req from SPGW service \n");
-  print_bearer_ids_helper(bearer_req_p->ebi, bearer_req_p->no_of_bearers);
-
-  hash_table_ts_t* hashtblP =
-    spgw_state->sgw_state.s11_bearer_context_information;
-  if (hashtblP == NULL) {
-    OAILOG_ERROR(
-      LOG_SPGW_APP, "No s11_bearer_context_information hash table is found\n");
-    OAILOG_FUNC_RETURN(LOG_SPGW_APP, RETURNerror);
-  }
-
-  // Check if valid LBI and EBI recvd
-  /* For multi PDN, same IMSI can have multiple sessions, which means there
-   * will be multiple entries for different sessions with the same IMSI. Hence
-   * even though IMSI is found search the entire list for the LBI
-   */
-<<<<<<< HEAD
-  hashtable_key_array_t* spgw_context_keys = hashtable_ts_get_keys(hashtblP);
-  for (int i = 0; i < spgw_context_keys->num_keys; i++) {
-    hashtable_ts_get(
-      hashtblP,
-      (const hash_key_t) spgw_context_keys->keys[i],
-      (void**) &spgw_ctxt_p);
-    if (spgw_ctxt_p != NULL) {
-      is_teid_found = true;
-      if (
-        (bearer_req_p->lbi != 0) &&
-        (bearer_req_p->lbi == spgw_ctxt_p->sgw_eps_bearer_context_information
-                                .pdn_connection.default_bearer)) {
-        is_lbi_found = true;
-        // Check if the received EBI is valid
-        for (itrn = 0; itrn < bearer_req_p->no_of_bearers; itrn++) {
-          if (sgw_cm_get_eps_bearer_entry(
-                &spgw_ctxt_p->sgw_eps_bearer_context_information.pdn_connection,
-                bearer_req_p->ebi[itrn])) {
-            is_ebi_found = true;
-            ebi_to_be_deactivated[no_of_bearers_to_be_deact] =
-              bearer_req_p->ebi[itrn];
-            no_of_bearers_to_be_deact++;
-          } else {
-            invalid_bearer_id[no_of_bearers_rej] = bearer_req_p->ebi[itrn];
-            no_of_bearers_rej++;
-=======
-  uint32_t i = 0;
-  while ((num_elements < hashtblP->num_elements) && (i < hashtblP->size) &&
-         (!is_lbi_found)) {
-    pthread_mutex_lock(&hashtblP->lock_nodes[i]);
-    if (hashtblP->nodes[i] != NULL) {
-      node = hashtblP->nodes[i];
-      spgw_ctxt_p = node->data;
-      num_elements++;
-      if (spgw_ctxt_p != NULL) {
-        if (!strcmp(
-              (const char*)
-                spgw_ctxt_p->sgw_eps_bearer_context_information.imsi.digit,
-              (const char*) bearer_req_p->imsi)) {
-          is_imsi_found = true;
-          s11_mme_teid =
-            spgw_ctxt_p->sgw_eps_bearer_context_information.mme_teid_S11;
-          if (
-            (bearer_req_p->lbi != 0) &&
-            (bearer_req_p->lbi ==
-             spgw_ctxt_p->sgw_eps_bearer_context_information.pdn_connection
-               .default_bearer)) {
-            is_lbi_found = true;
-            // Check if the received EBI is valid
-            for (uint32_t itrn = 0; itrn < bearer_req_p->no_of_bearers;
-                 itrn++) {
-              if (sgw_cm_get_eps_bearer_entry(
-                    &spgw_ctxt_p->sgw_eps_bearer_context_information
-                       .pdn_connection,
-                    bearer_req_p->ebi[itrn])) {
-                is_ebi_found = true;
-                ebi_to_be_deactivated[no_of_bearers_to_be_deact] =
-                  bearer_req_p->ebi[itrn];
-                no_of_bearers_to_be_deact++;
-              } else {
-                invalid_bearer_id[no_of_bearers_rej] = bearer_req_p->ebi[itrn];
-                no_of_bearers_rej++;
-              }
-            }
->>>>>>> efd6b440
-          }
-        }
-      }
-    }
-    pthread_mutex_unlock(&hashtblP->lock_nodes[i]);
-    i++;
-  }
-
-  /* Send reject to NW if we did not find ebi/lbi/imsi.
-   * Also in case of multiple bearers, if some EBIs are valid and some are not,
-   * send reject to those for which we did not find EBI.
-   * Proceed with deactivation by sending s5_nw_init_deactv_bearer_request to
-   * SGW for valid EBIs
-   */
-<<<<<<< HEAD
-  if (
-    (!is_ebi_found) || (!is_lbi_found) || (!is_teid_found) ||
-=======
-  if ((!is_ebi_found) || (!is_lbi_found) || (!is_imsi_found) ||
->>>>>>> efd6b440
-    (no_of_bearers_rej > 0)) {
-    OAILOG_INFO(
-      LOG_SPGW_APP,
-      "is_imsi_found (%d), is_lbi_found (%d), is_ebi_found (%d) \n",
-<<<<<<< HEAD
-      is_teid_found,
-      is_lbi_found,
-      is_ebi_found);
-=======
-      is_imsi_found, is_lbi_found, is_ebi_found);
->>>>>>> efd6b440
-    OAILOG_ERROR(
-      LOG_SPGW_APP, "Sending dedicated bearer deactivation reject to NW\n");
-    print_bearer_ids_helper(invalid_bearer_id, no_of_bearers_rej);
-    // TODO-Uncomment once implemented at PCRF
-    /* rc = send_dedicated_bearer_deactv_rsp(invalid_bearer_id,
-         REQUEST_REJECTED);*/
-  }
-
-  if (no_of_bearers_to_be_deact > 0) {
-    bool delete_default_bearer =
-      (bearer_req_p->lbi == bearer_req_p->ebi[0]) ? true : false;
-    rc = _spgw_build_and_send_s11_deactivate_bearer_req(
-      imsi64,
-      no_of_bearers_to_be_deact,
-      ebi_to_be_deactivated,
-      delete_default_bearer,
-      spgw_ctxt_p->sgw_eps_bearer_context_information.mme_teid_S11);
-  }
-  OAILOG_FUNC_RETURN(LOG_SPGW_APP, rc);
-}
-
-// Send ITTI message,S11_NW_INITIATED_DEACTIVATE_BEARER_REQUEST to mme_app
-static int32_t _spgw_build_and_send_s11_deactivate_bearer_req(
-  imsi64_t imsi64,
-  uint8_t no_of_bearers_to_be_deact,
-  ebi_t* ebi_to_be_deactivated,
-  bool delete_default_bearer,
-  teid_t mme_teid_S11)
-{
-  OAILOG_FUNC_IN(LOG_SPGW_APP);
-  MessageDef* message_p = itti_alloc_new_message(
-    TASK_SPGW_APP, S11_NW_INITIATED_DEACTIVATE_BEARER_REQUEST);
-  if (message_p == NULL) {
-    OAILOG_ERROR(
-      LOG_SPGW_APP,
-      "itti_alloc_new_message failed for nw_initiated_deactv_bearer_req\n");
-    OAILOG_FUNC_RETURN(LOG_SPGW_APP, RETURNerror);
-  }
-  itti_s11_nw_init_deactv_bearer_request_t* s11_bearer_deactv_request =
-    &message_p->ittiMsg.s11_nw_init_deactv_bearer_request;
-  memset(
-    s11_bearer_deactv_request,
-    0,
-    sizeof(itti_s11_nw_init_deactv_bearer_request_t));
-
-  s11_bearer_deactv_request->s11_mme_teid = mme_teid_S11;
-  /* If default bearer has to be deleted then the EBI list in the received
-   * pgw_nw_init_deactv_bearer_request message contains a single entry at 0th
-   * index and LBI == bearer_req_p->ebi[0]
-   */
-  s11_bearer_deactv_request->delete_default_bearer = delete_default_bearer;
-  s11_bearer_deactv_request->no_of_bearers = no_of_bearers_to_be_deact;
-
-  memcpy(
-    s11_bearer_deactv_request->ebi,
-    ebi_to_be_deactivated,
-    (sizeof(ebi_t) * no_of_bearers_to_be_deact));
-  print_bearer_ids_helper(
-    s11_bearer_deactv_request->ebi, s11_bearer_deactv_request->no_of_bearers);
-
-  message_p->ittiMsgHeader.imsi = imsi64;
-  OAILOG_INFO(
-    LOG_SPGW_APP,
-    "Sending nw_initiated_deactv_bearer_req to mme_app "
-    "with delete_default_bearer flag set to %d\n",
-    s11_bearer_deactv_request->delete_default_bearer);
-  int rc = itti_send_msg_to_task(TASK_MME_APP, INSTANCE_DEFAULT, message_p);
-  OAILOG_FUNC_RETURN(LOG_SPGW_APP, rc);
 }