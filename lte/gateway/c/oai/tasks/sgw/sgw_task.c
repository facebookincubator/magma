--- conflicted
+++ resolved
@@ -141,30 +141,6 @@
           &received_message_p->ittiMsg.s5_create_bearer_response);
       } break;
 
-<<<<<<< HEAD
-      case S5_ACTIVATE_DEDICATED_BEARER_REQ: {
-        //Handle Dedicated bearer activation from PCRF
-        sgw_handle_dedicated_bearer_actv_req(
-          &received_message_p->ittiMsg.s5_activate_dedicated_bearer_request);
-      } break;
-
-      case S11_PCRF_BEARER_ACTV_RSP: {
-        //Handle Dedicated bearer Activation Rsp from MME
-        sgw_handle_pcrf_dedicated_bearer_actv_rsp(
-          &received_message_p->ittiMsg.s11_pcrf_ded_bearer_actv_rsp);
-      } break;
-
-      case S5_DEACTIVATE_DEDICATED_BEARER_REQ: {
-        //Handle Dedicated bearer Deactivation Res from PGW
-        sgw_handle_pcrf_dedicated_bearer_deactv_req(
-          &received_message_p->ittiMsg.s5_deactivate_dedicated_bearer_request);
-      } break;
-
-      case S11_PCRF_DED_BEARER_DEACTV_RESPONSE: {
-        //Handle Dedicated bearer deactivation Rsp from MME
-        sgw_handle_pcrf_dedicated_bearer_deactv_rsp(
-          &received_message_p->ittiMsg.s11_pcrf_ded_bearer_deactv_response);
-=======
       case S5_NW_INITIATED_ACTIVATE_BEARER_REQ: {
         //Handle Dedicated bearer activation from PCRF
         sgw_handle_nw_initiated_actv_bearer_req(
@@ -176,7 +152,18 @@
         //Handle Dedicated bearer Activation Rsp from MME
         sgw_handle_nw_initiated_actv_bearer_rsp(
           &received_message_p->ittiMsg.s11_nw_init_actv_bearer_rsp);
->>>>>>> dbbffc8d
+      } break;
+
+      case S5_DEACTIVATE_DEDICATED_BEARER_REQ: {
+        //Handle Dedicated bearer Deactivation Res from PGW
+        sgw_handle_pcrf_dedicated_bearer_deactv_req(
+          &received_message_p->ittiMsg.s5_deactivate_dedicated_bearer_request);
+      } break;
+
+      case S11_PCRF_DED_BEARER_DEACTV_RESPONSE: {
+        //Handle Dedicated bearer deactivation Rsp from MME
+        sgw_handle_pcrf_dedicated_bearer_deactv_rsp(
+          &received_message_p->ittiMsg.s11_pcrf_ded_bearer_deactv_response);
       } break;
 
       case TERMINATE_MESSAGE: {
