--- conflicted
+++ resolved
@@ -2262,21 +2262,14 @@
             eps_bearer_ctxt->s_gw_teid_S1u_S12_S4_up,
             eps_bearer_ctxt->enb_teid_S1u, NULL);
       } else if (module == LOG_SGW_S8) {
-<<<<<<< HEAD
-        rv = gtp_tunnel_ops->del_s8_tunnel(
-=======
         rv = gtpv1u_del_s8_tunnel(
->>>>>>> 14ab9884
             enb, pgw, eps_bearer_ctxt->paa.ipv4_address, ue_ipv6,
             eps_bearer_ctxt->s_gw_teid_S1u_S12_S4_up,
             eps_bearer_ctxt->enb_teid_S1u, NULL);
       }
 
-<<<<<<< HEAD
-=======
       // TODO Need to add handling on failing to delete s1-u tunnel rules from
       // ovs flow table
->>>>>>> 14ab9884
       if (rv < 0) {
         OAILOG_ERROR_UE(
             module, imsi64,
