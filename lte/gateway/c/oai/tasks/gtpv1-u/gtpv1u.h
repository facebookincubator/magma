--- conflicted
+++ resolved
@@ -56,11 +56,7 @@
 // precedence over latter rules.
 #define MAX_PRIORITY 65535
 
-<<<<<<< HEAD
-struct ipv4flow_dl {
-=======
 struct ip_flow_dl {
->>>>>>> 2a806066
   uint32_t set_params;
   uint16_t tcp_dst_port;
   uint16_t tcp_src_port;
@@ -68,15 +64,6 @@
   uint16_t udp_src_port;
   uint8_t ip_proto;
   union {
-<<<<<<< HEAD
-      struct {
-        struct in_addr dst_ip;
-        struct in_addr src_ip;
-    };
-    struct {
-        struct in6_addr dst_ip6;
-        struct in6_addr src_ip6;
-=======
     struct {
       struct in_addr dst_ip;
       struct in_addr src_ip;
@@ -84,7 +71,6 @@
     struct {
       struct in6_addr dst_ip6;
       struct in6_addr src_ip6;
->>>>>>> 2a806066
     };
   };
 };
@@ -151,21 +137,6 @@
   int (*uninit)(void);
   int (*reset)(void);
   int (*add_tunnel)(
-<<<<<<< HEAD
-      struct in_addr ue, struct in6_addr *ue_ipv6, int vlan, struct in_addr enb,
-      uint32_t i_tei, uint32_t o_tei,
-      Imsi_t imsi, struct ipv4flow_dl* flow_dl, uint32_t flow_precedence_dl);
-  int (*del_tunnel)(struct in_addr enb,
-      struct in_addr ue, struct in6_addr *ue_ipv6, uint32_t i_tei, uint32_t o_tei,
-      struct ipv4flow_dl* flow_dl);
-  int (*discard_data_on_tunnel)(
-      struct in_addr ue, struct in6_addr *ue_ipv6, uint32_t i_tei,
-      struct ipv4flow_dl* flow_dl);
-  int (*forward_data_on_tunnel)(
-      struct in_addr ue, struct in6_addr *ue_ipv6, uint32_t i_tei,
-      struct ipv4flow_dl* flow_dl,
-      uint32_t flow_precedence_dl);
-=======
       struct in_addr ue, struct in6_addr* ue_ipv6, int vlan, struct in_addr enb,
       uint32_t i_tei, uint32_t o_tei, Imsi_t imsi, struct ip_flow_dl* flow_dl,
       uint32_t flow_precedence_dl);
@@ -178,7 +149,6 @@
   int (*forward_data_on_tunnel)(
       struct in_addr ue, struct in6_addr* ue_ipv6, uint32_t i_tei,
       struct ip_flow_dl* flow_dl, uint32_t flow_precedence_dl);
->>>>>>> 2a806066
   int (*add_paging_rule)(struct in_addr ue);
   int (*delete_paging_rule)(struct in_addr ue);
   int (*send_end_marker)(struct in_addr enbode, uint32_t i_tei);
@@ -192,13 +162,7 @@
 #endif
 
 int gtpv1u_add_tunnel(
-<<<<<<< HEAD
-    struct in_addr ue, struct in6_addr *ue_ipv6, int vlan, struct in_addr enb,
-    uint32_t i_tei, uint32_t o_tei,
-    Imsi_t imsi, struct ipv4flow_dl* flow_dl, uint32_t flow_precedence_dl);
-=======
     struct in_addr ue, struct in6_addr* ue_ipv6, int vlan, struct in_addr enb,
     uint32_t i_tei, uint32_t o_tei, Imsi_t imsi, struct ip_flow_dl* flow_dl,
     uint32_t flow_precedence_dl);
->>>>>>> 2a806066
 #endif /* FILE_GTPV1_U_SEEN */