/*
 * Licensed to the OpenAirInterface (OAI) Software Alliance under one or more
 * contributor license agreements.  See the NOTICE file distributed with
 * this work for additional information regarding copyright ownership.
 * The OpenAirInterface Software Alliance licenses this file to You under
 * the terms found in the LICENSE file in the root of this source tree.
 *
 * Unless required by applicable law or agreed to in writing, software
 * distributed under the License is distributed on an "AS IS" BASIS,
 * WITHOUT WARRANTIES OR CONDITIONS OF ANY KIND, either express or implied.
 * See the License for the specific language governing permissions and
 * limitations under the License.
 *-------------------------------------------------------------------------------
 * For more information about the OpenAirInterface (OAI) Software Alliance:
 *      contact@openairinterface.org
 */

#include <stdint.h>
#include <stdio.h>
#include <string.h>
#include <stdlib.h>
#include <sys/types.h>
#include <arpa/inet.h>
#include <net/if.h>

#include <libgtpnl/gtp.h>
#include <libgtpnl/gtpnl.h>
#include <libmnl/libmnl.h>
#include <errno.h>

#include "log.h"
#include "common_defs.h"
#include "gtpv1u.h"
#include "gtpv1u_sgw_defs.h"

extern struct gtp_tunnel_ops gtp_tunnel_ops;

static struct {
  int genl_id;
  struct mnl_socket* nl;
  bool is_enabled;
} gtp_nl;

#define GTP_DEVNAME "gtp0"

int libgtpnl_init(
    struct in_addr* ue_net, uint32_t mask, int mtu, int* fd0, int* fd1u,
    bool persist_state) {
  // we don't need GTP v0, but interface with kernel requires 2 file descriptors
  *fd0                            = socket(AF_INET, SOCK_DGRAM, 0);
  *fd1u                           = socket(AF_INET, SOCK_DGRAM, 0);
  struct sockaddr_in sockaddr_fd0 = {
      .sin_family = AF_INET,
      .sin_port   = htons(3386),
      .sin_addr =
          {
              .s_addr = INADDR_ANY,
          },
  };
  struct sockaddr_in sockaddr_fd1 = {
      .sin_family = AF_INET,
      .sin_port   = htons(GTPV1U_UDP_PORT),
      .sin_addr =
          {
              .s_addr = INADDR_ANY,
          },
  };

  if (bind(*fd0, (struct sockaddr*) &sockaddr_fd0, sizeof(sockaddr_fd0)) < 0) {
    OAILOG_ERROR(LOG_GTPV1U, "bind GTPv0 port");
    return RETURNerror;
  }
  if (bind(*fd1u, (struct sockaddr*) &sockaddr_fd1, sizeof(sockaddr_fd1)) < 0) {
    OAILOG_ERROR(LOG_GTPV1U, "bind S1U port");
    return RETURNerror;
  }

  if (gtp_dev_create(-1, GTP_DEVNAME, *fd0, *fd1u) < 0) {
    OAILOG_ERROR(
        LOG_GTPV1U, "Cannot create GTP tunnel device: %s\n", strerror(errno));
    return RETURNerror;
  }
  gtp_nl.is_enabled = true;

  gtp_nl.nl = genl_socket_open();
  if (gtp_nl.nl == NULL) {
    OAILOG_ERROR(LOG_GTPV1U, "Cannot create genetlink socket\n");
    return RETURNerror;
  }
  gtp_nl.genl_id = genl_lookup_family(gtp_nl.nl, "gtp");
  if (gtp_nl.genl_id < 0) {
    OAILOG_ERROR(LOG_GTPV1U, "Cannot lookup GTP genetlink ID\n");
    return RETURNerror;
  }
  OAILOG_NOTICE(
      LOG_GTPV1U, "Using the GTP kernel mode (genl ID is %d)\n",
      gtp_nl.genl_id);

  bstring system_cmd = bformat("ip link set dev %s mtu %u", GTP_DEVNAME, mtu);
  int ret            = system((const char*) system_cmd->data);
  if (ret) {
    OAILOG_ERROR(
        LOG_GTPV1U, "ERROR in system command %s: %d at %s:%u\n",
        bdata(system_cmd), ret, __FILE__, __LINE__);
    bdestroy(system_cmd);
    return RETURNerror;
  }
  bdestroy(system_cmd);

  struct in_addr ue_gw;
  ue_gw.s_addr = ue_net->s_addr | htonl(1);
  system_cmd =
      bformat("ip addr add %s/%u dev %s", inet_ntoa(ue_gw), mask, GTP_DEVNAME);
  ret = system((const char*) system_cmd->data);
  if (ret) {
    OAILOG_ERROR(
        LOG_GTPV1U, "ERROR in system command %s: %d at %s:%u\n",
        bdata(system_cmd), ret, __FILE__, __LINE__);
    bdestroy(system_cmd);
    return RETURNerror;
  }
  bdestroy(system_cmd);

  OAILOG_DEBUG(
      LOG_GTPV1U, "Setting route to reach UE net %s via %s\n",
      inet_ntoa(*ue_net), GTP_DEVNAME);

  if (gtp_dev_config(GTP_DEVNAME, ue_net, mask) < 0) {
    OAILOG_ERROR(LOG_GTPV1U, "Cannot add route to reach network\n");
    return RETURNerror;
  }

  OAILOG_NOTICE(LOG_GTPV1U, "GTP kernel configured\n");

  return RETURNok;
}

int libgtpnl_uninit(void) {
  if (!gtp_nl.is_enabled) return -1;

  return gtp_dev_destroy(GTP_DEVNAME);
}

int libgtpnl_reset(void) {
  int rv = 0;
  rv     = system("rmmod gtp");
  rv     = system("modprobe gtp");
  return rv;
}

int libgtpnl_add_tunnel(
<<<<<<< HEAD
    struct in_addr ue, __attribute__((unused)) struct in6_addr *ue_ipv6,
    __attribute__((unused)) int vlan, struct in_addr enb,
    uint32_t i_tei, uint32_t o_tei,
    Imsi_t imsi, struct ipv4flow_dl* flow_dl) {
=======
    struct in_addr ue, __attribute__((unused)) struct in6_addr* ue_ipv6,
    __attribute__((unused)) int vlan, struct in_addr enb, uint32_t i_tei,
    uint32_t o_tei, Imsi_t imsi, struct ip_flow_dl* flow_dl) {
>>>>>>> 2a806066
  struct gtp_tunnel* t;
  int ret;

  if (!gtp_nl.is_enabled) return RETURNok;

  t = gtp_tunnel_alloc();
  if (t == NULL) return RETURNerror;

  gtp_tunnel_set_ifidx(t, if_nametoindex(GTP_DEVNAME));
  gtp_tunnel_set_version(t, 1);
  gtp_tunnel_set_ms_ip4(t, &ue);
  gtp_tunnel_set_sgsn_ip4(t, &enb);
  gtp_tunnel_set_i_tei(t, i_tei);
  gtp_tunnel_set_o_tei(t, o_tei);

  ret = gtp_add_tunnel(gtp_nl.genl_id, gtp_nl.nl, t);
  gtp_tunnel_free(t);

  return ret;
}

<<<<<<< HEAD
int libgtpnl_del_tunnel(__attribute__((unused)) struct in_addr enb,
    __attribute__((unused)) struct in_addr ue,
    __attribute__((unused)) struct in6_addr *ue_ipv6,
    uint32_t i_tei, uint32_t o_tei,
    struct ipv4flow_dl* flow_dl) {
=======
int libgtpnl_del_tunnel(
    __attribute__((unused)) struct in_addr enb,
    __attribute__((unused)) struct in_addr ue,
    __attribute__((unused)) struct in6_addr* ue_ipv6, uint32_t i_tei,
    uint32_t o_tei, struct ip_flow_dl* flow_dl) {
>>>>>>> 2a806066
  struct gtp_tunnel* t;
  int ret;

  if (!gtp_nl.is_enabled) return RETURNok;

  t = gtp_tunnel_alloc();
  if (t == NULL) return RETURNerror;

  gtp_tunnel_set_ifidx(t, if_nametoindex(GTP_DEVNAME));
  gtp_tunnel_set_version(t, 1);
  // looking at kernel/drivers/net/gtp.c: not needed gtp_tunnel_set_ms_ip4(t,
  // &ue); looking at kernel/drivers/net/gtp.c: not needed
  // gtp_tunnel_set_sgsn_ip4(t, &enb);
  gtp_tunnel_set_i_tei(t, i_tei);
  gtp_tunnel_set_o_tei(t, o_tei);

  ret = gtp_del_tunnel(gtp_nl.genl_id, gtp_nl.nl, t);
  gtp_tunnel_free(t);

  return ret;
}

/**
 * Send packet marker to enodeB @enb for tunnel @tei.
 */
int libgtpnl_send_end_marker(struct in_addr enb, uint32_t tei) {
  return -EOPNOTSUPP;
}

const char* libgtpnl_get_dev_name() {
  return GTP_DEVNAME;
}

static const struct gtp_tunnel_ops libgtpnl_ops = {
    .init            = libgtpnl_init,
    .uninit          = libgtpnl_uninit,
    .reset           = libgtpnl_reset,
    .add_tunnel      = libgtpnl_add_tunnel,
    .del_tunnel      = libgtpnl_del_tunnel,
    .send_end_marker = libgtpnl_send_end_marker,
    .get_dev_name    = libgtpnl_get_dev_name,
};

const struct gtp_tunnel_ops* gtp_tunnel_ops_init_libgtpnl(void) {
  return &libgtpnl_ops;
}<|MERGE_RESOLUTION|>--- conflicted
+++ resolved
@@ -149,16 +149,9 @@
 }
 
 int libgtpnl_add_tunnel(
-<<<<<<< HEAD
-    struct in_addr ue, __attribute__((unused)) struct in6_addr *ue_ipv6,
-    __attribute__((unused)) int vlan, struct in_addr enb,
-    uint32_t i_tei, uint32_t o_tei,
-    Imsi_t imsi, struct ipv4flow_dl* flow_dl) {
-=======
     struct in_addr ue, __attribute__((unused)) struct in6_addr* ue_ipv6,
     __attribute__((unused)) int vlan, struct in_addr enb, uint32_t i_tei,
     uint32_t o_tei, Imsi_t imsi, struct ip_flow_dl* flow_dl) {
->>>>>>> 2a806066
   struct gtp_tunnel* t;
   int ret;
 
@@ -180,19 +173,11 @@
   return ret;
 }
 
-<<<<<<< HEAD
-int libgtpnl_del_tunnel(__attribute__((unused)) struct in_addr enb,
-    __attribute__((unused)) struct in_addr ue,
-    __attribute__((unused)) struct in6_addr *ue_ipv6,
-    uint32_t i_tei, uint32_t o_tei,
-    struct ipv4flow_dl* flow_dl) {
-=======
 int libgtpnl_del_tunnel(
     __attribute__((unused)) struct in_addr enb,
     __attribute__((unused)) struct in_addr ue,
     __attribute__((unused)) struct in6_addr* ue_ipv6, uint32_t i_tei,
     uint32_t o_tei, struct ip_flow_dl* flow_dl) {
->>>>>>> 2a806066
   struct gtp_tunnel* t;
   int ret;
 
