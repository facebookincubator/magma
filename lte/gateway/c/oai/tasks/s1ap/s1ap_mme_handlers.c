--- conflicted
+++ resolved
@@ -120,7 +120,6 @@
 /* Handlers matrix. Only mme related procedures present here.
  */
 s1ap_message_handler_t message_handlers[][3] = {
-<<<<<<< HEAD
   {0, 0, 0},                                   /* HandoverPreparation */
   {0, 0, 0},                                   /* HandoverResourceAllocation */
   {0, 0, 0},                                   /* HandoverNotification */
@@ -182,64 +181,6 @@
   {0, 0, 0}, /* UplinkUEAssociatedLPPaTransport */
   {0, 0, 0}, /* DownlinkNonUEAssociatedLPPaTransport */
   {0, 0, 0}, /* UplinkNonUEAssociatedLPPaTransport */
-=======
-    {0, 0, 0}, /* HandoverPreparation */
-    {0, 0, 0}, /* HandoverResourceAllocation */
-    {0, 0, 0}, /* HandoverNotification */
-    {s1ap_mme_handle_path_switch_request, 0, 0}, /* PathSwitchRequest */
-    {0, 0, 0},                                   /* HandoverCancel */
-    {0, s1ap_mme_handle_erab_setup_response,
-     s1ap_mme_handle_erab_setup_failure},      /* E_RABSetup */
-    {0, 0, 0},                                 /* E_RABModify */
-    {0, s1ap_mme_handle_erab_rel_response, 0}, /* E_RABRelease */
-    {0, 0, 0},                                 /* E_RABReleaseIndication */
-    {0, s1ap_mme_handle_initial_context_setup_response,
-     s1ap_mme_handle_initial_context_setup_failure}, /* InitialContextSetup */
-    {0, 0, 0},                                       /* Paging */
-    {0, 0, 0},                                       /* downlinkNASTransport */
-    {s1ap_mme_handle_initial_ue_message, 0, 0},      /* initialUEMessage */
-    {s1ap_mme_handle_uplink_nas_transport, 0, 0},    /* uplinkNASTransport */
-    {s1ap_mme_handle_enb_reset, 0, 0},               /* Reset */
-    {s1ap_mme_handle_error_ind_message, 0, 0},       /* ErrorIndication */
-    {s1ap_mme_handle_nas_non_delivery, 0, 0}, /* NASNonDeliveryIndication */
-    {s1ap_mme_handle_s1_setup_request, 0, 0}, /* S1Setup */
-    {s1ap_mme_handle_ue_context_release_request, 0,
-     0},       /* UEContextReleaseRequest */
-    {0, 0, 0}, /* DownlinkS1cdma2000tunneling */
-    {0, 0, 0}, /* UplinkS1cdma2000tunneling */
-    {0, s1ap_mme_handle_ue_context_modification_response,
-     s1ap_mme_handle_ue_context_modification_failure}, /* UEContextModification
-                                                        */
-    {s1ap_mme_handle_ue_cap_indication, 0, 0}, /* UECapabilityInfoIndication */
-    {s1ap_mme_handle_ue_context_release_request,
-     s1ap_mme_handle_ue_context_release_complete, 0}, /* UEContextRelease */
-    {0, 0, 0},                                        /* eNBStatusTransfer */
-    {0, 0, 0},                                        /* MMEStatusTransfer */
-    {0, 0, 0},                                        /* DeactivateTrace */
-    {0, 0, 0},                                        /* TraceStart */
-    {0, 0, 0}, /* TraceFailureIndication */
-    {0, 0, 0}, /* ENBConfigurationUpdate */
-    {0, 0, 0}, /* MMEConfigurationUpdate */
-    {0, 0, 0}, /* LocationReportingControl */
-    {0, 0, 0}, /* LocationReportingFailureIndication */
-    {0, 0, 0}, /* LocationReport */
-    {0, 0, 0}, /* OverloadStart */
-    {0, 0, 0}, /* OverloadStop */
-    {0, 0, 0}, /* WriteReplaceWarning */
-    {0, 0, 0}, /* eNBDirectInformationTransfer */
-    {0, 0, 0}, /* MMEDirectInformationTransfer */
-    {0, 0, 0}, /* PrivateMessage */
-    {s1ap_mme_handle_enb_configuration_transfer, 0,
-     0},       /* eNBConfigurationTransfer */
-    {0, 0, 0}, /* MMEConfigurationTransfer */
-    {0, 0, 0}, /* CellTrafficTrace */
-               // UPDATE RELEASE 9
-    {0, 0, 0}, /* Kill */
-    {0, 0, 0}, /* DownlinkUEAssociatedLPPaTransport  */
-    {0, 0, 0}, /* UplinkUEAssociatedLPPaTransport */
-    {0, 0, 0}, /* DownlinkNonUEAssociatedLPPaTransport */
-    {0, 0, 0}, /* UplinkNonUEAssociatedLPPaTransport */
->>>>>>> 4dd61dad
 };
 
 int s1ap_mme_handle_message(
@@ -2373,7 +2314,6 @@
     OAILOG_FUNC_RETURN(LOG_S1AP, RETURNerror);
   }
 
-<<<<<<< HEAD
 S1AP_FIND_PROTOCOLIE_BY_ID(S1AP_E_RABSetupResponseIEs_t, ie, container,
                              S1AP_ProtocolIE_ID_id_MME_UE_S1AP_ID, true);
 
@@ -2381,10 +2321,6 @@
     (ue_ref_p = s1ap_state_get_ue_mmeid(
        state, (uint32_t) s1ap_E_RABSetupResponseIEs_p->mme_ue_s1ap_id)) ==
     NULL) {
-=======
-  if ((ue_ref_p = s1ap_state_get_ue_mmeid(state, (uint32_t) mme_ue_s1ap_id)) ==
-      NULL) {
->>>>>>> 4dd61dad
     OAILOG_DEBUG(
         LOG_S1AP,
         "No UE is attached to this mme UE s1ap id: " MME_UE_S1AP_ID_FMT "\n",
@@ -3178,18 +3114,6 @@
 }
 //------------------------------------------------------------------------------
 int s1ap_handle_path_switch_req_failure(
-<<<<<<< HEAD
-  s1ap_state_t *state,
-  const itti_s1ap_path_switch_request_failure_t *path_switch_req_failure_p,
-  imsi64_t imsi64)
-{
-  uint8_t *buffer = NULL;
-  uint32_t length = 0;
-  ue_description_t *ue_ref_p = NULL;
-  s1ap_message message = {0};
-  S1ap_PathSwitchRequestFailureIEs_t
-     *s1ap_PathSwitchRequestFailureIEs_p = NULL;
-=======
     s1ap_state_t* state,
     const itti_s1ap_path_switch_request_failure_t* path_switch_req_failure_p,
     imsi64_t imsi64) {
@@ -3200,7 +3124,6 @@
   ue_description_t* ue_ref_p                                             = NULL;
   s1ap_message message                                                   = {0};
   S1ap_PathSwitchRequestFailureIEs_t* s1ap_PathSwitchRequestFailureIEs_p = NULL;
->>>>>>> 4dd61dad
   int rc = RETURNok;
   OAILOG_FUNC_IN(LOG_S1AP);
 
@@ -3242,14 +3165,9 @@
       &b, path_switch_req_failure_p->sctp_assoc_id, ue_ref_p->sctp_stream_send,
       path_switch_req_failure_p->mme_ue_s1ap_id);
   OAILOG_FUNC_RETURN(LOG_S1AP, rc);
-<<<<<<< HEAD
-
-
-=======
 #else
   return -1;
 #endif
->>>>>>> 4dd61dad
 }
 
 const char* s1_enb_state2str(enum mme_s1_enb_state_s state) {
@@ -3283,7 +3201,6 @@
 }
 
 //------------------------------------------------------------------------------
-<<<<<<< HEAD
 int s1ap_mme_handle_erab_release_response(
   s1ap_state_t *state,
   const sctp_assoc_id_t assoc_id,
@@ -3296,24 +3213,12 @@
   ue_description_t *ue_ref_p = NULL;
   MessageDef *message_p = NULL;
   int rc = RETURNok;
-=======
-int s1ap_mme_handle_erab_rel_response(
-    s1ap_state_t* state, const sctp_assoc_id_t assoc_id,
-    const sctp_stream_id_t stream, S1ap_S1AP_PDU_t* message) {
-#if S1AP_R1O_TO_R15_DONE
-  OAILOG_FUNC_IN(LOG_S1AP);
-  S1ap_E_RABReleaseResponseIEs_t* s1ap_E_RABReleaseResponseIEs_p = NULL;
-  ue_description_t* ue_ref_p                                     = NULL;
-  MessageDef* message_p                                          = NULL;
-  int rc                                                         = RETURNok;
->>>>>>> 4dd61dad
   imsi64_t imsi64 = INVALID_IMSI64;
   enb_ue_s1ap_id_t enb_ue_s1ap_id = 0;
   mme_ue_s1ap_id_t mme_ue_s1ap_id = 0;
 
   container = &message->choice.successfulOutcome.value.choice.E_RABReleaseResponse;
 
-<<<<<<< HEAD
   S1AP_FIND_PROTOCOLIE_BY_ID(S1ap_E_RABReleaseResponseIEs_t, ie, container,
                              S1ap_ProtocolIE_ID_id_MME_UE_S1AP_ID, true);
   mme_ue_s1ap_id = ie->value.choice.MME_UE_S1AP_ID;
@@ -3344,40 +3249,14 @@
       ", received: " ENB_UE_S1AP_ID_FMT "\n",
       ue_ref_p->enb_ue_s1ap_id,
       (enb_ue_s1ap_id_t) enb_ue_s1ap_id);
-=======
-  if ((ue_ref_p = s1ap_state_get_ue_mmeid(
-           state, (uint32_t) s1ap_E_RABReleaseResponseIEs_p->mme_ue_s1ap_id)) ==
-      NULL) {
-    OAILOG_ERROR(
-        LOG_S1AP,
-        "No UE is attached to this mme UE s1ap id: " MME_UE_S1AP_ID_FMT "\n",
-        (mme_ue_s1ap_id_t) s1ap_E_RABReleaseResponseIEs_p->mme_ue_s1ap_id);
-    OAILOG_FUNC_RETURN(LOG_S1AP, RETURNerror);
-  }
-
-  if (ue_ref_p->enb_ue_s1ap_id !=
-      s1ap_E_RABReleaseResponseIEs_p->eNB_UE_S1AP_ID) {
-    OAILOG_ERROR(
-        LOG_S1AP,
-        "Mismatch in eNB UE S1AP ID, known: " ENB_UE_S1AP_ID_FMT
-        ", received: " ENB_UE_S1AP_ID_FMT "\n",
-        ue_ref_p->enb_ue_s1ap_id,
-        (enb_ue_s1ap_id_t) s1ap_E_RABReleaseResponseIEs_p->eNB_UE_S1AP_ID);
->>>>>>> 4dd61dad
     OAILOG_FUNC_RETURN(LOG_S1AP, RETURNerror);
   }
 
   s1ap_imsi_map_t* imsi_map = get_s1ap_imsi_map();
   hashtable_uint64_ts_get(
-<<<<<<< HEAD
     imsi_map->mme_ue_id_imsi_htbl,
     (const hash_key_t) ie->value.choice.MME_UE_S1AP_ID,
     &imsi64);
-=======
-      imsi_map->mme_ue_id_imsi_htbl,
-      (const hash_key_t) s1ap_E_RABReleaseResponseIEs_p->mme_ue_s1ap_id,
-      &imsi64);
->>>>>>> 4dd61dad
 
   message_p = itti_alloc_new_message(TASK_S1AP, S1AP_E_RAB_REL_RSP);
   if (message_p == NULL) {
@@ -3389,7 +3268,6 @@
   S1AP_E_RAB_REL_RSP(message_p).e_rab_rel_list.no_of_items           = 1;
   S1AP_E_RAB_REL_RSP(message_p).e_rab_failed_to_rel_list.no_of_items = 0;
 
-<<<<<<< HEAD
   S1AP_FIND_PROTOCOLIE_BY_ID(S1ap_E_RABReleaseResponseIEs_t, ie, container,
                              S1ap_ProtocolIE_ID_id_E_RABReleasedList, true);
 
@@ -3407,37 +3285,6 @@
     S1AP_E_RAB_REL_RSP(message_p).e_rab_rel_list.item[index].cause =
         erab_item->cause;
     S1AP_E_RAB_REL_RSP(message_p).e_rab_rel_list.no_of_items++;
-=======
-  if (s1ap_E_RABReleaseResponseIEs_p->presenceMask &
-      S1AP_E_RABRELEASERESPONSEIES_E_RABRELEASELISTBEARERRELCOMP_PRESENT) {
-    int num_erab = s1ap_E_RABReleaseResponseIEs_p->e_RABReleaseListBearerRelComp
-                       .s1ap_E_RABReleaseItemBearerRelComp.count;
-    for (int index = 0; index < num_erab; index++) {
-      S1ap_E_RABReleaseItemBearerRelComp_t* erab_rel_item =
-          (S1ap_E_RABReleaseItemBearerRelComp_t*)
-              s1ap_E_RABReleaseResponseIEs_p->e_RABReleaseListBearerRelComp
-                  .s1ap_E_RABReleaseItemBearerRelComp.array[index];
-      S1AP_E_RAB_REL_RSP(message_p).e_rab_rel_list.item[index].e_rab_id =
-          erab_rel_item->e_RAB_ID;
-      S1AP_E_RAB_REL_RSP(message_p).e_rab_rel_list.no_of_items += 1;
-    }
-  }
-
-  if (s1ap_E_RABReleaseResponseIEs_p->presenceMask &
-      S1AP_E_RABRELEASERESPONSEIES_E_RABFAILEDTORELEASELIST_PRESENT) {
-    int num_erab = s1ap_E_RABReleaseResponseIEs_p->e_RABFailedToReleaseList
-                       .s1ap_E_RABItem.count;
-    for (int index = 0; index < num_erab; index++) {
-      S1ap_E_RABItem_t* erab_item =
-          (S1ap_E_RABItem_t*) s1ap_E_RABReleaseResponseIEs_p
-              ->e_RABFailedToReleaseList.s1ap_E_RABItem.array[index];
-      S1AP_E_RAB_REL_RSP(message_p)
-          .e_rab_failed_to_rel_list.item[index]
-          .e_rab_id = erab_item->e_RAB_ID;
-      S1AP_E_RAB_REL_RSP(message_p).e_rab_failed_to_rel_list.item[index].cause =
-          erab_item->cause;
-      S1AP_E_RAB_REL_RSP(message_p).e_rab_failed_to_rel_list.no_of_items += 1;
->>>>>>> 4dd61dad
     }
   }
 
