--- conflicted
+++ resolved
@@ -2667,7 +2667,6 @@
     S1ap_UE_associatedLogicalS1_ConnectionListResAck_t* ie_p =
         &ie->value.choice.UE_associatedLogicalS1_ConnectionListResAck;
     for (uint32_t i = 0; i < enb_reset_ack_p->num_ue; i++) {
-<<<<<<< HEAD
       S1ap_UE_associatedLogicalS1_ConnectionItemResAck_t* sig_conn_item =
           calloc(1, sizeof(S1ap_UE_associatedLogicalS1_ConnectionItemResAck_t));
       sig_conn_item->id =
@@ -2691,23 +2690,6 @@
             enb_reset_ack_p->ue_to_reset_list[i].enb_ue_s1ap_id;
       } else {
         item->eNB_UE_S1AP_ID = NULL;
-=======
-      sig_conn_list =
-          calloc(1, sizeof(S1ap_UE_associatedLogicalS1_ConnectionItemRes_t));
-      if (enb_reset_ack_p->ue_to_reset_list[i].mme_ue_s1ap_id !=
-          INVALID_MME_UE_S1AP_ID) {
-        mme_ue_id  = calloc(1, sizeof(S1ap_MME_UE_S1AP_ID_t*));
-        *mme_ue_id = enb_reset_ack_p->ue_to_reset_list[i].mme_ue_s1ap_id;
-        sig_conn_list->uE_associatedLogicalS1_ConnectionItem.mME_UE_S1AP_ID =
-            mme_ue_id;
-      }
-      if (enb_reset_ack_p->ue_to_reset_list[i].enb_ue_s1ap_id !=
-          INVALID_ENB_UE_S1AP_ID) {
-        enb_ue_id  = calloc(1, sizeof(S1ap_ENB_UE_S1AP_ID_t));
-        *enb_ue_id = enb_reset_ack_p->ue_to_reset_list[i].enb_ue_s1ap_id;
-        sig_conn_list->uE_associatedLogicalS1_ConnectionItem.eNB_UE_S1AP_ID =
-            enb_ue_id;
->>>>>>> e33b6eff
       }
       ASN_SEQUENCE_ADD(&ie_p->list, sig_conn_item);
     }
@@ -2879,13 +2861,7 @@
       }
     }
   }
-<<<<<<< HEAD
   free(buffer_p);
-=======
-  free_wrapper((void**) &enb_array->elements);
-  free_wrapper((void**) &enb_array);
-  free(buffer);
->>>>>>> e33b6eff
   if (rc != RETURNok) {
     OAILOG_ERROR(
         LOG_S1AP, "Failed to send paging message over sctp for IMSI %s\n",
