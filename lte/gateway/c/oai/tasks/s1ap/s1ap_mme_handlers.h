/*
 * Licensed to the OpenAirInterface (OAI) Software Alliance under one or more
 * contributor license agreements.  See the NOTICE file distributed with
 * this work for additional information regarding copyright ownership.
 * The OpenAirInterface Software Alliance licenses this file to You under
 * the Apache License, Version 2.0  (the "License"); you may not use this file
 * except in compliance with the License.
 * You may obtain a copy of the License at
 *
 *      http://www.apache.org/licenses/LICENSE-2.0
 *
 * Unless required by applicable law or agreed to in writing, software
 * distributed under the License is distributed on an "AS IS" BASIS,
 * WITHOUT WARRANTIES OR CONDITIONS OF ANY KIND, either express or implied.
 * See the License for the specific language governing permissions and
 * limitations under the License.
 *-------------------------------------------------------------------------------
 * For more information about the OpenAirInterface (OAI) Software Alliance:
 *      contact@openairinterface.org
 */

#ifndef FILE_S1AP_MME_HANDLERS_SEEN
#define FILE_S1AP_MME_HANDLERS_SEEN
#include <stdbool.h>

#include "s1ap_ies_defs.h"
#include "s1ap_mme.h"
#include "intertask_interface.h"
#include "S1ap-Cause.h"
#include "common_types.h"
#include "s1ap_messages_types.h"
#include "sctp_messages_types.h"

struct s1ap_message_s;

#define MAX_NUM_PARTIAL_S1_CONN_RESET 256

const char *s1_enb_state2str(enum mme_s1_enb_state_s state);
const char *s1ap_direction2str(uint8_t dir);

/** \brief Handle decoded incoming messages from SCTP
 * \param assoc_id SCTP association ID
 * \param stream Stream number
 * \param message_p The message decoded by the ASN1C decoder
 * @returns int
 **/
int s1ap_mme_handle_message(
  s1ap_state_t *state,
  const sctp_assoc_id_t assoc_id,
  const sctp_stream_id_t stream,
  struct s1ap_message_s *message_p);

int s1ap_mme_handle_ue_cap_indication(
  s1ap_state_t *state,
  const sctp_assoc_id_t assoc_id,
  const sctp_stream_id_t stream,
  struct s1ap_message_s *message);

/** \brief Handle an S1 Setup request message.
 * Typically add the eNB in the list of served eNB if not present, simply reset
 * UEs association otherwise. S1SetupResponse message is sent in case of success or
 * S1SetupFailure if the MME cannot accept the configuration received.
 * \param assoc_id SCTP association ID
 * \param stream Stream number
 * \param message_p The message decoded by the ASN1C decoder
 * @returns int
 **/
int s1ap_mme_handle_s1_setup_request(
  s1ap_state_t *state,
  const sctp_assoc_id_t assoc_id,
  const sctp_stream_id_t stream,
  struct s1ap_message_s *message_p);

int s1ap_mme_handle_path_switch_request(
  s1ap_state_t *state,
  const sctp_assoc_id_t assoc_id,
  const sctp_stream_id_t stream,
  struct s1ap_message_s *message_p);

int s1ap_mme_handle_ue_context_release_request(
  s1ap_state_t *state,
  const sctp_assoc_id_t assoc_id,
  const sctp_stream_id_t stream,
  struct s1ap_message_s *message_p);

int s1ap_handle_ue_context_release_command(
  s1ap_state_t *state,
  const itti_s1ap_ue_context_release_command_t
    *const ue_context_release_command_pP);

int s1ap_mme_handle_ue_context_release_complete(
  s1ap_state_t *state,
  const sctp_assoc_id_t assoc_id,
  const sctp_stream_id_t stream,
  struct s1ap_message_s *message_p);

int s1ap_handle_ue_context_mod_req(
  s1ap_state_t *state,
  const itti_s1ap_ue_context_mod_req_t *const ue_context_mod_req_pP);

int s1ap_mme_handle_initial_context_setup_failure(
  s1ap_state_t *state,
  const sctp_assoc_id_t assoc_id,
  const sctp_stream_id_t stream,
  struct s1ap_message_s *message_p);

int s1ap_mme_handle_initial_context_setup_response(
  s1ap_state_t *state,
  const sctp_assoc_id_t assoc_id,
  const sctp_stream_id_t stream,
  struct s1ap_message_s *message_p);

int s1ap_handle_sctp_disconnection(
  s1ap_state_t *state,
  const sctp_assoc_id_t assoc_id,
  bool reset);

int s1ap_handle_new_association(
  s1ap_state_t *state,
  sctp_new_peer_t *sctp_new_peer_p);

int s1ap_mme_set_cause(
  S1ap_Cause_t *cause_p,
  const S1ap_Cause_PR cause_type,
  const long cause_value);

int s1ap_mme_generate_s1_setup_failure(
  const sctp_assoc_id_t assoc_id,
  const S1ap_Cause_PR cause_type,
  const long cause_value,
  const long time_to_wait);

int s1ap_mme_handle_erab_setup_response(
  s1ap_state_t *state,
  const sctp_assoc_id_t assoc_id,
  const sctp_stream_id_t stream,
  struct s1ap_message_s *message);

int s1ap_mme_handle_erab_setup_failure(
  s1ap_state_t *state,
  const sctp_assoc_id_t assoc_id,
  const sctp_stream_id_t stream,
  struct s1ap_message_s *message);

void s1ap_mme_handle_ue_context_rel_comp_timer_expiry(
  s1ap_state_t *state,
  ue_description_t *ue_ref_p);

void s1ap_mme_release_ue_context(
  s1ap_state_t *state,
  ue_description_t *ue_ref_p);

int s1ap_mme_handle_error_ind_message(
  s1ap_state_t *state,
  const sctp_assoc_id_t assoc_id,
  const sctp_stream_id_t stream,
  struct s1ap_message_s *message);

int s1ap_mme_handle_enb_reset(
  s1ap_state_t *state,
  const sctp_assoc_id_t assoc_id,
  const sctp_stream_id_t stream,
  struct s1ap_message_s *message);

int s1ap_handle_enb_initiated_reset_ack(
  const itti_s1ap_enb_initiated_reset_ack_t *const enb_reset_ack_p);

void s1ap_enb_assoc_clean_up_timer_expiry(
  s1ap_state_t *state,
  enb_description_t *enb_ref_p);

int s1ap_handle_paging_request(
  const itti_s1ap_paging_request_t *paging_request);

int s1ap_mme_handle_ue_context_modification_response(
  s1ap_state_t *state,
  const sctp_assoc_id_t assoc_id,
  const sctp_stream_id_t stream,
  struct s1ap_message_s *message_p);

int s1ap_mme_handle_ue_context_modification_failure(
  s1ap_state_t *state,
  const sctp_assoc_id_t assoc_id,
  const sctp_stream_id_t stream,
  struct s1ap_message_s *message_p);

<<<<<<< HEAD
int s1ap_mme_handle_erab_rel_response(
  s1ap_state_t *state,
  const sctp_assoc_id_t assoc_id,
  const sctp_stream_id_t stream,
  struct s1ap_message_s *message);
=======
int s1ap_mme_handle_enb_configuration_transfer(
  s1ap_state_t *state,
  const sctp_assoc_id_t assoc_id,
  const sctp_stream_id_t stream,
  struct s1ap_message_s *message_p);

int s1ap_handle_path_switch_req_ack(
  s1ap_state_t *state,
  const itti_s1ap_path_switch_request_ack_t *path_switch_req_ack_p);

int s1ap_handle_path_switch_req_failure(
  s1ap_state_t *state,
  const itti_s1ap_path_switch_request_failure_t *path_switch_req_failure_p);

>>>>>>> 17f60f0d
#endif /* FILE_S1AP_MME_HANDLERS_SEEN */<|MERGE_RESOLUTION|>--- conflicted
+++ resolved
@@ -184,13 +184,12 @@
   const sctp_stream_id_t stream,
   struct s1ap_message_s *message_p);
 
-<<<<<<< HEAD
 int s1ap_mme_handle_erab_rel_response(
   s1ap_state_t *state,
   const sctp_assoc_id_t assoc_id,
   const sctp_stream_id_t stream,
   struct s1ap_message_s *message);
-=======
+
 int s1ap_mme_handle_enb_configuration_transfer(
   s1ap_state_t *state,
   const sctp_assoc_id_t assoc_id,
@@ -205,5 +204,4 @@
   s1ap_state_t *state,
   const itti_s1ap_path_switch_request_failure_t *path_switch_req_failure_p);
 
->>>>>>> 17f60f0d
 #endif /* FILE_S1AP_MME_HANDLERS_SEEN */