/*
 * Licensed to the OpenAirInterface (OAI) Software Alliance under one or more
 * contributor license agreements.  See the NOTICE file distributed with
 * this work for additional information regarding copyright ownership.
 * The OpenAirInterface Software Alliance licenses this file to You under
 * the Apache License, Version 2.0  (the "License"); you may not use this file
 * except in compliance with the License.
 * You may obtain a copy of the License at
 *
 *      http://www.apache.org/licenses/LICENSE-2.0
 *
 * Unless required by applicable law or agreed to in writing, software
 * distributed under the License is distributed on an "AS IS" BASIS,
 * WITHOUT WARRANTIES OR CONDITIONS OF ANY KIND, either express or implied.
 * See the License for the specific language governing permissions and
 * limitations under the License.
 *-------------------------------------------------------------------------------
 * For more information about the OpenAirInterface (OAI) Software Alliance:
 *      contact@openairinterface.org
 */

/*! \file s1ap_mme.c
  \brief
  \author Sebastien ROUX, Lionel Gauthier
  \company Eurecom
  \email: lionel.gauthier@eurecom.fr
*/

#include "s1ap_mme.h"

#if HAVE_CONFIG_H
#include "config.h"
#endif

#include <stdlib.h>
#include <stdio.h>
#include <stdbool.h>
#include <stdint.h>
#include <pthread.h>
#include <netinet/in.h>

#include "bstrlib.h"
#include "hashtable.h"
#include "log.h"
#include "assertions.h"
#include "mme_app_statistics.h"
#include "s1ap_mme_decoder.h"
#include "s1ap_mme_handlers.h"
#include "s1ap_ies_defs.h"
#include "s1ap_mme_nas_procedures.h"
#include "s1ap_mme_itti_messaging.h"
#include "service303.h"
#include "dynamic_memory_check.h"
#include "mme_config.h"
#include "timer.h"
#include "itti_free_defined_msg.h"
#include "S1ap-TimeToWait.h"
#include "asn_internal.h"
#include "common_defs.h"
#include "intertask_interface.h"
#include "intertask_interface_types.h"
#include "itti_types.h"
#include "mme_app_messages_types.h"
#include "mme_default_values.h"
#include "s1ap_messages_types.h"
#include "sctp_messages_types.h"
#include "timer_messages_types.h"

#if S1AP_DEBUG_LIST
#define eNB_LIST_OUT(x, args...)                                               \
  OAILOG_DEBUG(LOG_S1AP, "[eNB]%*s" x "\n", 4 * indent, "", ##args)
#define UE_LIST_OUT(x, args...)                                                \
  OAILOG_DEBUG(LOG_S1AP, "[UE] %*s" x "\n", 4 * indent, "", ##args)
#else
#define eNB_LIST_OUT(x, args...)
#define UE_LIST_OUT(x, args...)
#endif

bool s1ap_dump_enb_hash_cb(
  const hash_key_t keyP,
  void *const enb_void,
  void *unused_param,
  void **unused_res);
bool s1ap_dump_ue_hash_cb(
  const hash_key_t keyP,
  void *const ue_void,
  void *unused_param,
  void **unused_res);
void *s1ap_mme_thread(void *args);

bool hss_associated = false;

static int indent = 0;

//------------------------------------------------------------------------------
static int s1ap_send_init_sctp(void)
{
  // Create and alloc new message
  MessageDef *message_p = NULL;

  message_p = itti_alloc_new_message(TASK_S1AP, SCTP_INIT_MSG);
  message_p->ittiMsg.sctpInit.port = S1AP_PORT_NUMBER;
  message_p->ittiMsg.sctpInit.ppid = S1AP_SCTP_PPID;
  message_p->ittiMsg.sctpInit.ipv4 = 1;
  message_p->ittiMsg.sctpInit.ipv6 = 0;
  message_p->ittiMsg.sctpInit.nb_ipv4_addr = 1;
  message_p->ittiMsg.sctpInit.ipv4_address[0].s_addr =
    mme_config.ipv4.s1_mme.s_addr;
  /*
   * SR WARNING: ipv6 multi-homing fails sometimes for localhost.
   * * * * Disable it for now.
   */
  message_p->ittiMsg.sctpInit.nb_ipv6_addr = 0;
  message_p->ittiMsg.sctpInit.ipv6_address[0] = in6addr_loopback;
  return itti_send_msg_to_task(TASK_SCTP, INSTANCE_DEFAULT, message_p);
}

//------------------------------------------------------------------------------
void *s1ap_mme_thread(__attribute__((unused)) void *args)
{
  s1ap_state_t *state;

  itti_mark_task_ready(TASK_S1AP);

  while (1) {
    MessageDef *received_message_p = NULL;
    MessagesIds message_id = MESSAGES_ID_MAX;
    /*
     * Trying to fetch a message from the message queue.
     * * * * If the queue is empty, this function will block till a
     * * * * message is sent to the task.
     */
    itti_receive_msg(TASK_S1AP, &received_message_p);

    state = s1ap_state_get();
    AssertFatal(state != NULL, "failed to retrieve s1ap state (was null)");

    switch (ITTI_MSG_ID(received_message_p)) {
      case ACTIVATE_MESSAGE: {
        hss_associated = true;
      } break;

      case MESSAGE_TEST:
        OAILOG_DEBUG(LOG_S1AP, "Received MESSAGE_TEST\n");
        break;

      case SCTP_DATA_IND: {
        /*
         * New message received from SCTP layer.
         * * * * Decode and handle it.
         */
        s1ap_message message = {0};

        /*
         * Invoke S1AP message decoder
         */
        if (
          s1ap_mme_decode_pdu(
            &message, SCTP_DATA_IND(received_message_p).payload, &message_id) <
          0) {
          // TODO: Notify eNB of failure with right cause
          OAILOG_ERROR(LOG_S1AP, "Failed to decode new buffer\n");
        } else {
          s1ap_mme_handle_message(
            state,
            SCTP_DATA_IND(received_message_p).assoc_id,
            SCTP_DATA_IND(received_message_p).stream,
            &message);
        }

        if (message_id != MESSAGES_ID_MAX) {
          s1ap_free_mme_decode_pdu(&message, message_id);
        }

        /*
         * Free received PDU array
         */
        bdestroy_wrapper(&SCTP_DATA_IND(received_message_p).payload);
      } break;

      case SCTP_DATA_CNF:
        s1ap_mme_itti_nas_downlink_cnf(
          SCTP_DATA_CNF(received_message_p).mme_ue_s1ap_id,
          SCTP_DATA_CNF(received_message_p).is_success);
        break;
        /*
       * SCTP layer notifies S1AP of disconnection of a peer.
       */
      case SCTP_CLOSE_ASSOCIATION: {
        s1ap_handle_sctp_disconnection(
          state,
          SCTP_CLOSE_ASSOCIATION(received_message_p).assoc_id,
          SCTP_CLOSE_ASSOCIATION(received_message_p).reset);
      } break;

      case SCTP_NEW_ASSOCIATION: {
        increment_counter("mme_new_association", 1, NO_LABELS);
        if (s1ap_handle_new_association(
              state, &received_message_p->ittiMsg.sctp_new_peer)) {
          increment_counter("mme_new_association", 1, 1, "result", "failure");
        } else {
          increment_counter("mme_new_association", 1, 1, "result", "success");
        }
      } break;

      case S1AP_NAS_DL_DATA_REQ: {
        /*
         * New message received from NAS task.
         * * * * This corresponds to a S1AP downlink nas transport message.
         */
        s1ap_generate_downlink_nas_transport(
          state,
          S1AP_NAS_DL_DATA_REQ(received_message_p).enb_ue_s1ap_id,
          S1AP_NAS_DL_DATA_REQ(received_message_p).mme_ue_s1ap_id,
          &S1AP_NAS_DL_DATA_REQ(received_message_p).nas_msg);
      } break;

      case S1AP_E_RAB_SETUP_REQ: {
        s1ap_generate_s1ap_e_rab_setup_req(
          state, &S1AP_E_RAB_SETUP_REQ(received_message_p));
      } break;

      // From MME_APP task
      case S1AP_UE_CONTEXT_RELEASE_COMMAND: {
        s1ap_handle_ue_context_release_command(
          state, &received_message_p->ittiMsg.s1ap_ue_context_release_command);
      } break;

      case MME_APP_CONNECTION_ESTABLISHMENT_CNF: {
        s1ap_handle_conn_est_cnf(
          state, &MME_APP_CONNECTION_ESTABLISHMENT_CNF(received_message_p));
      } break;

      case MME_APP_S1AP_MME_UE_ID_NOTIFICATION: {
        s1ap_handle_mme_ue_id_notification(
          state, &MME_APP_S1AP_MME_UE_ID_NOTIFICATION(received_message_p));
      } break;

      case S1AP_ENB_INITIATED_RESET_ACK: {
        s1ap_handle_enb_initiated_reset_ack(
          &S1AP_ENB_INITIATED_RESET_ACK(received_message_p));
      } break;

      case S1AP_PAGING_REQUEST: {
        if (
          s1ap_handle_paging_request(
            &S1AP_PAGING_REQUEST(received_message_p)) != RETURNok) {
          OAILOG_ERROR(LOG_S1AP, "Failed to send paging message\n");
        }
      } break;

      case S1AP_UE_CONTEXT_MODIFICATION_REQUEST: {
        s1ap_handle_ue_context_mod_req(
          state, &received_message_p->ittiMsg.s1ap_ue_context_mod_request);
      } break;

      case S1AP_E_RAB_REL_CMD: {
        s1ap_generate_s1ap_e_rab_rel_cmd(
          state, &S1AP_E_RAB_REL_CMD(received_message_p));
      } break;

<<<<<<< HEAD
=======
      case S1AP_PATH_SWITCH_REQUEST_ACK: {
        s1ap_handle_path_switch_req_ack(
          state, &received_message_p->ittiMsg.s1ap_path_switch_request_ack);
      } break;

      case S1AP_PATH_SWITCH_REQUEST_FAILURE: {
        s1ap_handle_path_switch_req_failure(
          state, &received_message_p->ittiMsg.s1ap_path_switch_request_failure);
      } break;
>>>>>>> dd5d34a4

      case TIMER_HAS_EXPIRED: {
        if (!timer_exists(
              received_message_p->ittiMsg.timer_has_expired.timer_id)) {
          break;
        }
        ue_description_t *ue_ref_p = NULL;
        enb_description_t *enb_ref_p = NULL;
        if (received_message_p->ittiMsg.timer_has_expired.arg != NULL) {
          // check whether timer is related to eNB procedure or UE procedure
          s1ap_timer_arg_t timer_arg =
            *((s1ap_timer_arg_t *) (received_message_p->ittiMsg
                                      .timer_has_expired.arg));
          if (timer_arg.timer_class == S1AP_UE_TIMER) {
            mme_ue_s1ap_id_t mme_ue_s1ap_id = timer_arg.instance_id;
            if (
              (ue_ref_p = s1ap_state_get_ue_mmeid(state, mme_ue_s1ap_id)) ==
              NULL) {
              OAILOG_WARNING(
                LOG_S1AP,
                "Timer expired but no assoicated UE context for UE id %d\n",
                mme_ue_s1ap_id);
              timer_handle_expired(
                received_message_p->ittiMsg.timer_has_expired.timer_id);
              break;
            }
            if (
              received_message_p->ittiMsg.timer_has_expired.timer_id ==
              ue_ref_p->s1ap_ue_context_rel_timer.id) {
              // UE context release complete timer expiry handler
              OAILOG_INFO(
                LOG_S1AP,
                "ue_context_release_command_timer_expired for UE id %d\n",
                mme_ue_s1ap_id);
              increment_counter(
                "ue_context_release_command_timer_expired", 1, NO_LABELS);
              s1ap_mme_handle_ue_context_rel_comp_timer_expiry(state, ue_ref_p);
            }
          } else if (timer_arg.timer_class == S1AP_ENB_TIMER) {
            sctp_assoc_id_t assoc_id = timer_arg.instance_id;
            if ((enb_ref_p = s1ap_state_get_enb(state, assoc_id)) == NULL) {
              OAILOG_WARNING(
                LOG_S1AP,
                "Timer expired but no assoicated eNB context for eNB assoc_id "
                "%d\n",
                assoc_id);
              timer_handle_expired(
                received_message_p->ittiMsg.timer_has_expired.timer_id);
              break;
            }
            if (
              received_message_p->ittiMsg.timer_has_expired.timer_id ==
              enb_ref_p->s1ap_enb_assoc_clean_up_timer.id) {
              OAILOG_INFO(
                LOG_S1AP,
                "enb_sctp_shutdown_ue_clean_up_timer_expired for enb assoc_id "
                "%d\n",
                assoc_id);
              increment_counter(
                "enb_sctp_shutdown_ue_clean_up_timer_expired", 1, NO_LABELS);
              s1ap_enb_assoc_clean_up_timer_expiry(state, enb_ref_p);
            }
          } else {
            OAILOG_WARNING(
              LOG_S1AP,
              " S1AP Timer expired with invalid timer class  %u \n",
              timer_arg.timer_class);
          }
        }
        timer_handle_expired(
          received_message_p->ittiMsg.timer_has_expired.timer_id);

        /* TODO - Commenting out below function as it is not used as of now.
         * Need to handle it when we support other timers in S1AP
         */

        //s1ap_handle_timer_expiry (&received_message_p->ittiMsg.timer_has_expired);
      } break;

      case TERMINATE_MESSAGE: {
        s1ap_state_put(state);
        s1ap_mme_exit();
        itti_free_msg_content(received_message_p);
        itti_free(ITTI_MSG_ORIGIN_ID(received_message_p), received_message_p);
        OAI_FPRINTF_INFO("TASK_S1AP terminated\n");
        itti_exit_task();
      } break;

      default: {
        OAILOG_ERROR(
          LOG_S1AP,
          "Unknown message ID %d:%s\n",
          ITTI_MSG_ID(received_message_p),
          ITTI_MSG_NAME(received_message_p));
      } break;
    }

    s1ap_state_put(state);

    itti_free_msg_content(received_message_p);
    itti_free(ITTI_MSG_ORIGIN_ID(received_message_p), received_message_p);
    received_message_p = NULL;
  }

  return NULL;
}

//------------------------------------------------------------------------------
int s1ap_mme_init(void)
{
  OAILOG_DEBUG(LOG_S1AP, "Initializing S1AP interface\n");

  if (get_asn1c_environment_version() < ASN1_MINIMUM_VERSION) {
    OAILOG_ERROR(
      LOG_S1AP,
      "ASN1C version %d fount, expecting at least %d\n",
      get_asn1c_environment_version(),
      ASN1_MINIMUM_VERSION);
    return RETURNerror;
  }

  OAILOG_DEBUG(LOG_S1AP, "ASN1C version %d\n", get_asn1c_environment_version());
  OAILOG_DEBUG(LOG_S1AP, "S1AP Release v10.5\n");

  if (s1ap_state_init() < 0) {
    OAILOG_ERROR(LOG_S1AP, "Error while initing S1AP state\n");
    return RETURNerror;
  }

  if (itti_create_task(TASK_S1AP, &s1ap_mme_thread, NULL) == RETURNerror) {
    OAILOG_ERROR(LOG_S1AP, "Error while creating S1AP task\n");
    return RETURNerror;
  }

  if (s1ap_send_init_sctp() < 0) {
    OAILOG_ERROR(LOG_S1AP, "Error while sendind SCTP_INIT_MSG to SCTP \n");
    return RETURNerror;
  }

  OAILOG_DEBUG(LOG_S1AP, "Initializing S1AP interface: DONE\n");
  return RETURNok;
}

//------------------------------------------------------------------------------
void s1ap_mme_exit(void)
{
  OAILOG_DEBUG(LOG_S1AP, "Cleaning S1AP\n");

  s1ap_state_exit();

  OAILOG_DEBUG(LOG_S1AP, "Cleaning S1AP: DONE\n");
}

//------------------------------------------------------------------------------
void s1ap_dump_enb_list(s1ap_state_t *state)
{
  hashtable_ts_apply_callback_on_elements(
    &state->enbs, s1ap_dump_enb_hash_cb, NULL, NULL);
}

//------------------------------------------------------------------------------
bool s1ap_dump_enb_hash_cb(
  __attribute__((unused)) const hash_key_t keyP,
  void *const eNB_void,
  void __attribute__((unused)) * unused_parameterP,
  void __attribute__((unused)) * *unused_resultP)
{
  const enb_description_t *const enb_ref = (const enb_description_t *) eNB_void;
  if (enb_ref == NULL) {
    return false;
  }
  s1ap_dump_enb(enb_ref);
  return false;
}

//------------------------------------------------------------------------------
void s1ap_dump_enb(const enb_description_t *const enb_ref)
{
#ifdef S1AP_DEBUG_LIST
  //Reset indentation
  indent = 0;

  if (enb_ref == NULL) {
    return;
  }

  eNB_LIST_OUT("");
  eNB_LIST_OUT(
    "eNB name:          %s",
    enb_ref->enb_name == NULL ? "not present" : enb_ref->enb_name);
  eNB_LIST_OUT("eNB ID:            %07x", enb_ref->enb_id);
  eNB_LIST_OUT("SCTP assoc id:     %d", enb_ref->sctp_assoc_id);
  eNB_LIST_OUT("SCTP instreams:    %d", enb_ref->instreams);
  eNB_LIST_OUT("SCTP outstreams:   %d", enb_ref->outstreams);
  eNB_LIST_OUT("UE attache to eNB: %d", enb_ref->nb_ue_associated);
  indent++;
  hashtable_ts_apply_callback_on_elements(
    (hash_table_ts_t *const) & enb_ref->ue_coll,
    s1ap_dump_ue_hash_cb,
    NULL,
    NULL);
  indent--;
  eNB_LIST_OUT("");
#else
  s1ap_dump_ue(NULL);
#endif
}

//------------------------------------------------------------------------------
bool s1ap_dump_ue_hash_cb(
  __attribute__((unused)) const hash_key_t keyP,
  void *const ue_void,
  void __attribute__((unused)) * unused_parameterP,
  void __attribute__((unused)) * *unused_resultP)
{
  ue_description_t *ue_ref = (ue_description_t *) ue_void;
  if (ue_ref == NULL) {
    return false;
  }
  s1ap_dump_ue(ue_ref);
  return false;
}

//------------------------------------------------------------------------------
void s1ap_dump_ue(const ue_description_t *const ue_ref)
{
#ifdef S1AP_DEBUG_LIST

  if (ue_ref == NULL) return;

  UE_LIST_OUT("eNB UE s1ap id:   0x%06x", ue_ref->enb_ue_s1ap_id);
  UE_LIST_OUT("MME UE s1ap id:   0x%08x", ue_ref->mme_ue_s1ap_id);
  UE_LIST_OUT("SCTP stream recv: 0x%04x", ue_ref->sctp_stream_recv);
  UE_LIST_OUT("SCTP stream send: 0x%04x", ue_ref->sctp_stream_send);
#endif
}

//------------------------------------------------------------------------------
enb_description_t *s1ap_new_enb(s1ap_state_t *state)
{
  enb_description_t *enb_ref = NULL;

  enb_ref = calloc(1, sizeof(enb_description_t));
  /*
   * Something bad happened during malloc...
   * * * * May be we are running out of memory.
   * * * * TODO: Notify eNB with a cause like Hardware Failure.
   */
  DevAssert(enb_ref != NULL);
  // Update number of eNB associated
  state->num_enbs++;
  bstring bs = bfromcstr("s1ap_ue_coll");
  hashtable_ts_init(
    &enb_ref->ue_coll, mme_config.max_ues, NULL, free_wrapper, bs);
  bdestroy_wrapper(&bs);
  enb_ref->nb_ue_associated = 0;
  enb_ref->s1ap_enb_assoc_clean_up_timer.sec = S1ap_TimeToWait_v20s;
  enb_ref->s1ap_enb_assoc_clean_up_timer.id = S1AP_TIMER_INACTIVE_ID;
  return enb_ref;
}

//------------------------------------------------------------------------------
ue_description_t *s1ap_new_ue(
  s1ap_state_t *state,
  const sctp_assoc_id_t sctp_assoc_id,
  enb_ue_s1ap_id_t enb_ue_s1ap_id)
{
  enb_description_t *enb_ref = NULL;
  ue_description_t *ue_ref = NULL;

  enb_ref = s1ap_state_get_enb(state, sctp_assoc_id);
  DevAssert(enb_ref != NULL);
  ue_ref = calloc(1, sizeof(ue_description_t));
  /*
   * Something bad happened during malloc...
   * * * * May be we are running out of memory.
   * * * * TODO: Notify eNB with a cause like Hardware Failure.
   */
  DevAssert(ue_ref != NULL);
  ue_ref->enb = enb_ref;
  ue_ref->enb_ue_s1ap_id = enb_ue_s1ap_id;

  hashtable_rc_t hashrc = hashtable_ts_insert(
    &enb_ref->ue_coll, (const hash_key_t) enb_ue_s1ap_id, (void *) ue_ref);
  if (HASH_TABLE_OK != hashrc) {
    OAILOG_ERROR(
      LOG_S1AP,
      "Could not insert UE descr in ue_coll: %s\n",
      hashtable_rc_code2string(hashrc));
    free_wrapper((void **) &ue_ref);
    return NULL;
  }
  // Increment number of UE
  enb_ref->nb_ue_associated++;
  return ue_ref;
}

//------------------------------------------------------------------------------
void s1ap_remove_ue(s1ap_state_t *state, ue_description_t *ue_ref)
{
  enb_description_t *enb_ref = NULL;

  /*
   * NULL reference...
   */
  if (ue_ref == NULL) return;

  mme_ue_s1ap_id_t mme_ue_s1ap_id = ue_ref->mme_ue_s1ap_id;
  enb_ref = ue_ref->enb;
  /*
   * Updating number of UE
   */
  DevAssert(enb_ref->nb_ue_associated > 0);
  enb_ref->nb_ue_associated--;

  /*
   * Remove any attached timer
   */
  // Stop UE Context Release Complete timer,if running
  if (ue_ref->s1ap_ue_context_rel_timer.id != S1AP_TIMER_INACTIVE_ID) {
    if (timer_remove(ue_ref->s1ap_ue_context_rel_timer.id, NULL)) {
      OAILOG_ERROR(
        LOG_MME_APP,
        "Failed to stop s1ap ue context release complete timer for UE id  %d "
        "\n",
        ue_ref->mme_ue_s1ap_id);
    }
    ue_ref->s1ap_ue_context_rel_timer.id = S1AP_TIMER_INACTIVE_ID;
  }
  //     s1ap_timer_remove_ue(ue_ref->mme_ue_s1ap_id);
  OAILOG_TRACE(
    LOG_S1AP,
    "Removing UE enb_ue_s1ap_id: " ENB_UE_S1AP_ID_FMT
    " mme_ue_s1ap_id:" MME_UE_S1AP_ID_FMT " in eNB id : %d\n",
    ue_ref->enb_ue_s1ap_id,
    ue_ref->mme_ue_s1ap_id,
    enb_ref->enb_id);

  ue_ref->s1_ue_state = S1AP_UE_INVALID_STATE;
  hashtable_ts_free(&enb_ref->ue_coll, ue_ref->enb_ue_s1ap_id);
  hashtable_ts_free(&state->mmeid2associd, mme_ue_s1ap_id);
  if (!enb_ref->nb_ue_associated) {
    if (enb_ref->s1_state == S1AP_RESETING) {
      OAILOG_INFO(LOG_S1AP, "Moving eNB state to S1AP_INIT \n");
      enb_ref->s1_state = S1AP_INIT;
      update_mme_app_stats_connected_enb_sub();
    } else if (enb_ref->s1_state == S1AP_SHUTDOWN) {
      OAILOG_INFO(LOG_S1AP, "Deleting eNB \n");
      s1ap_remove_enb(state, enb_ref);
      update_mme_app_stats_connected_enb_sub();
    }
  }
}

//------------------------------------------------------------------------------
void s1ap_remove_enb(s1ap_state_t *state, enb_description_t *enb_ref)
{
  if (enb_ref == NULL) {
    return;
  }
  // Stop associated UEs clean_up timer,if running
  if (enb_ref->s1ap_enb_assoc_clean_up_timer.id != S1AP_TIMER_INACTIVE_ID) {
    if (timer_remove(enb_ref->s1ap_enb_assoc_clean_up_timer.id, NULL)) {
      OAILOG_ERROR(
        LOG_MME_APP,
        "Failed to stop wait_for_ue_cleanup timer for eNB association id  %u "
        "\n",
        enb_ref->sctp_assoc_id);
    } else {
      OAILOG_INFO(
        LOG_MME_APP,
        "Stopped wait_for_ue_cleanup timer for eNB association id  %u \n",
        enb_ref->sctp_assoc_id);
    }
    enb_ref->s1ap_enb_assoc_clean_up_timer.id = S1AP_TIMER_INACTIVE_ID;
  }
  enb_ref->s1_state = S1AP_INIT;
  hashtable_ts_destroy(&enb_ref->ue_coll);
  hashtable_ts_free(&state->enbs, enb_ref->sctp_assoc_id);
  state->num_enbs--;
}<|MERGE_RESOLUTION|>--- conflicted
+++ resolved
@@ -259,8 +259,6 @@
           state, &S1AP_E_RAB_REL_CMD(received_message_p));
       } break;
 
-<<<<<<< HEAD
-=======
       case S1AP_PATH_SWITCH_REQUEST_ACK: {
         s1ap_handle_path_switch_req_ack(
           state, &received_message_p->ittiMsg.s1ap_path_switch_request_ack);
@@ -270,7 +268,6 @@
         s1ap_handle_path_switch_req_failure(
           state, &received_message_p->ittiMsg.s1ap_path_switch_request_failure);
       } break;
->>>>>>> dd5d34a4
 
       case TIMER_HAS_EXPIRED: {
         if (!timer_exists(
