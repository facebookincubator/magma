--- conflicted
+++ resolved
@@ -128,7 +128,6 @@
        */
       if (ue_context->apn_config_profile.apn_configuration[index]
               .context_identifier == default_context_identifier) {
-<<<<<<< HEAD
         // Select PDN Type
         rc = select_pdn_type(
             &ue_context->apn_config_profile.apn_configuration[index],
@@ -139,10 +138,6 @@
         OAILOG_INFO(
             LOG_MME_APP,
             "Selected APN <%s>, PDN Type <%d> for UE " IMSI_64_FMT "\n",
-=======
-        OAILOG_DEBUG(
-            LOG_MME_APP, "Selected Default APN %s for UE " IMSI_64_FMT "\n",
->>>>>>> 1741a5d4
             ue_context->apn_config_profile.apn_configuration[index]
                 .service_selection,
             ue_context->apn_config_profile.apn_configuration[index].pdn_type,
@@ -159,7 +154,6 @@
                   .service_selection,
               strlen(ue_context->apn_config_profile.apn_configuration[index]
                          .service_selection)) == 1) {
-<<<<<<< HEAD
         // Select PDN Type
         rc = select_pdn_type(
             &ue_context->apn_config_profile.apn_configuration[index],
@@ -170,10 +164,6 @@
         OAILOG_INFO(
             LOG_MME_APP,
             "Selected APN <%s>, PDN Type <%d> for UE " IMSI_64_FMT "\n",
-=======
-        OAILOG_DEBUG(
-            LOG_MME_APP, "UE Selected APN %s for UE " IMSI_64_FMT "\n",
->>>>>>> 1741a5d4
             ue_context->apn_config_profile.apn_configuration[index]
                 .service_selection,
             ue_context->apn_config_profile.apn_configuration[index].pdn_type,
