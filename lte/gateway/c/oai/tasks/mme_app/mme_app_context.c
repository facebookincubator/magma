/*
 * Licensed to the OpenAirInterface (OAI) Software Alliance under one or more
 * contributor license agreements.  See the NOTICE file distributed with
 * this work for additional information regarding copyright ownership.
 * The OpenAirInterface Software Alliance licenses this file to You under
 * the terms found in the LICENSE file in the root of this source tree.
 *
 * Unless required by applicable law or agreed to in writing, software
 * distributed under the License is distributed on an "AS IS" BASIS,
 * WITHOUT WARRANTIES OR CONDITIONS OF ANY KIND, either express or implied.
 * See the License for the specific language governing permissions and
 * limitations under the License.
 *-------------------------------------------------------------------------------
 * For more information about the OpenAirInterface (OAI) Software Alliance:
 *      contact@openairinterface.org
 */

/*! \file mme_app_context.c
  \brief
  \author Sebastien ROUX, Lionel Gauthier
  \company Eurecom
  \email: lionel.gauthier@eurecom.fr
*/

#include <string.h>
#include <inttypes.h>
#include <arpa/inet.h>
#include <stdio.h>
#include <stdlib.h>
#include <stdbool.h>
#include <stdint.h>
#include <sys/time.h>
#include <pthread.h>
#include <execinfo.h>
#include <netinet/in.h>
#include <sys/socket.h>
#include <sys/time.h>
#include <time.h>

#include "dynamic_memory_check.h"
#include "log.h"
#include "common_types.h"
#include "conversions.h"
#include "intertask_interface.h"
#include "mme_config.h"
#include "enum_string.h"
#include "mme_app_ue_context.h"
#include "mme_app_bearer_context.h"
#include "mme_app_defs.h"
#include "mme_app_itti_messaging.h"
#include "mme_app_procedures.h"
#include "nas_proc.h"
#include "common_defs.h"
#include "esm_ebr.h"
#include "timer.h"
#include "mme_app_statistics.h"
#include "directoryd.h"
#include "3gpp_23.003.h"
#include "3gpp_24.008.h"
#include "3gpp_29.274.h"
#include "3gpp_36.401.h"
#include "bstrlib.h"
#include "emm_data.h"
#include "esm_data.h"
#include "hashtable.h"
#include "intertask_interface_types.h"
#include "itti_types.h"
#include "mme_api.h"
#include "mme_app_state.h"
#include "nas_timer.h"
#include "obj_hashtable.h"
#include "s1ap_messages_types.h"

/* Obtain a backtrace and print it to stdout. */

extern task_zmq_ctx_t mme_app_task_zmq_ctx;

void print_trace(void) {
  void* array[10];
  size_t size;
  char** strings;
  size_t i;

  size    = backtrace(array, 10);
  strings = backtrace_symbols(array, size);

  printf("Obtained %zd stack frames.\n", size);

  for (i = 0; i < size; i++) printf("%s\n", strings[i]);

  free(strings);
}

static void _mme_app_handle_s1ap_ue_context_release(
    const mme_ue_s1ap_id_t mme_ue_s1ap_id,
    const enb_ue_s1ap_id_t enb_ue_s1ap_id, uint32_t enb_id, enum s1cause cause);

static bool mme_app_recover_timers_for_ue(
    const hash_key_t keyP, void* const ue_context_pP, void* unused_param_pP,
    void** unused_result_pP);

static void mme_app_resume_mobile_reachability_timer(
    struct ue_mm_context_s* const ue_mm_context_pP);

static void mme_app_resume_implicit_detach_timer(
    struct ue_mm_context_s* const ue_mm_context_pP);

static void _directoryd_report_location(uint64_t imsi, uint8_t imsi_len) {
  char imsi_str[IMSI_BCD_DIGITS_MAX + 1];
  IMSI64_TO_STRING(imsi, imsi_str, imsi_len);
  directoryd_report_location(imsi_str);
  OAILOG_INFO_UE(LOG_MME_APP, imsi, "Reported UE location to directoryd\n");
}

static void _directoryd_remove_location(uint64_t imsi, uint8_t imsi_len) {
  char imsi_str[IMSI_BCD_DIGITS_MAX + 1];
  IMSI64_TO_STRING(imsi, imsi_str, imsi_len);
  directoryd_remove_location(imsi_str);
  OAILOG_INFO_UE(LOG_MME_APP, imsi, "Deleted UE location from directoryd\n");
}

//------------------------------------------------------------------------------
// warning: lock the UE context
ue_mm_context_t* mme_create_new_ue_context(void) {
  ue_mm_context_t* new_p = calloc(1, sizeof(ue_mm_context_t));
  if (!new_p) {
    OAILOG_ERROR(LOG_MME_APP, "Failed to allocate memory for UE context \n");
    return NULL;
  }

  new_p->mme_ue_s1ap_id  = INVALID_MME_UE_S1AP_ID;
  new_p->enb_s1ap_id_key = INVALID_ENB_UE_S1AP_ID_KEY;
  emm_init_context(&new_p->emm_context, true);

  // Initialize timers to INVALID IDs
  new_p->mobile_reachability_timer.id = MME_APP_TIMER_INACTIVE_ID;
  new_p->implicit_detach_timer.id     = MME_APP_TIMER_INACTIVE_ID;

  new_p->initial_context_setup_rsp_timer = (struct mme_app_timer_t){
      MME_APP_TIMER_INACTIVE_ID, MME_APP_INITIAL_CONTEXT_SETUP_RSP_TIMER_VALUE};
  new_p->paging_response_timer = (struct mme_app_timer_t){
      MME_APP_TIMER_INACTIVE_ID, MME_APP_PAGING_RESPONSE_TIMER_VALUE};
  new_p->ulr_response_timer = (struct mme_app_timer_t){
      MME_APP_TIMER_INACTIVE_ID, MME_APP_ULR_RESPONSE_TIMER_VALUE};
  new_p->ue_context_modification_timer = (struct mme_app_timer_t){
      MME_APP_TIMER_INACTIVE_ID, MME_APP_UE_CONTEXT_MODIFICATION_TIMER_VALUE};

  new_p->ue_context_rel_cause = S1AP_INVALID_CAUSE;
  new_p->sgs_context          = NULL;
  return new_p;
}

//------------------------------------------------------------------------------
void mme_app_ue_sgs_context_free_content(
    sgs_context_t* const sgs_context_p, imsi64_t imsi) {
  nas_itti_timer_arg_t* timer_argP = NULL;
  if (sgs_context_p == NULL) {
    OAILOG_ERROR(
        LOG_MME_APP, "Invalid SGS context received for IMSI: " IMSI_64_FMT "\n",
        imsi);
    OAILOG_FUNC_OUT(LOG_MME_APP);
  }
  // Stop SGS Location update timer if running
  if (sgs_context_p->ts6_1_timer.id != MME_APP_TIMER_INACTIVE_ID) {
    if (timer_remove(sgs_context_p->ts6_1_timer.id, (void**) &timer_argP)) {
      OAILOG_ERROR_UE(
          LOG_MME_APP, imsi,
          "Failed to stop SGS Location update timer for imsi\n");
    }
    if (timer_argP) {
      free_wrapper((void**) &timer_argP);
    }
    sgs_context_p->ts6_1_timer.id = MME_APP_TIMER_INACTIVE_ID;
  }
  // Stop SGS EPS Detach indication timer if running
  if (sgs_context_p->ts8_timer.id != MME_APP_TIMER_INACTIVE_ID) {
    if (timer_remove(sgs_context_p->ts8_timer.id, (void**) &timer_argP)) {
      OAILOG_ERROR_UE(
          LOG_MME_APP, imsi,
          "Failed to stop SGS EPS Detach Indication"
          "timer for imsi\n");
    }
    if (timer_argP) {
      free_wrapper((void**) &timer_argP);
    }
    sgs_context_p->ts8_timer.id = MME_APP_TIMER_INACTIVE_ID;
  }

  // Stop SGS IMSI Detach indication timer if running
  if (sgs_context_p->ts9_timer.id != MME_APP_TIMER_INACTIVE_ID) {
    if (timer_remove(sgs_context_p->ts9_timer.id, (void**) &timer_argP)) {
      OAILOG_ERROR_UE(
          LOG_MME_APP, imsi,
          "Failed to stop SGS IMSI Detach Indication"
          " timer for imsi\n");
    }
    if (timer_argP) {
      free_wrapper((void**) &timer_argP);
    }
    sgs_context_p->ts9_timer.id = MME_APP_TIMER_INACTIVE_ID;
  }
  // Stop SGS Implicit IMSI Detach indication timer if running
  if (sgs_context_p->ts10_timer.id != MME_APP_TIMER_INACTIVE_ID) {
    if (timer_remove(sgs_context_p->ts10_timer.id, (void**) &timer_argP)) {
      OAILOG_ERROR_UE(
          LOG_MME_APP, imsi,
          "Failed to stop SGS Implicit IMSI Detach"
          " Indication timer for imsi\n");
    }
    if (timer_argP) {
      free_wrapper((void**) &timer_argP);
    }
    sgs_context_p->ts10_timer.id = MME_APP_TIMER_INACTIVE_ID;
  }
  // Stop SGS Implicit EPS Detach indication timer if running
  if (sgs_context_p->ts13_timer.id != MME_APP_TIMER_INACTIVE_ID) {
    if (timer_remove(sgs_context_p->ts13_timer.id, (void**) &timer_argP)) {
      OAILOG_ERROR_UE(
          LOG_MME_APP, imsi,
          "Failed to stop SGS Implicit EPS Detach"
          " Indication timer for imsi\n");
    }
    if (timer_argP) {
      free_wrapper((void**) &timer_argP);
    }
    sgs_context_p->ts13_timer.id = MME_APP_TIMER_INACTIVE_ID;
  }
}

//------------------------------------------------------------------------------
void mme_app_free_pdn_connection(pdn_context_t** const pdn_connection) {
  bdestroy_wrapper(&(*pdn_connection)->apn_in_use);
  bdestroy_wrapper(&(*pdn_connection)->apn_oi_replacement);
  bdestroy_wrapper(&(*pdn_connection)->apn_subscribed);
  free_wrapper((void**) pdn_connection);
}

//------------------------------------------------------------------------------
void mme_app_ue_context_free_content(ue_mm_context_t* const ue_context_p) {
  bdestroy_wrapper(&ue_context_p->msisdn);
  bdestroy_wrapper(&ue_context_p->ue_radio_capability);
  bdestroy_wrapper(&ue_context_p->apn_oi_replacement);
  nas_itti_timer_arg_t* timer_argP = NULL;

  // Stop Mobile reachability timer,if running
  if (ue_context_p->mobile_reachability_timer.id != MME_APP_TIMER_INACTIVE_ID) {
    if (timer_remove(
            ue_context_p->mobile_reachability_timer.id, (void**) &timer_argP)) {
      OAILOG_ERROR_UE(
          LOG_MME_APP, ue_context_p->emm_context._imsi64,
          "Failed to stop Mobile Reachability timer for UE id  %d \n",
          ue_context_p->mme_ue_s1ap_id);
    }
    if (timer_argP) {
      free_wrapper((void**) &timer_argP);
    }
    ue_context_p->mobile_reachability_timer.id = MME_APP_TIMER_INACTIVE_ID;
  }
  // Stop Implicit detach timer,if running
  if (ue_context_p->implicit_detach_timer.id != MME_APP_TIMER_INACTIVE_ID) {
    if (timer_remove(
            ue_context_p->implicit_detach_timer.id, (void**) &timer_argP)) {
      OAILOG_ERROR_UE(
          LOG_MME_APP, ue_context_p->emm_context._imsi64,
          "Failed to stop Implicit Detach timer for UE id  %d \n",
          ue_context_p->mme_ue_s1ap_id);
    }
    if (timer_argP) {
      free_wrapper((void**) &timer_argP);
    }
    ue_context_p->implicit_detach_timer.id = MME_APP_TIMER_INACTIVE_ID;
  }

  // Stop Initial context setup process guard timer,if running
  if (ue_context_p->initial_context_setup_rsp_timer.id !=
      MME_APP_TIMER_INACTIVE_ID) {
    if (timer_remove(
            ue_context_p->initial_context_setup_rsp_timer.id,
            (void**) &timer_argP)) {
      OAILOG_ERROR_UE(
          LOG_MME_APP, ue_context_p->emm_context._imsi64,
          "Failed to stop Initial Context Setup Rsp timer for UE id  %d \n",
          ue_context_p->mme_ue_s1ap_id);
    }
    if (timer_argP) {
      free_wrapper((void**) &timer_argP);
    }
    ue_context_p->initial_context_setup_rsp_timer.id =
        MME_APP_TIMER_INACTIVE_ID;
  }
  // Stop UE context modification process guard timer,if running
  if (ue_context_p->ue_context_modification_timer.id !=
      MME_APP_TIMER_INACTIVE_ID) {
    if (timer_remove(
            ue_context_p->ue_context_modification_timer.id,
            (void**) &timer_argP)) {
      OAILOG_ERROR_UE(
          LOG_MME_APP, ue_context_p->emm_context._imsi64,
          "Failed to stop UE Context Modification timer for UE id  %d \n",
          ue_context_p->mme_ue_s1ap_id);
    }
    if (timer_argP) {
      free_wrapper((void**) &timer_argP);
    }
    ue_context_p->ue_context_modification_timer.id = MME_APP_TIMER_INACTIVE_ID;
  }

  // Stop ULR Response timer if running
  if (ue_context_p->ulr_response_timer.id != MME_APP_TIMER_INACTIVE_ID) {
    nas_itti_timer_arg_t* timer_argP = NULL;
    if (timer_remove(
            ue_context_p->ulr_response_timer.id, (void**) &timer_argP)) {
      OAILOG_ERROR_UE(
          LOG_MME_APP, ue_context_p->emm_context._imsi64,
          "Failed to stop ULR timer for UE id %d \n",
          ue_context_p->mme_ue_s1ap_id);
    }
    if (timer_argP) {
      free_wrapper((void**) &timer_argP);
    }
    ue_context_p->ulr_response_timer.id = MME_APP_TIMER_INACTIVE_ID;
  }

  if (ue_context_p->sgs_context != NULL) {
    // free the sgs context
    mme_app_ue_sgs_context_free_content(
        ue_context_p->sgs_context, ue_context_p->emm_context._imsi64);
    free_wrapper((void**) &(ue_context_p->sgs_context));
  }
  ue_context_p->ue_context_rel_cause = S1AP_INVALID_CAUSE;

  ue_context_p->send_ue_purge_request = false;
  ue_context_p->hss_initiated_detach  = false;
  for (int i = 0; i < MAX_APN_PER_UE; i++) {
    if (ue_context_p->pdn_contexts[i]) {
      mme_app_free_pdn_connection(&ue_context_p->pdn_contexts[i]);
    }
  }

  for (int i = 0; i < BEARERS_PER_UE; i++) {
    if (ue_context_p->bearer_contexts[i]) {
      mme_app_free_bearer_context(&ue_context_p->bearer_contexts[i]);
    }
  }
  if (ue_context_p->ue_radio_capability) {
    bdestroy_wrapper(&ue_context_p->ue_radio_capability);
  }

  if (ue_context_p->s11_procedures) {
    mme_app_delete_s11_procedures(ue_context_p);
  }
}

void mme_app_state_free_ue_context(void** ue_context_node) {
  OAILOG_FUNC_IN(LOG_MME_APP);
  ue_mm_context_t* ue_context_p = (ue_mm_context_t*) (*ue_context_node);
  // clean up EMM context
  emm_context_t* emm_ctx = &ue_context_p->emm_context;
  free_emm_ctx_memory(emm_ctx, ue_context_p->mme_ue_s1ap_id);
  mme_app_ue_context_free_content(ue_context_p);
  free_wrapper((void**) &ue_context_p);
  OAILOG_FUNC_OUT(LOG_MME_APP);
}

//------------------------------------------------------------------------------
ue_mm_context_t* mme_ue_context_exists_enb_ue_s1ap_id(
    mme_ue_context_t* const mme_ue_context_p, const enb_s1ap_id_key_t enb_key) {
  hashtable_rc_t h_rc       = HASH_TABLE_OK;
  uint64_t mme_ue_s1ap_id64 = 0;

  hashtable_uint64_ts_get(
      mme_ue_context_p->enb_ue_s1ap_id_ue_context_htbl,
      (const hash_key_t) enb_key, &mme_ue_s1ap_id64);
  if (HASH_TABLE_OK == h_rc) {
    return mme_ue_context_exists_mme_ue_s1ap_id(
        (mme_ue_s1ap_id_t) mme_ue_s1ap_id64);
  }
  return NULL;
}

//------------------------------------------------------------------------------
ue_mm_context_t* mme_ue_context_exists_mme_ue_s1ap_id(
    const mme_ue_s1ap_id_t mme_ue_s1ap_id) {
  struct ue_mm_context_s* ue_context_p = NULL;
  hash_table_ts_t* state_imsi_ht       = get_mme_ue_state();

  hashtable_ts_get(
      state_imsi_ht, (const hash_key_t) mme_ue_s1ap_id, (void**) &ue_context_p);
  if (ue_context_p) {
    OAILOG_TRACE(
        LOG_MME_APP,
        "UE  " MME_UE_S1AP_ID_FMT " fetched MM state %s, ECM state %s\n ",
        mme_ue_s1ap_id,
        (ue_context_p->mm_state == UE_UNREGISTERED) ?
            "UE_UNREGISTERED" :
            (ue_context_p->mm_state == UE_REGISTERED) ? "UE_REGISTERED" :
                                                        "UNKNOWN",
        (ue_context_p->ecm_state == ECM_IDLE) ?
            "ECM_IDLE" :
            (ue_context_p->ecm_state == ECM_CONNECTED) ? "ECM_CONNECTED" :
                                                         "UNKNOWN");
  }
  return ue_context_p;
}

//------------------------------------------------------------------------------
struct ue_mm_context_s* mme_ue_context_exists_imsi(
    mme_ue_context_t* const mme_ue_context_p, const imsi64_t imsi) {
  hashtable_rc_t h_rc       = HASH_TABLE_OK;
  uint64_t mme_ue_s1ap_id64 = 0;

  h_rc = hashtable_uint64_ts_get(
      mme_ue_context_p->imsi_mme_ue_id_htbl, (const hash_key_t) imsi,
      &mme_ue_s1ap_id64);

  if (HASH_TABLE_OK == h_rc) {
    return mme_ue_context_exists_mme_ue_s1ap_id(
        (mme_ue_s1ap_id_t) mme_ue_s1ap_id64);
  } else {
    OAILOG_WARNING_UE(LOG_MME_APP, imsi, " No IMSI hashtable for this IMSI\n");
  }
  return NULL;
}

//------------------------------------------------------------------------------
struct ue_mm_context_s* mme_ue_context_exists_s11_teid(
    mme_ue_context_t* const mme_ue_context_p, const s11_teid_t teid) {
  hashtable_rc_t h_rc       = HASH_TABLE_OK;
  uint64_t mme_ue_s1ap_id64 = 0;

  h_rc = hashtable_uint64_ts_get(
      mme_ue_context_p->tun11_ue_context_htbl, (const hash_key_t) teid,
      &mme_ue_s1ap_id64);

  if (HASH_TABLE_OK == h_rc) {
    return mme_ue_context_exists_mme_ue_s1ap_id(
        (mme_ue_s1ap_id_t) mme_ue_s1ap_id64);
  } else {
    OAILOG_WARNING(
        LOG_MME_APP, " No S11 hashtable for S11 Teid " TEID_FMT "\n", teid);
  }
  return NULL;
}

//------------------------------------------------------------------------------
ue_mm_context_t* mme_ue_context_exists_guti(
    mme_ue_context_t* const mme_ue_context_p, const guti_t* const guti_p) {
  hashtable_rc_t h_rc       = HASH_TABLE_OK;
  uint64_t mme_ue_s1ap_id64 = 0;

  h_rc = obj_hashtable_uint64_ts_get(
      mme_ue_context_p->guti_ue_context_htbl, (const void*) guti_p,
      sizeof(*guti_p), &mme_ue_s1ap_id64);

  if (HASH_TABLE_OK == h_rc) {
    return mme_ue_context_exists_mme_ue_s1ap_id(
        (mme_ue_s1ap_id_t) mme_ue_s1ap_id64);
  } else {
    OAILOG_WARNING(LOG_MME_APP, " No GUTI hashtable for GUTI ");
  }

  return NULL;
}

//------------------------------------------------------------------------------
void mme_app_move_context(ue_mm_context_t* dst, ue_mm_context_t* src) {
  OAILOG_FUNC_IN(LOG_MME_APP);
  if ((dst) && (src)) {
    enb_s1ap_id_key_t enb_s1ap_id_key = dst->enb_s1ap_id_key;
    enb_ue_s1ap_id_t enb_ue_s1ap_id   = dst->enb_ue_s1ap_id;
    mme_ue_s1ap_id_t mme_ue_s1ap_id   = dst->mme_ue_s1ap_id;
    memcpy(dst, src, sizeof(*dst));
    dst->enb_s1ap_id_key = enb_s1ap_id_key;
    dst->enb_ue_s1ap_id  = enb_ue_s1ap_id;
    dst->mme_ue_s1ap_id  = mme_ue_s1ap_id;
  }
  OAILOG_FUNC_OUT(LOG_MME_APP);
}

//------------------------------------------------------------------------------
void mme_ue_context_update_coll_keys(
    mme_ue_context_t* const mme_ue_context_p,
    ue_mm_context_t* const ue_context_p,
    const enb_s1ap_id_key_t enb_s1ap_id_key,
    const mme_ue_s1ap_id_t mme_ue_s1ap_id, const imsi64_t imsi,
    const s11_teid_t mme_teid_s11,
    const guti_t* const guti_p)  //  never NULL, if none put &ue_context_p->guti
{
  hashtable_rc_t h_rc                 = HASH_TABLE_OK;
  hash_table_ts_t* mme_state_ue_id_ht = get_mme_ue_state();
  OAILOG_FUNC_IN(LOG_MME_APP);

  OAILOG_TRACE(
      LOG_MME_APP,
      "Update ue context.old_enb_ue_s1ap_id_key %ld ue "
      "context.old_mme_ue_s1ap_id " MME_UE_S1AP_ID_FMT
      " ue context.old_IMSI " IMSI_64_FMT " ue context.old_GUTI " GUTI_FMT "\n",
      ue_context_p->enb_s1ap_id_key, ue_context_p->mme_ue_s1ap_id,
      ue_context_p->emm_context._imsi64,
      GUTI_ARG(&ue_context_p->emm_context._guti));

  OAILOG_TRACE(
      LOG_MME_APP,
      "Update ue context %p updated_enb_ue_s1ap_id_key %ld "
      "updated_mme_ue_s1ap_id " MME_UE_S1AP_ID_FMT " updated_IMSI " IMSI_64_FMT
      " updated_GUTI " GUTI_FMT "\n",
      ue_context_p, enb_s1ap_id_key, mme_ue_s1ap_id, imsi, GUTI_ARG(guti_p));

  if ((INVALID_ENB_UE_S1AP_ID_KEY != enb_s1ap_id_key) &&
      (ue_context_p->enb_s1ap_id_key != enb_s1ap_id_key)) {
    // new insertion of enb_ue_s1ap_id_key,
    h_rc = hashtable_uint64_ts_remove(
        mme_ue_context_p->enb_ue_s1ap_id_ue_context_htbl,
        (const hash_key_t) ue_context_p->enb_s1ap_id_key);
    h_rc = hashtable_uint64_ts_insert(
        mme_ue_context_p->enb_ue_s1ap_id_ue_context_htbl,
        (const hash_key_t) enb_s1ap_id_key, mme_ue_s1ap_id);

    if (HASH_TABLE_OK != h_rc) {
      OAILOG_ERROR_UE(
          LOG_MME_APP, imsi,
          "Error could not update this ue context %p "
          "enb_ue_s1ap_ue_id " ENB_UE_S1AP_ID_FMT
          " mme_ue_s1ap_id " MME_UE_S1AP_ID_FMT " %s\n",
          ue_context_p, ue_context_p->enb_ue_s1ap_id,
          ue_context_p->mme_ue_s1ap_id, hashtable_rc_code2string(h_rc));
    }
    ue_context_p->enb_s1ap_id_key = enb_s1ap_id_key;
  } else {
    OAILOG_DEBUG_UE(
        LOG_MME_APP, imsi,
        "Did not update enb_s1ap_id_key %ld in ue context %p "
        "enb_ue_s1ap_ue_id " ENB_UE_S1AP_ID_FMT
        " mme_ue_s1ap_id " MME_UE_S1AP_ID_FMT "\n",
        enb_s1ap_id_key, ue_context_p, ue_context_p->enb_ue_s1ap_id,
        ue_context_p->mme_ue_s1ap_id);
  }

  if (INVALID_MME_UE_S1AP_ID != mme_ue_s1ap_id) {
    if (ue_context_p->mme_ue_s1ap_id != mme_ue_s1ap_id) {
      // new insertion of mme_ue_s1ap_id, not a change in the id
      h_rc = hashtable_ts_remove(
          mme_state_ue_id_ht, (const hash_key_t) ue_context_p->mme_ue_s1ap_id,
          (void**) &ue_context_p);
      h_rc = hashtable_ts_insert(
          mme_state_ue_id_ht, (const hash_key_t) mme_ue_s1ap_id,
          (void*) ue_context_p);

      if (HASH_TABLE_OK != h_rc) {
        OAILOG_ERROR_UE(
            LOG_MME_APP, imsi,
            "Error could not update this ue context %p "
            "enb_ue_s1ap_ue_id " ENB_UE_S1AP_ID_FMT
            " mme_ue_s1ap_id " MME_UE_S1AP_ID_FMT " %s\n",
            ue_context_p, ue_context_p->enb_ue_s1ap_id,
            ue_context_p->mme_ue_s1ap_id, hashtable_rc_code2string(h_rc));
      }
      ue_context_p->mme_ue_s1ap_id = mme_ue_s1ap_id;
    }
  } else {
    OAILOG_DEBUG_UE(
        LOG_MME_APP, imsi,
        "Did not update hashtable  for ue context %p "
        "enb_ue_s1ap_ue_id " ENB_UE_S1AP_ID_FMT
        " mme_ue_s1ap_id " MME_UE_S1AP_ID_FMT " imsi " IMSI_64_FMT " \n",
        ue_context_p, ue_context_p->enb_ue_s1ap_id,
        ue_context_p->mme_ue_s1ap_id, imsi);
  }

  h_rc = hashtable_uint64_ts_remove(
      mme_ue_context_p->imsi_mme_ue_id_htbl,
      (const hash_key_t) ue_context_p->emm_context._imsi64);
  if (INVALID_MME_UE_S1AP_ID != mme_ue_s1ap_id) {
    h_rc = hashtable_uint64_ts_insert(
        mme_ue_context_p->imsi_mme_ue_id_htbl, (const hash_key_t) imsi,
        mme_ue_s1ap_id);
  } else {
    h_rc = HASH_TABLE_KEY_NOT_EXISTS;
  }
  if (HASH_TABLE_OK != h_rc) {
    OAILOG_ERROR_UE(
        LOG_MME_APP, imsi,
        "Error could not update this ue context %p "
        "enb_ue_s1ap_ue_id " ENB_UE_S1AP_ID_FMT
        " mme_ue_s1ap_id " MME_UE_S1AP_ID_FMT " imsi " IMSI_64_FMT ": %s\n",
        ue_context_p, ue_context_p->enb_ue_s1ap_id,
        ue_context_p->mme_ue_s1ap_id, imsi, hashtable_rc_code2string(h_rc));
  }
  _directoryd_report_location(
      ue_context_p->emm_context._imsi64,
      ue_context_p->emm_context._imsi.length);

  h_rc = hashtable_uint64_ts_remove(
      mme_ue_context_p->tun11_ue_context_htbl,
      (const hash_key_t) ue_context_p->mme_teid_s11);
  if (INVALID_MME_UE_S1AP_ID != mme_ue_s1ap_id) {
    h_rc = hashtable_uint64_ts_insert(
        mme_ue_context_p->tun11_ue_context_htbl,
        (const hash_key_t) mme_teid_s11, (uint64_t) mme_ue_s1ap_id);
  } else {
    h_rc = HASH_TABLE_KEY_NOT_EXISTS;
  }

  if (HASH_TABLE_OK != h_rc) {
    OAILOG_ERROR_UE(
        LOG_MME_APP, imsi,
        "Error could not update this ue context %p "
        "enb_ue_s1ap_ue_id " ENB_UE_S1AP_ID_FMT
        " mme_ue_s1ap_id " MME_UE_S1AP_ID_FMT " mme_teid_s11 " TEID_FMT
        " : %s\n",
        ue_context_p, ue_context_p->enb_ue_s1ap_id,
        ue_context_p->mme_ue_s1ap_id, mme_teid_s11,
        hashtable_rc_code2string(h_rc));
  }
  ue_context_p->mme_teid_s11 = mme_teid_s11;

  if (guti_p) {
    if ((guti_p->gummei.mme_code !=
         ue_context_p->emm_context._guti.gummei.mme_code) ||
        (guti_p->gummei.mme_gid !=
         ue_context_p->emm_context._guti.gummei.mme_gid) ||
        (guti_p->m_tmsi != ue_context_p->emm_context._guti.m_tmsi) ||
        (guti_p->gummei.plmn.mcc_digit1 !=
         ue_context_p->emm_context._guti.gummei.plmn.mcc_digit1) ||
        (guti_p->gummei.plmn.mcc_digit2 !=
         ue_context_p->emm_context._guti.gummei.plmn.mcc_digit2) ||
        (guti_p->gummei.plmn.mcc_digit3 !=
         ue_context_p->emm_context._guti.gummei.plmn.mcc_digit3) ||
        (ue_context_p->mme_ue_s1ap_id != mme_ue_s1ap_id)) {
      // may check guti_p with a kind of instanceof()?
      h_rc = obj_hashtable_uint64_ts_remove(
          mme_ue_context_p->guti_ue_context_htbl,
          &ue_context_p->emm_context._guti, sizeof(*guti_p));
      if (INVALID_MME_UE_S1AP_ID != mme_ue_s1ap_id) {
        h_rc = obj_hashtable_uint64_ts_insert(
            mme_ue_context_p->guti_ue_context_htbl, (const void* const) guti_p,
            sizeof(*guti_p), (uint64_t) mme_ue_s1ap_id);
      } else {
        h_rc = HASH_TABLE_KEY_NOT_EXISTS;
      }

      if (HASH_TABLE_OK != h_rc) {
        OAILOG_ERROR_UE(
            LOG_MME_APP, imsi,
            "Error could not update this ue context %p "
            "enb_ue_s1ap_ue_id " ENB_UE_S1AP_ID_FMT
            " mme_ue_s1ap_id " MME_UE_S1AP_ID_FMT " guti " GUTI_FMT " %s\n",
            ue_context_p, ue_context_p->enb_ue_s1ap_id,
            ue_context_p->mme_ue_s1ap_id, GUTI_ARG(guti_p),
            hashtable_rc_code2string(h_rc));
      }
      ue_context_p->emm_context._guti = *guti_p;
    }
  }
  OAILOG_FUNC_OUT(LOG_MME_APP);
}

//------------------------------------------------------------------------------
void mme_ue_context_dump_coll_keys(const mme_ue_context_t* mme_ue_contexts_p) {
  bstring tmp                         = bfromcstr(" ");
  hash_table_ts_t* mme_state_ue_id_ht = get_mme_ue_state();

  btrunc(tmp, 0);
  hashtable_uint64_ts_dump_content(mme_ue_contexts_p->imsi_mme_ue_id_htbl, tmp);
  OAILOG_DEBUG(LOG_MME_APP, "imsi_ue_context_htbl %s\n", bdata(tmp));

  btrunc(tmp, 0);
  hashtable_uint64_ts_dump_content(
      mme_ue_contexts_p->tun11_ue_context_htbl, tmp);
  OAILOG_DEBUG(LOG_MME_APP, "tun11_ue_context_htbl %s\n", bdata(tmp));

  btrunc(tmp, 0);
  hashtable_ts_dump_content(mme_state_ue_id_ht, tmp);
  OAILOG_DEBUG(LOG_MME_APP, "mme_ue_s1ap_id_ue_context_htbl %s\n", bdata(tmp));

  btrunc(tmp, 0);
  hashtable_uint64_ts_dump_content(
      mme_ue_contexts_p->enb_ue_s1ap_id_ue_context_htbl, tmp);
  OAILOG_DEBUG(LOG_MME_APP, "enb_ue_s1ap_id_ue_context_htbl %s\n", bdata(tmp));

  btrunc(tmp, 0);
  obj_hashtable_uint64_ts_dump_content(
      mme_ue_contexts_p->guti_ue_context_htbl, tmp);
  OAILOG_DEBUG(LOG_MME_APP, "guti_ue_context_htbl %s", bdata(tmp));

  bdestroy(tmp);
}

//------------------------------------------------------------------------------
int mme_insert_ue_context(
    mme_ue_context_t* const mme_ue_context_p,
    const struct ue_mm_context_s* const ue_context_p) {
  hashtable_rc_t h_rc                 = HASH_TABLE_OK;
  hash_table_ts_t* mme_state_ue_id_ht = get_mme_ue_state();

  OAILOG_FUNC_IN(LOG_MME_APP);
  if (mme_ue_context_p == NULL) {
    OAILOG_ERROR(LOG_MME_APP, "Invalid MME UE context received\n");
    OAILOG_FUNC_RETURN(LOG_MME_APP, RETURNerror);
  }
  if (ue_context_p == NULL) {
    OAILOG_ERROR(LOG_MME_APP, "Invalid UE context received\n");
    OAILOG_FUNC_RETURN(LOG_MME_APP, RETURNerror);
  }

  // filled ENB UE S1AP ID
  h_rc = hashtable_uint64_ts_is_key_exists(
      mme_ue_context_p->enb_ue_s1ap_id_ue_context_htbl,
      (const hash_key_t) ue_context_p->enb_s1ap_id_key);
  if (HASH_TABLE_OK == h_rc) {
    OAILOG_WARNING(
        LOG_MME_APP,
        "This ue context %p already exists enb_ue_s1ap_id " ENB_UE_S1AP_ID_FMT
        "\n",
        ue_context_p, ue_context_p->enb_ue_s1ap_id);
    OAILOG_FUNC_RETURN(LOG_MME_APP, RETURNerror);
  }
  h_rc = hashtable_uint64_ts_insert(
      mme_ue_context_p->enb_ue_s1ap_id_ue_context_htbl,
      (const hash_key_t) ue_context_p->enb_s1ap_id_key,
      ue_context_p->mme_ue_s1ap_id);

  if (HASH_TABLE_OK != h_rc) {
    OAILOG_WARNING(
        LOG_MME_APP,
        "Error could not register this ue context %p "
        "enb_ue_s1ap_id " ENB_UE_S1AP_ID_FMT " ue_id 0x%x\n",
        ue_context_p, ue_context_p->enb_ue_s1ap_id,
        ue_context_p->mme_ue_s1ap_id);
    OAILOG_FUNC_RETURN(LOG_MME_APP, RETURNerror);
  }

  if (INVALID_MME_UE_S1AP_ID != ue_context_p->mme_ue_s1ap_id) {
    h_rc = hashtable_ts_is_key_exists(
        mme_state_ue_id_ht, (const hash_key_t) ue_context_p->mme_ue_s1ap_id);

    if (HASH_TABLE_OK == h_rc) {
      OAILOG_WARNING(
          LOG_MME_APP,
          "This ue context %p already exists mme_ue_s1ap_id " MME_UE_S1AP_ID_FMT
          "\n",
          ue_context_p, ue_context_p->mme_ue_s1ap_id);
      OAILOG_FUNC_RETURN(LOG_MME_APP, RETURNerror);
    }

    h_rc = hashtable_ts_insert(
        mme_state_ue_id_ht, (const hash_key_t) ue_context_p->mme_ue_s1ap_id,
        (void*) ue_context_p);

    if (HASH_TABLE_OK != h_rc) {
      OAILOG_WARNING(
          LOG_MME_APP,
          "Error could not register this ue context %p "
          "mme_ue_s1ap_id " MME_UE_S1AP_ID_FMT "\n",
          ue_context_p, ue_context_p->mme_ue_s1ap_id);
      OAILOG_FUNC_RETURN(LOG_MME_APP, RETURNerror);
    }

    // filled IMSI
    if (ue_context_p->emm_context._imsi64) {
      h_rc = hashtable_uint64_ts_insert(
          mme_ue_context_p->imsi_mme_ue_id_htbl,
          (const hash_key_t) ue_context_p->emm_context._imsi64,
          ue_context_p->mme_ue_s1ap_id);

      if (HASH_TABLE_OK != h_rc) {
        OAILOG_WARNING_UE(
            LOG_MME_APP, ue_context_p->emm_context._imsi64,
            "Error could not register this ue context %p "
            "mme_ue_s1ap_id " MME_UE_S1AP_ID_FMT " imsi " IMSI_64_FMT "\n",
            ue_context_p, ue_context_p->mme_ue_s1ap_id,
            ue_context_p->emm_context._imsi64);
        OAILOG_FUNC_RETURN(LOG_MME_APP, RETURNerror);
      }

      _directoryd_report_location(
          ue_context_p->emm_context._imsi64,
          ue_context_p->emm_context._imsi.length);
    }

    // filled S11 tun id
    if (ue_context_p->mme_teid_s11) {
      h_rc = hashtable_uint64_ts_insert(
          mme_ue_context_p->tun11_ue_context_htbl,
          (const hash_key_t) ue_context_p->mme_teid_s11,
          ue_context_p->mme_ue_s1ap_id);

      if (HASH_TABLE_OK != h_rc) {
        OAILOG_WARNING(
            LOG_MME_APP,
            "Error could not register this ue context %p "
            "mme_ue_s1ap_id " MME_UE_S1AP_ID_FMT " mme_teid_s11 " TEID_FMT "\n",
            ue_context_p, ue_context_p->mme_ue_s1ap_id,
            ue_context_p->mme_teid_s11);
        OAILOG_FUNC_RETURN(LOG_MME_APP, RETURNerror);
      }
    }

    // filled guti
    if ((0 != ue_context_p->emm_context._guti.gummei.mme_code) ||
        (0 != ue_context_p->emm_context._guti.gummei.mme_gid) ||
        (0 != ue_context_p->emm_context._guti.m_tmsi) ||
        (0 != ue_context_p->emm_context._guti.gummei.plmn
                  .mcc_digit1) ||  // MCC 000 does not exist in ITU table
        (0 != ue_context_p->emm_context._guti.gummei.plmn.mcc_digit2) ||
        (0 != ue_context_p->emm_context._guti.gummei.plmn.mcc_digit3)) {
      h_rc = obj_hashtable_uint64_ts_insert(
          mme_ue_context_p->guti_ue_context_htbl,
          (const void* const) & ue_context_p->emm_context._guti,
          sizeof(ue_context_p->emm_context._guti),
          ue_context_p->mme_ue_s1ap_id);

      if (HASH_TABLE_OK != h_rc) {
        OAILOG_WARNING(
            LOG_MME_APP,
            "Error could not register this ue context %p "
            "mme_ue_s1ap_id " MME_UE_S1AP_ID_FMT " guti " GUTI_FMT "\n",
            ue_context_p, ue_context_p->mme_ue_s1ap_id,
            GUTI_ARG(&ue_context_p->emm_context._guti));
        OAILOG_FUNC_RETURN(LOG_MME_APP, RETURNerror);
      }
    }
  }

  OAILOG_FUNC_RETURN(LOG_MME_APP, RETURNok);
}
//------------------------------------------------------------------------------
void mme_notify_ue_context_released(
    mme_ue_context_t* const mme_ue_context_p,
    struct ue_mm_context_s* ue_context_p) {
  OAILOG_FUNC_IN(LOG_MME_APP);
  if (mme_ue_context_p == NULL) {
    OAILOG_ERROR(LOG_MME_APP, "Invalid MME UE context received\n");
    OAILOG_FUNC_OUT(LOG_MME_APP);
  }
  if (ue_context_p == NULL) {
    OAILOG_ERROR(LOG_MME_APP, "Invalid UE context received\n");
    OAILOG_FUNC_OUT(LOG_MME_APP);
  }
  // TODO HERE free resources

  OAILOG_FUNC_OUT(LOG_MME_APP);
}
//------------------------------------------------------------------------------
void mme_remove_ue_context(
    mme_ue_context_t* const mme_ue_context_p,
    struct ue_mm_context_s* ue_context_p) {
  OAILOG_FUNC_IN(LOG_MME_APP);
  hashtable_rc_t hash_rc              = HASH_TABLE_OK;
  hash_table_ts_t* mme_state_ue_id_ht = get_mme_ue_state();

  if (!mme_ue_context_p) {
    OAILOG_ERROR(LOG_MME_APP, "Invalid MME UE context received\n");
    OAILOG_FUNC_OUT(LOG_MME_APP);
  }
  if (!ue_context_p) {
    OAILOG_ERROR(LOG_MME_APP, "Invalid UE context received\n");
    OAILOG_FUNC_OUT(LOG_MME_APP);
  }

  // Release emm and esm context
  delete_mme_ue_state(ue_context_p->emm_context._imsi64);
  _clear_emm_ctxt(&ue_context_p->emm_context);
  mme_app_ue_context_free_content(ue_context_p);
  // IMSI
  if (ue_context_p->emm_context._imsi64) {
    hash_rc = hashtable_uint64_ts_remove(
        mme_ue_context_p->imsi_mme_ue_id_htbl,
        (const hash_key_t) ue_context_p->emm_context._imsi64);
    if (HASH_TABLE_OK != hash_rc) {
      OAILOG_ERROR_UE(
          LOG_MME_APP, ue_context_p->emm_context._imsi64,
          "UE context not found!\n"
          " enb_ue_s1ap_id " ENB_UE_S1AP_ID_FMT
          " mme_ue_s1ap_id " MME_UE_S1AP_ID_FMT " not in IMSI collection\n",
          ue_context_p->enb_ue_s1ap_id, ue_context_p->mme_ue_s1ap_id);
    }
  }

  // eNB UE S1P UE ID
  hash_rc = hashtable_uint64_ts_remove(
      mme_ue_context_p->enb_ue_s1ap_id_ue_context_htbl,
      (const hash_key_t) ue_context_p->enb_s1ap_id_key);
  if (HASH_TABLE_OK != hash_rc)
    OAILOG_ERROR(
        LOG_MME_APP,
        "UE context not found!\n"
        " enb_ue_s1ap_id " ENB_UE_S1AP_ID_FMT
        " mme_ue_s1ap_id " MME_UE_S1AP_ID_FMT
        ", ENB_UE_S1AP_ID not in ENB_UE_S1AP_ID collection",
        ue_context_p->enb_ue_s1ap_id, ue_context_p->mme_ue_s1ap_id);

  // filled S11 tun id
  if (ue_context_p->mme_teid_s11) {
    hash_rc = hashtable_uint64_ts_remove(
        mme_ue_context_p->tun11_ue_context_htbl,
        (const hash_key_t) ue_context_p->mme_teid_s11);
    if (HASH_TABLE_OK != hash_rc)
      OAILOG_ERROR(
          LOG_MME_APP,
          "UE Context not found!\n"
          " enb_ue_s1ap_id " ENB_UE_S1AP_ID_FMT
          " mme_ue_s1ap_id " MME_UE_S1AP_ID_FMT ", MME S11 TEID  " TEID_FMT
          "  not in S11 collection\n",
          ue_context_p->enb_ue_s1ap_id, ue_context_p->mme_ue_s1ap_id,
          ue_context_p->mme_teid_s11);
  }
  // filled guti
  if ((ue_context_p->emm_context._guti.gummei.mme_code) ||
      (ue_context_p->emm_context._guti.gummei.mme_gid) ||
      (ue_context_p->emm_context._guti.m_tmsi) ||
      (ue_context_p->emm_context._guti.gummei.plmn.mcc_digit1) ||
      (ue_context_p->emm_context._guti.gummei.plmn.mcc_digit2) ||
      (ue_context_p->emm_context._guti.gummei.plmn
           .mcc_digit3)) {  // MCC 000 does not exist in ITU table
    hash_rc = obj_hashtable_uint64_ts_remove(
        mme_ue_context_p->guti_ue_context_htbl,
        (const void* const) & ue_context_p->emm_context._guti,
        sizeof(ue_context_p->emm_context._guti));
    if (HASH_TABLE_OK != hash_rc)
      OAILOG_ERROR(
          LOG_MME_APP,
          "UE Context not found!\n"
          " enb_ue_s1ap_id " ENB_UE_S1AP_ID_FMT
          " mme_ue_s1ap_id " MME_UE_S1AP_ID_FMT
          ", GUTI  not in GUTI collection\n",
          ue_context_p->enb_ue_s1ap_id, ue_context_p->mme_ue_s1ap_id);
  }

  // filled NAS UE ID/ MME UE S1AP ID
  if (INVALID_MME_UE_S1AP_ID != ue_context_p->mme_ue_s1ap_id) {
    hash_rc = hashtable_ts_remove(
        mme_state_ue_id_ht, (const hash_key_t) ue_context_p->mme_ue_s1ap_id,
        (void**) &ue_context_p);
    if (HASH_TABLE_OK != hash_rc)
      OAILOG_ERROR(
          LOG_MME_APP,
          "UE context not found!\n"
          "  enb_ue_s1ap_id " ENB_UE_S1AP_ID_FMT
          ", mme_ue_s1ap_id " MME_UE_S1AP_ID_FMT
          " not in MME UE S1AP ID collection",
          ue_context_p->enb_ue_s1ap_id, ue_context_p->mme_ue_s1ap_id);
  }

  _directoryd_remove_location(
      ue_context_p->emm_context._imsi64,
      ue_context_p->emm_context._imsi.length);
  free_wrapper((void**) &ue_context_p);
  OAILOG_FUNC_OUT(LOG_MME_APP);
}

//------------------------------------------------------------------------------
void mme_app_dump_protocol_configuration_options(
    const protocol_configuration_options_t* const pco,
    const bool ms2network_direction, const uint8_t indent_spaces,
    bstring bstr_dump) {
  int i = 0;

  if (pco) {
    bformata(bstr_dump, "        Protocol configuration options:\n");
    bformata(
        bstr_dump, "        Configuration protocol .......: %" PRIx8 "\n",
        pco->configuration_protocol);
    while (i < pco->num_protocol_or_container_id) {
      switch (pco->protocol_or_container_ids[i].id) {
        case PCO_PI_LCP:
          bformata(bstr_dump, "        Protocol ID .......: LCP\n");
          break;
        case PCO_PI_PAP:
          bformata(bstr_dump, "        Protocol ID .......: PAP\n");
          break;
        case PCO_PI_CHAP:
          bformata(bstr_dump, "        Protocol ID .......: CHAP\n");
          break;
        case PCO_PI_IPCP:
          bformata(bstr_dump, "        Protocol ID .......: IPCP\n");
          break;

        default:
          if (ms2network_direction) {
            switch (pco->protocol_or_container_ids[i].id) {
              case PCO_CI_P_CSCF_IPV6_ADDRESS_REQUEST:
                bformata(
                    bstr_dump,
                    "        Container ID .......: "
                    "P_CSCF_IPV6_ADDRESS_REQUEST\n");
                break;
              case PCO_CI_DNS_SERVER_IPV6_ADDRESS_REQUEST:
                bformata(
                    bstr_dump,
                    "        Container ID .......: "
                    "DNS_SERVER_IPV6_ADDRESS_REQUEST\n");
                break;
              case PCO_CI_MS_SUPPORT_OF_NETWORK_REQUESTED_BEARER_CONTROL_INDICATOR:
                bformata(
                    bstr_dump,
                    "        Container ID .......: "
                    "MS_SUPPORT_OF_NETWORK_REQUESTED_BEARER_CONTROL_"
                    "INDICATOR\n");
                break;
              case PCO_CI_DSMIPV6_HOME_AGENT_ADDRESS_REQUEST:
                bformata(
                    bstr_dump,
                    "        Container ID .......: "
                    "DSMIPV6_HOME_AGENT_ADDRESS_REQUEST\n");
                break;
              case PCO_CI_DSMIPV6_HOME_NETWORK_PREFIX_REQUEST:
                bformata(
                    bstr_dump,
                    "        Container ID .......: "
                    "DSMIPV6_HOME_NETWORK_PREFIX_REQUEST\n");
                break;
              case PCO_CI_DSMIPV6_IPV4_HOME_AGENT_ADDRESS_REQUEST:
                bformata(
                    bstr_dump,
                    "        Container ID .......: "
                    "DSMIPV6_IPV4_HOME_AGENT_ADDRESS_REQUEST\n");
                break;
              case PCO_CI_IP_ADDRESS_ALLOCATION_VIA_NAS_SIGNALLING:
                bformata(
                    bstr_dump,
                    "        Container ID .......: "
                    "IP_ADDRESS_ALLOCATION_VIA_NAS_SIGNALLING\n");
                break;
              case PCO_CI_IPV4_ADDRESS_ALLOCATION_VIA_DHCPV4:
                bformata(
                    bstr_dump,
                    "        Container ID .......: "
                    "IPV4_ADDRESS_ALLOCATION_VIA_DHCPV4\n");
                break;
              case PCO_CI_P_CSCF_IPV4_ADDRESS_REQUEST:
                bformata(
                    bstr_dump,
                    "        Container ID .......: "
                    "P_CSCF_IPV4_ADDRESS_REQUEST\n");
                break;
              case PCO_CI_DNS_SERVER_IPV4_ADDRESS_REQUEST:
                bformata(
                    bstr_dump,
                    "        Container ID .......: "
                    "DNS_SERVER_IPV4_ADDRESS_REQUEST\n");
                break;
              case PCO_CI_MSISDN_REQUEST:
                bformata(
                    bstr_dump,
                    "        Container ID .......: MSISDN_REQUEST\n");
                break;
              case PCO_CI_IFOM_SUPPORT_REQUEST:
                bformata(
                    bstr_dump,
                    "        Container ID .......: IFOM_SUPPORT_REQUEST\n");
                break;
              case PCO_CI_IPV4_LINK_MTU_REQUEST:
                bformata(
                    bstr_dump,
                    "        Container ID .......: IPV4_LINK_MTU_REQUEST\n");
                break;
              case PCO_CI_IM_CN_SUBSYSTEM_SIGNALING_FLAG:
                bformata(
                    bstr_dump,
                    "        Container ID .......: "
                    "IM_CN_SUBSYSTEM_SIGNALING_FLAG\n");
                break;
              default:
                bformata(
                    bstr_dump, "       Unhandled container id %u length %d\n",
                    pco->protocol_or_container_ids[i].id,
                    blength(pco->protocol_or_container_ids[i].contents));
            }
          } else {
            switch (pco->protocol_or_container_ids[i].id) {
              case PCO_CI_P_CSCF_IPV6_ADDRESS:
                bformata(
                    bstr_dump,
                    "        Container ID .......: P_CSCF_IPV6_ADDRESS\n");
                break;
              case PCO_CI_DNS_SERVER_IPV6_ADDRESS:
                bformata(
                    bstr_dump,
                    "        Container ID .......: DNS_SERVER_IPV6_ADDRESS\n");
                break;
              case PCO_CI_POLICY_CONTROL_REJECTION_CODE:
                bformata(
                    bstr_dump,
                    "        Container ID .......: "
                    "POLICY_CONTROL_REJECTION_CODE\n");
                break;
              case PCO_CI_SELECTED_BEARER_CONTROL_MODE:
                bformata(
                    bstr_dump,
                    "        Container ID .......: "
                    "SELECTED_BEARER_CONTROL_MODE\n");
                break;
              case PCO_CI_DSMIPV6_HOME_AGENT_ADDRESS:
                bformata(
                    bstr_dump,
                    "        Container ID .......: "
                    "DSMIPV6_HOME_AGENT_ADDRESS\n");
                break;
              case PCO_CI_DSMIPV6_HOME_NETWORK_PREFIX:
                bformata(
                    bstr_dump,
                    "        Container ID .......: "
                    "DSMIPV6_HOME_NETWORK_PREFIX\n");
                break;
              case PCO_CI_DSMIPV6_IPV4_HOME_AGENT_ADDRESS:
                bformata(
                    bstr_dump,
                    "        Container ID .......: "
                    "DSMIPV6_IPV4_HOME_AGENT_ADDRESS\n");
                break;
              case PCO_CI_P_CSCF_IPV4_ADDRESS:
                bformata(
                    bstr_dump,
                    "        Container ID .......: P_CSCF_IPV4_ADDRESS\n");
                break;
              case PCO_CI_DNS_SERVER_IPV4_ADDRESS:
                bformata(
                    bstr_dump,
                    "        Container ID .......: DNS_SERVER_IPV4_ADDRESS\n");
                break;
              case PCO_CI_MSISDN:
                bformata(bstr_dump, "        Container ID .......: MSISDN\n");
                break;
              case PCO_CI_IFOM_SUPPORT:
                bformata(
                    bstr_dump, "        Container ID .......: IFOM_SUPPORT\n");
                break;
              case PCO_CI_IPV4_LINK_MTU:
                bformata(
                    bstr_dump, "        Container ID .......: IPV4_LINK_MTU\n");
                break;
              case PCO_CI_IM_CN_SUBSYSTEM_SIGNALING_FLAG:
                bformata(
                    bstr_dump,
                    "        Container ID .......: "
                    "IM_CN_SUBSYSTEM_SIGNALING_FLAG\n");
                break;
              default:
                bformata(
                    bstr_dump, "       Unhandled container id %u length %d\n",
                    pco->protocol_or_container_ids[i].id,
                    blength(pco->protocol_or_container_ids[i].contents));
            }
          }
      }
      OAILOG_STREAM_HEX(
          OAILOG_LEVEL_DEBUG, LOG_MME_APP, "        Hex data: ",
          bdata(pco->protocol_or_container_ids[i].contents),
          blength(pco->protocol_or_container_ids[i].contents));
      i++;
    }
  }
}

//------------------------------------------------------------------------------
void mme_app_dump_bearer_context(
    const bearer_context_t* const bc, uint8_t indent_spaces,
    bstring bstr_dump) {
  bformata(
      bstr_dump, "%*s - Bearer id .......: %02u\n", indent_spaces, " ",
      bc->ebi);
  bformata(
      bstr_dump, "%*s - Transaction ID ..: %x\n", indent_spaces, " ",
      bc->transaction_identifier);
  if (bc->s_gw_fteid_s1u.ipv4) {
    char ipv4[INET_ADDRSTRLEN];
    inet_ntop(
        AF_INET, (void*) &bc->s_gw_fteid_s1u.ipv4_address.s_addr, ipv4,
        INET_ADDRSTRLEN);
    bformata(
        bstr_dump, "%*s - S-GW S1-U IPv4 Address...: [%s]\n", indent_spaces,
        " ", ipv4);
  } else if (bc->s_gw_fteid_s1u.ipv6) {
    char ipv6[INET6_ADDRSTRLEN];
    inet_ntop(
        AF_INET6, &bc->s_gw_fteid_s1u.ipv6_address, ipv6, INET6_ADDRSTRLEN);
    bformata(
        bstr_dump, "%*s - S-GW S1-U IPv6 Address...: [%s]\n", indent_spaces,
        " ", ipv6);
  }
  bformata(
      bstr_dump, "%*s - S-GW TEID (UP)...: " TEID_FMT "\n", indent_spaces, " ",
      bc->s_gw_fteid_s1u.teid);
  if (bc->p_gw_fteid_s5_s8_up.ipv4) {
    char ipv4[INET_ADDRSTRLEN];
    inet_ntop(
        AF_INET, (void*) &bc->p_gw_fteid_s5_s8_up.ipv4_address.s_addr, ipv4,
        INET_ADDRSTRLEN);
    bformata(bstr_dump, "%*s - P-GW S5-S8 IPv4..: [%s]\n", ipv4);
  } else if (bc->p_gw_fteid_s5_s8_up.ipv6) {
    char ipv6[INET6_ADDRSTRLEN];
    inet_ntop(
        AF_INET6, &bc->p_gw_fteid_s5_s8_up.ipv6_address, ipv6,
        INET6_ADDRSTRLEN);
    bformata(
        bstr_dump, "%*s - P-GW S5-S8 IPv6..: [%s]\n", indent_spaces, " ", ipv6);
  }
  bformata(
      bstr_dump, "%*s - P-GW TEID S5-S8..: " TEID_FMT "\n", indent_spaces, " ",
      bc->p_gw_fteid_s5_s8_up.teid);
  bformata(
      bstr_dump, "%*s - QCI .............: %u\n", indent_spaces, " ", bc->qci);
  bformata(
      bstr_dump, "%*s - Priority level ..: %u\n", indent_spaces, " ",
      bc->priority_level);
  bformata(
      bstr_dump, "%*s - Pre-emp vul .....: %s\n", indent_spaces, " ",
      (bc->preemption_vulnerability == PRE_EMPTION_VULNERABILITY_ENABLED) ?
          "ENABLED" :
          "DISABLED");
  bformata(
      bstr_dump, "%*s - Pre-emp cap .....: %s\n", indent_spaces, " ",
      (bc->preemption_capability == PRE_EMPTION_CAPABILITY_ENABLED) ?
          "ENABLED" :
          "DISABLED");
  bformata(
      bstr_dump, "%*s - GBR UL ..........: %010" PRIu64 "\n", indent_spaces,
      " ", bc->esm_ebr_context.gbr_ul);
  bformata(
      bstr_dump, "%*s - GBR DL ..........: %010" PRIu64 "\n", indent_spaces,
      " ", bc->esm_ebr_context.gbr_dl);
  bformata(
      bstr_dump, "%*s - MBR UL ..........: %010" PRIu64 "\n", indent_spaces,
      " ", bc->esm_ebr_context.mbr_ul);
  bformata(
      bstr_dump, "%*s - MBR DL ..........: %010" PRIu64 "\n", indent_spaces,
      " ", bc->esm_ebr_context.mbr_dl);
  bformata(
      bstr_dump, "%*s - " ANSI_COLOR_BOLD_ON "NAS ESM bearer private data .:\n",
      indent_spaces, " ");
  bformata(
      bstr_dump, "%*s -     ESM State .......: %s\n", indent_spaces, " ",
      esm_ebr_state2string(bc->esm_ebr_context.status));
  bformata(
      bstr_dump, "%*s -     Timer id ........: %lx\n", indent_spaces, " ",
      bc->esm_ebr_context.timer.id);
  bformata(
      bstr_dump, "%*s -     Timer TO(seconds): %ld\n", indent_spaces, " ",
      bc->esm_ebr_context.timer.sec);
  bformata(
      bstr_dump, "%*s - PDN id ..........: %u\n", indent_spaces, " ",
      bc->pdn_cx_id);
}

//------------------------------------------------------------------------------
void mme_app_dump_pdn_context(
    const struct ue_mm_context_s* const ue_mm_context,
    const pdn_context_t* const pdn_context, const pdn_cid_t pdn_cid,
    const uint8_t indent_spaces, bstring bstr_dump) {
  if (pdn_context) {
    bformata(bstr_dump, "%*s - PDN ID %u:\n", indent_spaces, " ", pdn_cid);
    bformata(
        bstr_dump, "%*s - Context Identifier .: %x\n", indent_spaces, " ",
        pdn_context->context_identifier);
    bformata(
        bstr_dump, "%*s - Is active          .: %s\n", indent_spaces, " ",
        (pdn_context->is_active) ? "yes" : "no");
    bformata(
        bstr_dump, "%*s - APN in use .........: %s\n", indent_spaces, " ",
        bdata(pdn_context->apn_in_use));
    bformata(
        bstr_dump, "%*s - APN subscribed......: %s\n", indent_spaces, " ",
        bdata(pdn_context->apn_subscribed));
    bformata(
        bstr_dump, "%*s - APN OI replacement .: %s\n", indent_spaces, " ",
        bdata(pdn_context->apn_oi_replacement));

    bformata(
        bstr_dump, "%*s - PDN type ...........: %s\n", indent_spaces, " ",
        PDN_TYPE_TO_STRING(pdn_context->paa.pdn_type));
    if (pdn_context->paa.pdn_type == IPv4) {
      char ipv4[INET_ADDRSTRLEN];
      inet_ntop(
          AF_INET, (void*) &pdn_context->paa.ipv4_address, ipv4,
          INET_ADDRSTRLEN);
      bformata(
          bstr_dump, "%*s - PAA (IPv4)..........: %s\n", indent_spaces, " ",
          ipv4);
    } else {
      char ipv6[INET6_ADDRSTRLEN];
      inet_ntop(
          AF_INET6, &pdn_context->paa.ipv6_address, ipv6, INET6_ADDRSTRLEN);
      bformata(
          bstr_dump, "%*s - PAA (IPv6)..........: %s\n", indent_spaces, " ",
          ipv6);
    }
    if (pdn_context->p_gw_address_s5_s8_cp.pdn_type == IPv4) {
      char ipv4[INET_ADDRSTRLEN];
      inet_ntop(
          AF_INET,
          (void*) &pdn_context->p_gw_address_s5_s8_cp.address.ipv4_address,
          ipv4, INET_ADDRSTRLEN);
      bformata(
          bstr_dump, "%*s - P-GW s5 s8 cp (IPv4): %s\n", indent_spaces, " ",
          ipv4);
    } else {
      char ipv6[INET6_ADDRSTRLEN];
      inet_ntop(
          AF_INET6, &pdn_context->p_gw_address_s5_s8_cp.address.ipv6_address,
          ipv6, INET6_ADDRSTRLEN);
      bformata(
          bstr_dump, "%*s - P-GW s5 s8 cp (IPv6): %s\n", indent_spaces, " ",
          ipv6);
    }
    bformata(
        bstr_dump, "%*s - P-GW TEID s5 s8 cp .: " TEID_FMT "\n", indent_spaces,
        " ", pdn_context->p_gw_teid_s5_s8_cp);
    if (pdn_context->s_gw_address_s11_s4.pdn_type == IPv4) {
      char ipv4[INET_ADDRSTRLEN];
      inet_ntop(
          AF_INET,
          (void*) &pdn_context->s_gw_address_s11_s4.address.ipv4_address, ipv4,
          INET_ADDRSTRLEN);
      bformata(
          bstr_dump, "%*s - S-GW s11_s4 (IPv4) .: %s\n", indent_spaces, " ",
          ipv4);
    } else {
      char ipv6[INET6_ADDRSTRLEN];
      inet_ntop(
          AF_INET6, &pdn_context->s_gw_address_s11_s4.address.ipv6_address,
          ipv6, INET6_ADDRSTRLEN);
      bformata(
          bstr_dump, "%*s - S-GW s11_s4 (IPv6) .: %s\n", indent_spaces, " ",
          indent_spaces, " ", ipv6);
    }
    bformata(
        bstr_dump, "%*s - S-GW TEID s5 s8 cp .: " TEID_FMT "\n", indent_spaces,
        " ", pdn_context->s_gw_teid_s11_s4);

    bformata(
        bstr_dump, "%*s - Default bearer eps subscribed qos profile:\n",
        indent_spaces, " ");
    bformata(
        bstr_dump, "%*s     - QCI ......................: %u\n", indent_spaces,
        " ", pdn_context->default_bearer_eps_subscribed_qos_profile.qci);
    bformata(
        bstr_dump, "%*s     - Priority level ...........: %u\n", indent_spaces,
        " ",
        pdn_context->default_bearer_eps_subscribed_qos_profile
            .allocation_retention_priority.priority_level);
    bformata(
        bstr_dump, "%*s     - Pre-emp vulnerabil .......: %s\n", indent_spaces,
        " ",
        (pdn_context->default_bearer_eps_subscribed_qos_profile
             .allocation_retention_priority.pre_emp_vulnerability ==
         PRE_EMPTION_VULNERABILITY_ENABLED) ?
            "ENABLED" :
            "DISABLED");
    bformata(
        bstr_dump, "%*s     - Pre-emp capability .......: %s\n", indent_spaces,
        " ",
        (pdn_context->default_bearer_eps_subscribed_qos_profile
             .allocation_retention_priority.pre_emp_capability ==
         PRE_EMPTION_CAPABILITY_ENABLED) ?
            "ENABLED" :
            "DISABLED");
    bformata(
        bstr_dump, "%*s     - APN-AMBR (bits/s) DL .....: %010" PRIu64 "\n",
        indent_spaces, " ", pdn_context->subscribed_apn_ambr.br_dl);
    bformata(
        bstr_dump, "%*s     - APN-AMBR (bits/s) UL .....: %010" PRIu64 "\n",
        indent_spaces, " ", pdn_context->subscribed_apn_ambr.br_ul);
    bformata(
        bstr_dump, "%*s     - P-GW-APN-AMBR (bits/s) DL : %010" PRIu64 "\n",
        indent_spaces, " ", pdn_context->p_gw_apn_ambr.br_dl);
    bformata(
        bstr_dump, "%*s     - P-GW-APN-AMBR (bits/s) UL : %010" PRIu64 "\n",
        indent_spaces, " ", pdn_context->p_gw_apn_ambr.br_ul);
    bformata(
        bstr_dump, "%*s     - Default EBI ..............: %u\n", indent_spaces,
        " ", pdn_context->default_ebi);
    bformata(bstr_dump, "%*s - NAS ESM private data:\n");
    bformata(
        bstr_dump, "%*s     - Procedure transaction ID .: %x\n", indent_spaces,
        " ", pdn_context->esm_data.pti);
    bformata(
        bstr_dump, "%*s     -  Is emergency .............: %s\n", indent_spaces,
        " ", (pdn_context->esm_data.is_emergency) ? "yes" : "no");
    bformata(
        bstr_dump, "%*s     -  APN AMBR .................: %u\n", indent_spaces,
        " ", pdn_context->esm_data.ambr);
    bformata(
        bstr_dump, "%*s     -  Addr realloc allowed......: %s\n", indent_spaces,
        " ", (pdn_context->esm_data.addr_realloc) ? "yes" : "no");
    bformata(
        bstr_dump, "%*s     -  Num allocated EPS bearers.: %d\n", indent_spaces,
        " ", pdn_context->esm_data.n_bearers);
    bformata(bstr_dump, "%*s - Bearer List:\n");
    for (int bindex = 0; bindex < 0; bindex++) {
      // should be equal to bindex if valid
      int bcindex = pdn_context->bearer_contexts[bindex];
      if ((0 <= bcindex) && (BEARERS_PER_UE > bcindex)) {
        if (bindex != bcindex) {
          OAILOG_ERROR_UE(
              LOG_MME_APP, ue_mm_context->emm_context._imsi64,
              "Mismatch in configuration. PDN index (%i) != Bearer index "
              "(%i)\n",
              bindex, bcindex);
          OAILOG_FUNC_OUT(LOG_MME_APP);
        }

        bearer_context_t* bc = ue_mm_context->bearer_contexts[bcindex];
        if (!bc) {
          OAILOG_ERROR_UE(
              LOG_MME_APP, ue_mm_context->emm_context._imsi64,
              "Mismatch in configuration. Bearer context is NULL\n");
          OAILOG_FUNC_OUT(LOG_MME_APP);
        }
        bformata(bstr_dump, "%*s - Bearer item ----------------------------\n");
        mme_app_dump_bearer_context(bc, indent_spaces + 4, bstr_dump);
      }
    }
  }
}

//-------------------------------------------------------------------------------------------------------
void mme_ue_context_update_ue_sig_connection_state(
    mme_ue_context_t* const mme_ue_context_p,
    struct ue_mm_context_s* ue_context_p, ecm_state_t new_ecm_state) {
  // Function is used to update UE's Signaling Connection State
  hashtable_rc_t hash_rc = HASH_TABLE_OK;

  OAILOG_FUNC_IN(LOG_MME_APP);
  if (mme_ue_context_p == NULL) {
    OAILOG_ERROR(LOG_MME_APP, "Invalid MME UE context received\n");
    OAILOG_FUNC_OUT(LOG_MME_APP);
  }
  if (ue_context_p == NULL) {
    OAILOG_ERROR(LOG_MME_APP, "Invalid UE context received\n");
    OAILOG_FUNC_OUT(LOG_MME_APP);
  }
  if (ue_context_p->ecm_state == ECM_CONNECTED && new_ecm_state == ECM_IDLE) {
    hash_rc = hashtable_uint64_ts_remove(
        mme_ue_context_p->enb_ue_s1ap_id_ue_context_htbl,
        (const hash_key_t) ue_context_p->enb_s1ap_id_key);
    if (HASH_TABLE_OK != hash_rc) {
      OAILOG_WARNING_UE(
          LOG_MME_APP, ue_context_p->emm_context._imsi64,
          "UE context enb_ue_s1ap_ue_id_key %ld "
          "mme_ue_s1ap_id " MME_UE_S1AP_ID_FMT
          ", ENB_UE_S1AP_ID_KEY could not be found",
          ue_context_p->enb_s1ap_id_key, ue_context_p->mme_ue_s1ap_id);
    }
    ue_context_p->enb_s1ap_id_key = INVALID_ENB_UE_S1AP_ID_KEY;

    OAILOG_DEBUG_UE(
        LOG_MME_APP, ue_context_p->emm_context._imsi64,
        "MME_APP: UE Connection State changed to IDLE. mme_ue_s1ap_id "
        "= " MME_UE_S1AP_ID_FMT "\n",
        ue_context_p->mme_ue_s1ap_id);

    if (mme_config.nas_config.t3412_min > 0) {
      // Start Mobile reachability timer only if peroidic TAU timer is not
      // disabled
      if (ue_context_p->mobile_reachability_timer.id ==
          MME_APP_TIMER_INACTIVE_ID) {
        // Start Mobile Reachability timer only if it is not running
        nas_itti_timer_arg_t timer_callback_arg = {0};
        timer_callback_arg.nas_timer_callback =
            mme_app_handle_mobile_reachability_timer_expiry;
        timer_callback_arg.nas_timer_callback_arg =
            (void*) &(ue_context_p->mme_ue_s1ap_id);
        if (timer_setup(
                ue_context_p->mobile_reachability_timer.sec, 0, TASK_MME_APP,
                INSTANCE_DEFAULT, TIMER_ONE_SHOT, &timer_callback_arg,
                sizeof(timer_callback_arg),
                &(ue_context_p->mobile_reachability_timer.id)) < 0) {
          OAILOG_ERROR_UE(
              LOG_MME_APP, ue_context_p->emm_context._imsi64,
              "Failed to start Mobile Reachability timer for UE id "
              " " MME_UE_S1AP_ID_FMT "\n",
              ue_context_p->mme_ue_s1ap_id);
          ue_context_p->mobile_reachability_timer.id =
              MME_APP_TIMER_INACTIVE_ID;
        } else {
          ue_context_p->time_mobile_reachability_timer_started = time(NULL);
          OAILOG_DEBUG_UE(
              LOG_MME_APP, ue_context_p->emm_context._imsi64,
              "Started Mobile Reachability timer for UE id " MME_UE_S1AP_ID_FMT
              "\n",
              ue_context_p->mme_ue_s1ap_id);
        }
      } else {
        OAILOG_DEBUG_UE(
            LOG_MME_APP, ue_context_p->emm_context._imsi64,
            "Mobile Reachability timer is already started for UE id:"
            " " MME_UE_S1AP_ID_FMT "\n",
            ue_context_p->mme_ue_s1ap_id);
      }
    }
    ue_context_p->ecm_state = ECM_IDLE;
    // Update Stats
    update_mme_app_stats_connected_ue_sub();
    OAILOG_INFO_UE(
        LOG_MME_APP, ue_context_p->emm_context._imsi64, "UE STATE - IDLE.\n");

  } else if (
      (ue_context_p->ecm_state == ECM_IDLE) &&
      (new_ecm_state == ECM_CONNECTED)) {
    ue_context_p->ecm_state          = ECM_CONNECTED;
    nas_itti_timer_arg_t* timer_argP = NULL;

    OAILOG_DEBUG_UE(
        LOG_MME_APP, ue_context_p->emm_context._imsi64,
        "MME_APP: UE Connection State changed to CONNECTED.enb_ue_s1ap_id "
        "=" ENB_UE_S1AP_ID_FMT ", mme_ue_s1ap_id = " MME_UE_S1AP_ID_FMT "\n",
        ue_context_p->enb_ue_s1ap_id, ue_context_p->mme_ue_s1ap_id);
    // Set PPF flag to true whenever UE moves from ECM_IDLE to ECM_CONNECTED
    // state
    ue_context_p->ppf = true;
    // Stop Mobile reachability timer,if running
    if (ue_context_p->mobile_reachability_timer.id !=
        MME_APP_TIMER_INACTIVE_ID) {
      if (timer_remove(
              ue_context_p->mobile_reachability_timer.id,
              (void**) &timer_argP)) {
        OAILOG_ERROR_UE(
            LOG_MME_APP, ue_context_p->emm_context._imsi64,
            "Failed to stop Mobile Reachability timer for UE "
            "id " MME_UE_S1AP_ID_FMT "\n",
            ue_context_p->mme_ue_s1ap_id);
      }
      ue_context_p->time_mobile_reachability_timer_started = 0;
      if (timer_argP) {
        free_wrapper((void**) &timer_argP);
      }
      ue_context_p->mobile_reachability_timer.id = MME_APP_TIMER_INACTIVE_ID;
    }
    // Stop Implicit detach timer,if running
    if (ue_context_p->implicit_detach_timer.id != MME_APP_TIMER_INACTIVE_ID) {
      if (timer_remove(
              ue_context_p->implicit_detach_timer.id, (void**) &timer_argP)) {
        OAILOG_ERROR_UE(
            LOG_MME_APP, ue_context_p->emm_context._imsi64,
            "Failed to stop Implicit Detach timer for UE id " MME_UE_S1AP_ID_FMT
            "\n",
            ue_context_p->mme_ue_s1ap_id);
      }
      if (timer_argP) {
        free_wrapper((void**) &timer_argP);
      }
      ue_context_p->implicit_detach_timer.id = MME_APP_TIMER_INACTIVE_ID;
      ue_context_p->time_implicit_detach_timer_started = 0;
    }
    // Update Stats
    update_mme_app_stats_connected_ue_add();
    OAILOG_INFO_UE(
        LOG_MME_APP, ue_context_p->emm_context._imsi64,
        "UE STATE - CONNECTED.\n");
  } else {
    OAILOG_INFO_UE(
        LOG_MME_APP, ue_context_p->emm_context._imsi64,
        "Old UE ECM State (%s) is same as the new UE ECM state (%s)\n",
        (ue_context_p->ecm_state == ECM_CONNECTED ? "CONNECTED" : "IDLE"),
        (new_ecm_state == ECM_CONNECTED ? "CONNECTED" : "IDLE"));
  }
  OAILOG_FUNC_OUT(LOG_MME_APP);
}
//------------------------------------------------------------------------------
bool mme_app_dump_ue_context(
    const hash_key_t keyP, void* const ue_mm_context_pP, void* unused_param_pP,
    void** unused_result_pP)
//------------------------------------------------------------------------------
{
  struct ue_mm_context_s* const ue_mm_context =
      (struct ue_mm_context_s*) ue_mm_context_pP;
  uint8_t j = 0;

  if (ue_mm_context) {
    bstring bstr_dump =
        bfromcstralloc(4096, "\n-----------------------UE MM context ");
    bformata(bstr_dump, "%p --------------------\n", ue_mm_context);
    bformata(
        bstr_dump, "    - eNB UE s1ap ID .: %08x\n",
        ue_mm_context->enb_ue_s1ap_id);
    bformata(
        bstr_dump, "    - MME UE s1ap ID .: %08x\n",
        ue_mm_context->mme_ue_s1ap_id);
    bformata(
        bstr_dump, "    - MME S11 TEID ...: " TEID_FMT "\n",
        ue_mm_context->mme_teid_s11);
    bformata(
        bstr_dump, "                        | mcc | mnc | cell identity |\n");
    bformata(
        bstr_dump,
        "    - E-UTRAN CGI ....: | %u%u%u | %u%u%c | %05x.%02x    |\n",
        ue_mm_context->e_utran_cgi.plmn.mcc_digit1,
        ue_mm_context->e_utran_cgi.plmn.mcc_digit2,
        ue_mm_context->e_utran_cgi.plmn.mcc_digit3,
        ue_mm_context->e_utran_cgi.plmn.mnc_digit1,
        ue_mm_context->e_utran_cgi.plmn.mnc_digit2,
        (ue_mm_context->e_utran_cgi.plmn.mnc_digit3 > 9) ?
            ' ' :
            0x30 + ue_mm_context->e_utran_cgi.plmn.mnc_digit3,
        ue_mm_context->e_utran_cgi.cell_identity.enb_id,
        ue_mm_context->e_utran_cgi.cell_identity.cell_id);
    /*
     * Ctime return a \n in the string
     */
    bformata(
        bstr_dump, "    - Last acquired ..: %s",
        ctime(&ue_mm_context->cell_age));

    emm_context_dump(&ue_mm_context->emm_context, 4, bstr_dump);
    /*
     * Display UE info only if we know them
     */
    if (SUBSCRIPTION_KNOWN == ue_mm_context->subscription_known) {
      /* TODO bformata (bstr_dump, "    - Status .........: %s\n",
       * (ue_mm_context->subscriber_status == SS_SERVICE_GRANTED) ?
       * "Granted" : "Barred");
       */
#define DISPLAY_BIT_MASK_PRESENT(mASK)                                         \
  ((ue_mm_context->access_restriction_data & mASK) ? 'X' : 'O')
      bformata(
          bstr_dump,
          "    (O = allowed, X = !O) |UTRAN|GERAN|GAN|HSDPA EVO|E_UTRAN|HO TO "
          "NO "
          "3GPP|\n");
      bformata(
          bstr_dump,
          "    - Access restriction  |  %c  |  %c  | %c |    %c    |   %c   |  "
          "  "
          "  %c      |\n",
          DISPLAY_BIT_MASK_PRESENT(ARD_UTRAN_NOT_ALLOWED),
          DISPLAY_BIT_MASK_PRESENT(ARD_GERAN_NOT_ALLOWED),
          DISPLAY_BIT_MASK_PRESENT(ARD_GAN_NOT_ALLOWED),
          DISPLAY_BIT_MASK_PRESENT(ARD_I_HSDPA_EVO_NOT_ALLOWED),
          DISPLAY_BIT_MASK_PRESENT(ARD_E_UTRAN_NOT_ALLOWED),
          DISPLAY_BIT_MASK_PRESENT(ARD_HO_TO_NON_3GPP_NOT_ALLOWED));
      // TODO bformata (bstr_dump, "    - Access Mode ....: %s\n",
      // ACCESS_MODE_TO_STRING (ue_mm_context->access_mode));
      // TODO MSISDN
      // bformata (bstr_dump, "    - MSISDN .........: %s\n",
      // (ue_mm_context->msisdn) ? ue_mm_context->msisdn->data:"None");
      bformata(
          bstr_dump, "    - RAU/TAU timer ..: %u\n",
          ue_mm_context->rau_tau_timer);
      // TODO IMEISV
      // if (IS_EMM_CTXT_PRESENT_IMEISV(&ue_mm_context->nas_emm_context)) {
      //  bformata (bstr_dump, "    - IMEISV .........: %*s\n",
      //  IMEISV_DIGITS_MAX, ue_mm_context->nas_emm_context._imeisv);
      //}
      bformata(bstr_dump, "    - AMBR (bits/s)     ( Downlink |  Uplink  )\n");
      // TODO bformata (bstr_dump, "        Subscribed ...: (%010" PRIu64
      // "|%010" PRIu64 ")\n", ue_mm_context->subscribed_ambr.br_dl,
      // ue_mm_context->subscribed_ambr.br_ul);
      bformata(
          bstr_dump,
          "        Allocated ....: (%010" PRIu64 "|%010" PRIu64 ")\n",
          ue_mm_context->used_ambr.br_dl, ue_mm_context->used_ambr.br_ul);

      bformata(bstr_dump, "    - APN config list:\n");

      for (j = 0; j < ue_mm_context->apn_config_profile.nb_apns; j++) {
        struct apn_configuration_s* apn_config_p;

        apn_config_p = &ue_mm_context->apn_config_profile.apn_configuration[j];
        /*
         * Default APN ?
         */
        bformata(
            bstr_dump, "        - Default APN ...: %s\n",
            (apn_config_p->context_identifier ==
             ue_mm_context->apn_config_profile.context_identifier) ?
                "TRUE" :
                "FALSE");
        bformata(
            bstr_dump, "        - APN ...........: %s\n",
            apn_config_p->service_selection);
        bformata(
            bstr_dump, "        - AMBR (bits/s) ( Downlink |  Uplink  )\n");
        bformata(
            bstr_dump,
            "                        (%010" PRIu64 "|%010" PRIu64 ")\n",
            apn_config_p->ambr.br_dl, apn_config_p->ambr.br_ul);
        bformata(
            bstr_dump, "        - PDN type ......: %s\n",
            PDN_TYPE_TO_STRING(apn_config_p->pdn_type));
        bformata(bstr_dump, "        - QOS\n");
        bformata(
            bstr_dump, "            QCI .........: %u\n",
            apn_config_p->subscribed_qos.qci);
        bformata(
            bstr_dump, "            Prio level ..: %u\n",
            apn_config_p->subscribed_qos.allocation_retention_priority
                .priority_level);
        bformata(
            bstr_dump, "            Pre-emp vul .: %s\n",
            (apn_config_p->subscribed_qos.allocation_retention_priority
                 .pre_emp_vulnerability == PRE_EMPTION_VULNERABILITY_ENABLED) ?
                "ENABLED" :
                "DISABLED");
        bformata(
            bstr_dump, "            Pre-emp cap .: %s\n",
            (apn_config_p->subscribed_qos.allocation_retention_priority
                 .pre_emp_capability == PRE_EMPTION_CAPABILITY_ENABLED) ?
                "ENABLED" :
                "DISABLED");

        if (apn_config_p->nb_ip_address == 0) {
          bformata(
              bstr_dump, "            IP addr .....: Dynamic allocation\n");
        } else {
          int i;

          bformata(bstr_dump, "            IP addresses :\n");

          for (i = 0; i < apn_config_p->nb_ip_address; i++) {
            if (apn_config_p->ip_address[i].pdn_type == IPv4) {
              char ipv4[INET_ADDRSTRLEN];
              inet_ntop(
                  AF_INET,
                  (void*) &apn_config_p->ip_address[i].address.ipv4_address,
                  ipv4, INET_ADDRSTRLEN);
              bformata(bstr_dump, "                           [%s]\n", ipv4);
            } else {
              char ipv6[INET6_ADDRSTRLEN];
              inet_ntop(
                  AF_INET6, &apn_config_p->ip_address[i].address.ipv6_address,
                  ipv6, INET6_ADDRSTRLEN);
              bformata(bstr_dump, "                           [%s]\n", ipv6);
            }
          }
        }
        bformata(bstr_dump, "\n");
      }
      bformata(bstr_dump, "    - PDNs:\n");
      for (pdn_cid_t pdn_cid = 0; pdn_cid < MAX_APN_PER_UE; pdn_cid++) {
        pdn_context_t* pdn_context = ue_mm_context->pdn_contexts[pdn_cid];
        if (pdn_context) {
          mme_app_dump_pdn_context(
              ue_mm_context, pdn_context, pdn_cid, 8, bstr_dump);
        }
      }
    }
    bcatcstr(
        bstr_dump,
        "---------------------------------------------------------\n");
    OAILOG_DEBUG(LOG_MME_APP, "%s\n", bdata(bstr_dump));
    bdestroy_wrapper(&bstr_dump);
    return false;
  }
  return true;
}

//------------------------------------------------------------------------------
void mme_app_dump_ue_contexts()
//------------------------------------------------------------------------------
{
  hash_table_ts_t* mme_state_ue_id_ht = get_mme_ue_state();
  hashtable_ts_apply_callback_on_elements(
      mme_state_ue_id_ht, mme_app_dump_ue_context, NULL, NULL);
}

//------------------------------------------------------------------------------
void mme_app_handle_s1ap_ue_context_release_req(
    const itti_s1ap_ue_context_release_req_t* const s1ap_ue_context_release_req)

{
  _mme_app_handle_s1ap_ue_context_release(
      s1ap_ue_context_release_req->mme_ue_s1ap_id,
      s1ap_ue_context_release_req->enb_ue_s1ap_id,
      s1ap_ue_context_release_req->enb_id,
      s1ap_ue_context_release_req->relCause);
}

void mme_app_handle_s1ap_ue_context_modification_fail(
    const itti_s1ap_ue_context_mod_resp_fail_t* const s1ap_ue_context_mod_fail)
//------------------------------------------------------------------------------
{
  struct ue_mm_context_s* ue_context_p = NULL;

  OAILOG_FUNC_IN(LOG_MME_APP);

  OAILOG_ERROR(
      LOG_MME_APP,
      " UE CONTEXT MODIFICATION FAILURE RECEIVED for UE-ID [%d] FAILURE_CAUSE "
      "[%ld]\n ",
      s1ap_ue_context_mod_fail->mme_ue_s1ap_id,
      s1ap_ue_context_mod_fail->cause);

  ue_context_p = mme_ue_context_exists_mme_ue_s1ap_id(
      s1ap_ue_context_mod_fail->mme_ue_s1ap_id);
  if (!ue_context_p) {
    OAILOG_ERROR(
        LOG_MME_APP,
        " UE CONTEXT MODIFICATION FAILURE RECEIVED, Failed to find UE context"
        "for mme_ue_s1ap_id 0x%06" PRIX32 " \n",
        s1ap_ue_context_mod_fail->mme_ue_s1ap_id);
    OAILOG_FUNC_OUT(LOG_MME_APP);
  }
  // Stop ue_context_modification  guard timer,if running
  if (ue_context_p->ue_context_modification_timer.id !=
      MME_APP_TIMER_INACTIVE_ID) {
    nas_itti_timer_arg_t* timer_argP = NULL;
    if (timer_remove(
            ue_context_p->ue_context_modification_timer.id,
            (void**) &timer_argP)) {
      OAILOG_ERROR_UE(
          LOG_MME_APP, ue_context_p->emm_context._imsi64,
          "Failed to stop UE Context Modification timer for UE id  %d \n",
          ue_context_p->mme_ue_s1ap_id);
    }
    if (timer_argP) {
      free_wrapper((void**) &timer_argP);
    }
    ue_context_p->ue_context_modification_timer.id = MME_APP_TIMER_INACTIVE_ID;
  }
  if (ue_context_p->sgs_context != NULL) {
    handle_csfb_s1ap_procedure_failure(
        ue_context_p, "ue_context_modification_timer_expired",
        UE_CONTEXT_MODIFICATION_PROCEDURE_FAILED);
  }
  OAILOG_FUNC_OUT(LOG_MME_APP);
}

void mme_app_handle_s1ap_ue_context_modification_resp(
    const itti_s1ap_ue_context_mod_resp_t* const s1ap_ue_context_mod_resp)
//------------------------------------------------------------------------------
{
  struct ue_mm_context_s* ue_context_p = NULL;
  OAILOG_FUNC_IN(LOG_MME_APP);

  OAILOG_DEBUG(
      LOG_MME_APP,
      " UE CONTEXT MODIFICATION RESPONSE RECEIVED for UE-ID [%d] \n ",
      s1ap_ue_context_mod_resp->mme_ue_s1ap_id);

  ue_context_p = mme_ue_context_exists_mme_ue_s1ap_id(
      s1ap_ue_context_mod_resp->mme_ue_s1ap_id);
  if (!ue_context_p) {
    OAILOG_ERROR(
        LOG_MME_APP,
        " UE CONTEXT MODIFICATION RESPONSE RECEIVED, Failed to find UE context"
        "for mme_ue_s1ap_id 0x%06" PRIX32 " \n",
        s1ap_ue_context_mod_resp->mme_ue_s1ap_id);
    OAILOG_FUNC_OUT(LOG_MME_APP);
  }

  // Stop ue_context_modification  guard timer,if running
  if (ue_context_p->ue_context_modification_timer.id !=
      MME_APP_TIMER_INACTIVE_ID) {
    nas_itti_timer_arg_t* timer_argP = NULL;
    if (timer_remove(
            ue_context_p->ue_context_modification_timer.id,
            (void**) &timer_argP)) {
      OAILOG_ERROR_UE(
          LOG_MME_APP, ue_context_p->emm_context._imsi64,
          "Failed to stop UE Context Modification timer for UE id  %d \n",
          ue_context_p->mme_ue_s1ap_id);
    }
    if (timer_argP) {
      free_wrapper((void**) &timer_argP);
    }
    ue_context_p->ue_context_modification_timer.id = MME_APP_TIMER_INACTIVE_ID;
  }

  OAILOG_FUNC_OUT(LOG_MME_APP);
}
//------------------------------------------------------------------------------
void mme_app_handle_enb_deregister_ind(
    const itti_s1ap_eNB_deregistered_ind_t* const eNB_deregistered_ind) {
  for (int i = 0; i < eNB_deregistered_ind->nb_ue_to_deregister; i++) {
    _mme_app_handle_s1ap_ue_context_release(
        eNB_deregistered_ind->mme_ue_s1ap_id[i],
        eNB_deregistered_ind->enb_ue_s1ap_id[i], eNB_deregistered_ind->enb_id,
        S1AP_SCTP_SHUTDOWN_OR_RESET);
  }
}

//------------------------------------------------------------------------------
void mme_app_handle_enb_reset_req(
    const itti_s1ap_enb_initiated_reset_req_t const* enb_reset_req) {
  MessageDef* msg;
  itti_s1ap_enb_initiated_reset_ack_t* reset_ack;

  OAILOG_DEBUG(
      LOG_MME_APP,
      " eNB Reset request received. eNB id = %d, reset_type  %d \n ",
      enb_reset_req->enb_id, enb_reset_req->s1ap_reset_type);
  if (enb_reset_req->ue_to_reset_list == NULL) {
    OAILOG_ERROR(
        LOG_MME_APP, "Invalid UE list received in eNB Reset Request\n");
    OAILOG_FUNC_OUT(LOG_MME_APP);
  }

  for (int i = 0; i < enb_reset_req->num_ue; i++) {
    _mme_app_handle_s1ap_ue_context_release(
        enb_reset_req->ue_to_reset_list[i].mme_ue_s1ap_id,
        enb_reset_req->ue_to_reset_list[i].enb_ue_s1ap_id,
        enb_reset_req->enb_id, S1AP_SCTP_SHUTDOWN_OR_RESET);
  }

  // Send Reset Ack to S1AP module
  msg = itti_alloc_new_message(TASK_MME_APP, S1AP_ENB_INITIATED_RESET_ACK);
  reset_ack = &S1AP_ENB_INITIATED_RESET_ACK(msg);

  // ue_to_reset_list needs to be freed by S1AP module
  reset_ack->ue_to_reset_list = enb_reset_req->ue_to_reset_list;
  reset_ack->s1ap_reset_type  = enb_reset_req->s1ap_reset_type;
  reset_ack->sctp_assoc_id    = enb_reset_req->sctp_assoc_id;
  reset_ack->sctp_stream_id   = enb_reset_req->sctp_stream_id;
  reset_ack->num_ue           = enb_reset_req->num_ue;

  send_msg_to_task(&mme_app_task_zmq_ctx, TASK_S1AP, msg);

  OAILOG_DEBUG(
      LOG_MME_APP, " Reset Ack sent to S1AP. eNB id = %d, reset_type  %d \n ",
      enb_reset_req->enb_id, enb_reset_req->s1ap_reset_type);

  OAILOG_FUNC_OUT(LOG_MME_APP);
}

//------------------------------------------------------------------------------
/*
   From GPP TS 23.401 version 11.11.0 Release 11, section 5.3.5 S1 release
   procedure, point 6: The MME deletes any eNodeB related information ("eNodeB
   Address in Use for S1-MME" and "eNB UE S1AP ID") from the UE's MME context,
   but, retains the rest of the UE's MME context including the S-GW's S1-U
   configuration information (address and TEIDs). All non-GBR EPS bearers
   established for the UE are preserved in the MME and in the Serving GW. If the
   cause of S1 release is because of User is inactivity, Inter-RAT Redirection,
   the MME shall preserve the GBR bearers. If the cause of S1 release is because
   of CS Fallback triggered, further details about bearer handling are described
   in TS 23.272 [58]. Otherwise, e.g. Radio Connection With UE Lost, S1
   signalling connection lost, eNodeB failure the MME shall trigger the MME
   Initiated Dedicated Bearer Deactivation procedure (clause 5.4.4.2) for the
   GBR bearer(s) of the UE after the S1 Release procedure is completed.
*/
//------------------------------------------------------------------------------
void mme_app_handle_s1ap_ue_context_release_complete(
    mme_app_desc_t* mme_app_desc_p,
    const itti_s1ap_ue_context_release_complete_t const*
        s1ap_ue_context_release_complete)
//------------------------------------------------------------------------------
{
  OAILOG_FUNC_IN(LOG_MME_APP);
  struct ue_mm_context_s* ue_context_p = NULL;

  ue_context_p = mme_ue_context_exists_mme_ue_s1ap_id(
      s1ap_ue_context_release_complete->mme_ue_s1ap_id);

  OAILOG_INFO(
      LOG_MME_APP,
      "Received UE context release complete message for "
      "ue_id: " MME_UE_S1AP_ID_FMT,
      s1ap_ue_context_release_complete->mme_ue_s1ap_id);

  if (!ue_context_p) {
    OAILOG_ERROR(
        LOG_MME_APP,
        "UE context doesn't exist for enb_ue_s1ap_ue_id " ENB_UE_S1AP_ID_FMT
        " mme_ue_s1ap_id " MME_UE_S1AP_ID_FMT "\n",
        s1ap_ue_context_release_complete->enb_ue_s1ap_id,
        s1ap_ue_context_release_complete->mme_ue_s1ap_id);
    OAILOG_FUNC_OUT(LOG_MME_APP);
  }

  mme_notify_ue_context_released(
      &mme_app_desc_p->mme_ue_contexts, ue_context_p);
  mme_app_delete_s11_procedure_create_bearer(ue_context_p);

  if (ue_context_p->mm_state == UE_UNREGISTERED) {
    if ((ue_context_p->mme_teid_s11 == 0) &&
        (!ue_context_p->nb_active_pdn_contexts)) {
      // No Session
      OAILOG_DEBUG_UE(
          LOG_MME_APP, ue_context_p->emm_context._imsi64,
          "Deleting UE context associated in MME for "
          "mme_ue_s1ap_id " MME_UE_S1AP_ID_FMT "\n ",
          s1ap_ue_context_release_complete->mme_ue_s1ap_id);

      // Send PUR,before removal of ue contexts
      if ((ue_context_p->send_ue_purge_request == true) &&
          (ue_context_p->hss_initiated_detach == false)) {
        mme_app_send_s6a_purge_ue_req(mme_app_desc_p, ue_context_p);
      }
      mme_remove_ue_context(&mme_app_desc_p->mme_ue_contexts, ue_context_p);
      update_mme_app_stats_connected_ue_sub();
      OAILOG_FUNC_OUT(LOG_MME_APP);
    } else {
      // Send a DELETE_SESSION_REQUEST message to the SGW
      for (pdn_cid_t i = 0; i < MAX_APN_PER_UE; i++) {
        if (ue_context_p->pdn_contexts[i]) {
          // Send a DELETE_SESSION_REQUEST message to the SGW
          mme_app_send_delete_session_request(
              ue_context_p, ue_context_p->pdn_contexts[i]->default_ebi, i);
        }
      }
      // Move the UE to Idle state
      mme_ue_context_update_ue_sig_connection_state(
          &mme_app_desc_p->mme_ue_contexts, ue_context_p, ECM_IDLE);
    }
  } else {
    // Update keys and ECM state
    mme_ue_context_update_ue_sig_connection_state(
        &mme_app_desc_p->mme_ue_contexts, ue_context_p, ECM_IDLE);
  }
  OAILOG_FUNC_OUT(LOG_MME_APP);
}

//-------------------------------------------------------------------------------------------------------
void mme_ue_context_update_ue_emm_state(
    mme_ue_s1ap_id_t mme_ue_s1ap_id, mm_state_t new_mm_state) {
  // Function is used to update UE's mobility management State-
  // Registered/Un-Registered

  struct ue_mm_context_s* ue_context_p = NULL;

  OAILOG_FUNC_IN(LOG_MME_APP);
  ue_context_p = mme_ue_context_exists_mme_ue_s1ap_id(mme_ue_s1ap_id);
  if (ue_context_p == NULL) {
    OAILOG_CRITICAL(LOG_MME_APP, "**** Abnormal- UE context is null.****\n");
    OAILOG_FUNC_OUT(LOG_MME_APP);
  }
  if ((ue_context_p->mm_state == UE_UNREGISTERED) &&
      (new_mm_state == UE_REGISTERED)) {
    ue_context_p->mm_state = new_mm_state;

    // Update Stats
    update_mme_app_stats_attached_ue_add();
    OAILOG_INFO_UE(
        LOG_MME_APP, ue_context_p->emm_context._imsi64,
        "UE STATE - REGISTERED.\n");
  } else if (
      (ue_context_p->mm_state == UE_REGISTERED) &&
      (new_mm_state == UE_UNREGISTERED)) {
    ue_context_p->mm_state = new_mm_state;

    // Update Stats
    update_mme_app_stats_attached_ue_sub();
    OAILOG_INFO_UE(
        LOG_MME_APP, ue_context_p->emm_context._imsi64,
        "UE STATE - UNREGISTERED.\n");
  }
  OAILOG_FUNC_OUT(LOG_MME_APP);
}

//------------------------------------------------------------------------------
static void _mme_app_handle_s1ap_ue_context_release(
    const mme_ue_s1ap_id_t mme_ue_s1ap_id,
    const enb_ue_s1ap_id_t enb_ue_s1ap_id, uint32_t enb_id, enum s1cause cause)
//------------------------------------------------------------------------------
{
  struct ue_mm_context_s* ue_mm_context = NULL;
  enb_s1ap_id_key_t enb_s1ap_id_key     = INVALID_ENB_UE_S1AP_ID_KEY;

  OAILOG_FUNC_IN(LOG_MME_APP);
  nas_itti_timer_arg_t* timer_argP = NULL;
  mme_app_desc_t* mme_app_desc_p   = get_mme_nas_state(false);
  ue_mm_context = mme_ue_context_exists_mme_ue_s1ap_id(mme_ue_s1ap_id);
  if (!ue_mm_context) {
    /*
     * Use enb_ue_s1ap_id_key to get the UE context - In case MME APP could not
     * update S1AP with valid mme_ue_s1ap_id before context release is triggered
     * from s1ap.
     */
    MME_APP_ENB_S1AP_ID_KEY(enb_s1ap_id_key, enb_id, enb_ue_s1ap_id);
    ue_mm_context = mme_ue_context_exists_enb_ue_s1ap_id(
        &mme_app_desc_p->mme_ue_contexts, enb_s1ap_id_key);

    OAILOG_WARNING(
        LOG_MME_APP,
        "Invalid mme_ue_s1ap_ue_id " MME_UE_S1AP_ID_FMT
        " received from S1AP. Using enb_s1ap_id_key %ld to get the context \n",
        mme_ue_s1ap_id, enb_s1ap_id_key);
  }
  if (!ue_mm_context) {
    OAILOG_ERROR(
        LOG_MME_APP,
        " UE Context Release Req: UE context doesn't exist for "
        "enb_ue_s1ap_ue_id " ENB_UE_S1AP_ID_FMT
        " mme_ue_s1ap_id " MME_UE_S1AP_ID_FMT "\n",
        enb_ue_s1ap_id, mme_ue_s1ap_id);
    OAILOG_FUNC_OUT(LOG_MME_APP);
  }
  // Set the UE context release cause in UE context. This is used while
  // constructing UE Context Release Command
  ue_mm_context->ue_context_rel_cause = cause;

  if (ue_mm_context->ecm_state == ECM_IDLE) {
    // This case could happen during sctp reset, before the UE could move to
    // ECM_CONNECTED calling below function to set the enb_s1ap_id_key to
    // invalid
    if (ue_mm_context->ue_context_rel_cause == S1AP_SCTP_SHUTDOWN_OR_RESET) {
      mme_ue_context_update_ue_sig_connection_state(
          &mme_app_desc_p->mme_ue_contexts, ue_mm_context, ECM_IDLE);
      mme_app_itti_ue_context_release(
          ue_mm_context, ue_mm_context->ue_context_rel_cause);
      OAILOG_WARNING_UE(
          LOG_MME_APP, ue_mm_context->emm_context._imsi64,
          "UE Conetext Release Reqeust:Cause SCTP RESET/SHUTDOWN. UE state: "
          "IDLE. mme_ue_s1ap_id = %d, enb_ue_s1ap_id = %d Action -- Handle the "
          "message\n ",
          ue_mm_context->mme_ue_s1ap_id, ue_mm_context->enb_ue_s1ap_id);
    }
    OAILOG_ERROR_UE(
        LOG_MME_APP, ue_mm_context->emm_context._imsi64,
        "ERROR: UE Context Release Request: UE state : IDLE. "
        "enb_ue_s1ap_ue_id " ENB_UE_S1AP_ID_FMT
        " mme_ue_s1ap_id " MME_UE_S1AP_ID_FMT " Action--- Ignore the message\n",
        ue_mm_context->enb_ue_s1ap_id, ue_mm_context->mme_ue_s1ap_id);
    OAILOG_FUNC_OUT(LOG_MME_APP);
  } else {
    // This case could happen during sctp reset, while attach procedure is
    // ongoing and ue is in ECM_CONNECTED calling below function to set the
    // enb_s1ap_id_key to invalid
    if (ue_mm_context->ue_context_rel_cause == S1AP_SCTP_SHUTDOWN_OR_RESET) {
      // Update keys and ECM state
      mme_ue_context_update_ue_sig_connection_state(
          &mme_app_desc_p->mme_ue_contexts, ue_mm_context, ECM_IDLE);
      OAILOG_WARNING_UE(
          LOG_MME_APP, ue_mm_context->emm_context._imsi64,
          "SCTP RESET/SHUTDOWN. UE state: CONNECTED. mme_ue_s1ap_id = %d, "
          "enb_ue_s1ap_id = %d"
          " Action -- Handle the message\n ",
          ue_mm_context->mme_ue_s1ap_id, ue_mm_context->enb_ue_s1ap_id);
    }
  }

  // Stop Initial context setup process guard timer,if running
  if (ue_mm_context->initial_context_setup_rsp_timer.id !=
      MME_APP_TIMER_INACTIVE_ID) {
    if (timer_remove(
            ue_mm_context->initial_context_setup_rsp_timer.id,
            (void**) &timer_argP)) {
      OAILOG_ERROR_UE(
          LOG_MME_APP, ue_mm_context->emm_context._imsi64,
          "Failed to stop Initial Context Setup Rsp timer for UE id  %d \n",
          ue_mm_context->mme_ue_s1ap_id);
    }
    if (timer_argP) {
      free_wrapper((void**) &timer_argP);
    }
    ue_mm_context->initial_context_setup_rsp_timer.id =
        MME_APP_TIMER_INACTIVE_ID;
    // Setting UE context release cause as Initial context setup failure
    ue_mm_context->ue_context_rel_cause = S1AP_INITIAL_CONTEXT_SETUP_FAILED;
  }
  // Stop UE context modification process guard timer,if running
  if (ue_mm_context->ue_context_modification_timer.id !=
      MME_APP_TIMER_INACTIVE_ID) {
    if (timer_remove(
            ue_mm_context->ue_context_modification_timer.id,
            (void**) &timer_argP)) {
      OAILOG_ERROR_UE(
          LOG_MME_APP, ue_mm_context->emm_context._imsi64,
          "Failed to stop UE Context Modification timer for UE id  %d \n",
          ue_mm_context->mme_ue_s1ap_id);
    }
    if (timer_argP) {
      free_wrapper((void**) &timer_argP);
    }
    ue_mm_context->ue_context_modification_timer.id = MME_APP_TIMER_INACTIVE_ID;
  }

  if (ue_mm_context->mm_state == UE_UNREGISTERED) {
    // Initiate Implicit Detach for the UE
    OAILOG_ERROR_UE(
        LOG_MME_APP, ue_mm_context->emm_context._imsi64,
        "UE context release request received while UE is in Deregistered state "
        "Perform implicit detach for ue-id" MME_UE_S1AP_ID_FMT "\n",
        ue_mm_context->mme_ue_s1ap_id);
    nas_proc_implicit_detach_ue_ind(ue_mm_context->mme_ue_s1ap_id);
  } else {
    if (cause == S1AP_NAS_UE_NOT_AVAILABLE_FOR_PS) {
      for (pdn_cid_t i = 0; i < MAX_APN_PER_UE; i++) {
        if (ue_mm_context->pdn_contexts[i]) {
          if ((mme_app_send_s11_suspend_notification(ue_mm_context, i)) !=
              RETURNok) {
            OAILOG_ERROR_UE(
                LOG_MME_APP, ue_mm_context->emm_context._imsi64,
                "Failed to send S11 Suspend Notification for imsi\n");
          }
        }
      }
    } else {
      // release S1-U tunnel mapping in S_GW for all the active bearers for the
      // UE
      for (pdn_cid_t i = 0; i < MAX_APN_PER_UE; i++) {
        if (ue_mm_context->pdn_contexts[i]) {
          mme_app_send_s11_release_access_bearers_req(ue_mm_context, i);
        }
      }
    }
  }
  OAILOG_FUNC_OUT(LOG_MME_APP);
}

bool is_mme_ue_context_network_access_mode_packet_only(
    ue_mm_context_t* ue_context_p) {
  // Function is used to check the UE's Network Access Mode received in ULA from
  // HSS

  OAILOG_FUNC_IN(LOG_MME_APP);
  if (ue_context_p == NULL) {
    OAILOG_CRITICAL(LOG_MME_APP, "**** Abnormal- UE context is null.****\n");
    OAILOG_FUNC_RETURN(LOG_MME_APP, RETURNerror);
  }
  if (ue_context_p->network_access_mode == NAM_ONLY_PACKET) {
    OAILOG_FUNC_RETURN(LOG_MME_APP, true);
  } else {
    OAILOG_FUNC_RETURN(LOG_MME_APP, false);
  }
}

//-------------------------------------------------------------------------------------------------------
void mme_ue_context_update_ue_sgs_vlr_reliable(
    mme_ue_s1ap_id_t mme_ue_s1ap_id, bool vlr_reliable) {
  // Function is used to update the UE's SGS vlr reliable flag - true/false

  struct ue_mm_context_s* ue_context_p = NULL;

  OAILOG_FUNC_IN(LOG_MME_APP);
  ue_context_p = mme_ue_context_exists_mme_ue_s1ap_id(mme_ue_s1ap_id);
  if (ue_context_p == NULL) {
    OAILOG_CRITICAL(LOG_MME_APP, "**** Abnormal- UE context is null.****\n");
    OAILOG_FUNC_OUT(LOG_MME_APP);
  }
  if ((ue_context_p->sgs_context) &&
      (ue_context_p->sgs_context->vlr_reliable != vlr_reliable)) {
    ue_context_p->sgs_context->vlr_reliable = vlr_reliable;
  }
  OAILOG_FUNC_OUT(LOG_MME_APP);
}

//-------------------------------------------------------------------------------------------------------
bool mme_ue_context_get_ue_sgs_vlr_reliable(mme_ue_s1ap_id_t mme_ue_s1ap_id) {
  // Function is used to get the UE's SGS vlr reliable flag - true/false

  struct ue_mm_context_s* ue_context_p = NULL;
  bool vlr_reliable                    = false;

  OAILOG_FUNC_IN(LOG_MME_APP);
  ue_context_p = mme_ue_context_exists_mme_ue_s1ap_id(mme_ue_s1ap_id);
  if (ue_context_p == NULL) {
    OAILOG_CRITICAL(LOG_MME_APP, "**** Abnormal- UE context is null.****\n");
    OAILOG_FUNC_RETURN(LOG_MME_APP, RETURNerror);
  }
  if ((ue_context_p->sgs_context) &&
      (ue_context_p->sgs_context->vlr_reliable == true)) {
    vlr_reliable = true;
  }
  OAILOG_FUNC_RETURN(LOG_MME_APP, vlr_reliable);
}

//-------------------------------------------------------------------------------------------------------
void mme_ue_context_update_ue_sgs_neaf(
    mme_ue_s1ap_id_t mme_ue_s1ap_id, bool neaf) {
  // Function is used to update the UE's SGS neaf flag - true/false

  struct ue_mm_context_s* ue_context_p = NULL;

  OAILOG_FUNC_IN(LOG_MME_APP);
  ue_context_p = mme_ue_context_exists_mme_ue_s1ap_id(mme_ue_s1ap_id);
  if (ue_context_p == NULL) {
    OAILOG_CRITICAL(LOG_MME_APP, "**** Abnormal- UE context is null.****\n");
    OAILOG_FUNC_OUT(LOG_MME_APP);
  }
  if ((ue_context_p->sgs_context) &&
      (ue_context_p->sgs_context->neaf != neaf)) {
    ue_context_p->sgs_context->neaf = neaf;
  }
  OAILOG_FUNC_OUT(LOG_MME_APP);
}

//-------------------------------------------------------------------------------------------------------
bool mme_ue_context_get_ue_sgs_neaf(mme_ue_s1ap_id_t mme_ue_s1ap_id) {
  // Function is used to get the UE's SGS neaf flag - true/false
  struct ue_mm_context_s* ue_context_p = NULL;

  OAILOG_FUNC_IN(LOG_MME_APP);
  ue_context_p = mme_ue_context_exists_mme_ue_s1ap_id(mme_ue_s1ap_id);
  if (ue_context_p == NULL) {
    OAILOG_CRITICAL(LOG_MME_APP, "**** Abnormal- UE context is null.****\n");
    OAILOG_FUNC_RETURN(LOG_MME_APP, RETURNerror);
  }
  if ((ue_context_p->sgs_context) &&
      (ue_context_p->sgs_context->neaf == true)) {
    OAILOG_ERROR_UE(
        LOG_MME_APP, ue_context_p->emm_context._imsi64,
        "In MME APP NEAF is set to True\n");
    return true;
  } else {
    return false;
  }
}

void mme_app_recover_timers_for_all_ues(void) {
  OAILOG_FUNC_IN(LOG_MME_APP);
  hash_table_ts_t* mme_state_imsi_ht = get_mme_ue_state();
  hashtable_ts_apply_callback_on_elements(
      mme_state_imsi_ht, mme_app_recover_timers_for_ue, NULL, NULL);
  OAILOG_FUNC_OUT(LOG_MME_APP);
}

static bool mme_app_recover_timers_for_ue(
    const hash_key_t keyP, void* const ue_context_pP, void* unused_param_pP,
    void** unused_result_pP) {
  OAILOG_FUNC_IN(LOG_MME_APP);

  struct ue_mm_context_s* const ue_mm_context_pP =
      (struct ue_mm_context_s*) ue_context_pP;

  if (ue_mm_context_pP &&
      ue_mm_context_pP->time_mobile_reachability_timer_started) {
    mme_app_resume_mobile_reachability_timer(ue_mm_context_pP);
  }
  if (ue_mm_context_pP &&
      ue_mm_context_pP->time_implicit_detach_timer_started) {
    mme_app_resume_implicit_detach_timer(ue_mm_context_pP);
  }
  OAILOG_FUNC_RETURN(LOG_MME_APP, false);
}

// Resumes mobile reachability timer on MME restart
static void mme_app_resume_mobile_reachability_timer(
    struct ue_mm_context_s* const ue_mm_context_pP) {
  OAILOG_FUNC_IN(LOG_MME_APP);
  time_t current_time = time(NULL);
  time_t lapsed_time =
      current_time - ue_mm_context_pP->time_mobile_reachability_timer_started;

  /* Below condition validates whether timer has expired before MME recovers
   * from restart, so MME shall handle as timer expiry
   */
  if (ue_mm_context_pP->mobile_reachability_timer.sec <= lapsed_time) {
    mme_app_handle_mobile_reachability_timer_expiry(
        (void*) &(ue_mm_context_pP->mme_ue_s1ap_id));
    OAILOG_FUNC_OUT(LOG_MME_APP);
  }
  uint32_t remaining_time_in_seconds =
      ue_mm_context_pP->mobile_reachability_timer.sec - lapsed_time;
  OAILOG_DEBUG(
      LOG_MME_APP,
<<<<<<< HEAD
      "Current_time :%ld time mobile reachability timer "
      "started:%ld lapsed time:%ld remaining time:%d\n",
=======
      "Current_time :%ld mobile reachability timer start time :%ld "
      "lapsed time:%ld remaining time:%d \n",
>>>>>>> bd2eac9a
      current_time, ue_mm_context_pP->time_mobile_reachability_timer_started,
      lapsed_time, remaining_time_in_seconds);

  // Start Mobile reachability timer only for remaining duration
  nas_itti_timer_arg_t timer_callback_arg = {0};
  timer_callback_arg.nas_timer_callback =
      mme_app_handle_mobile_reachability_timer_expiry;
  timer_callback_arg.nas_timer_callback_arg =
      (void*) &(ue_mm_context_pP->mme_ue_s1ap_id);
  if (timer_setup(
          remaining_time_in_seconds, 0, TASK_MME_APP, INSTANCE_DEFAULT,
          TIMER_ONE_SHOT, &timer_callback_arg, sizeof(timer_callback_arg),
          &(ue_mm_context_pP->mobile_reachability_timer.id)) < 0) {
    OAILOG_ERROR_UE(
        LOG_MME_APP, ue_mm_context_pP->emm_context._imsi64,
        "Failed to start Mobile Reachability timer for UE id "
        "" MME_UE_S1AP_ID_FMT "\n",
        ue_mm_context_pP->mme_ue_s1ap_id);
    ue_mm_context_pP->mobile_reachability_timer.id = MME_APP_TIMER_INACTIVE_ID;
  } else {
    OAILOG_DEBUG_UE(
        LOG_MME_APP, ue_mm_context_pP->emm_context._imsi64,
        "Started Mobile Reachability timer for UE id " MME_UE_S1AP_ID_FMT "\n",
        ue_mm_context_pP->mme_ue_s1ap_id);
  }
  OAILOG_FUNC_OUT(LOG_MME_APP);
}

// Resumes implicit detach timer on MME restart
static void mme_app_resume_implicit_detach_timer(
    struct ue_mm_context_s* const ue_mm_context_pP) {
  OAILOG_FUNC_IN(LOG_MME_APP);
  time_t current_time = time(NULL);
  time_t lapsed_time =
      current_time - ue_mm_context_pP->time_implicit_detach_timer_started;

  /* Below condition validates whether timer has expired before MME recovers
   * from restart, so MME shall handle as timer expiry
   */
  if (ue_mm_context_pP->implicit_detach_timer.sec <= lapsed_time) {
    mme_app_handle_implicit_detach_timer_expiry(
        (void*) &(ue_mm_context_pP->mme_ue_s1ap_id));
    OAILOG_FUNC_OUT(LOG_MME_APP);
  }
  uint32_t remaining_time_in_seconds =
      ue_mm_context_pP->implicit_detach_timer.sec - lapsed_time;
  OAILOG_DEBUG(
      LOG_MME_APP,
      "Current_time :%ld imiplcit detach timer start time:%ld "
      "lapsed time:%ld remaining time:%d \n",
      current_time, ue_mm_context_pP->time_implicit_detach_timer_started,
      lapsed_time, remaining_time_in_seconds);

  // Start Implicit detach timer only for remaining duration
  nas_itti_timer_arg_t timer_callback_arg = {0};
  timer_callback_arg.nas_timer_callback =
      mme_app_handle_implicit_detach_timer_expiry;
  timer_callback_arg.nas_timer_callback_arg =
      (void*) &(ue_mm_context_pP->mme_ue_s1ap_id);
  if (timer_setup(
          remaining_time_in_seconds, 0, TASK_MME_APP, INSTANCE_DEFAULT,
          TIMER_ONE_SHOT, &timer_callback_arg, sizeof(timer_callback_arg),
          &(ue_mm_context_pP->implicit_detach_timer.id)) < 0) {
    OAILOG_ERROR_UE(
        LOG_MME_APP, ue_mm_context_pP->emm_context._imsi64,
        "Failed to start Implicit Detach timer for UE id "
        "" MME_UE_S1AP_ID_FMT "\n",
        ue_mm_context_pP->mme_ue_s1ap_id);
    ue_mm_context_pP->implicit_detach_timer.id = MME_APP_TIMER_INACTIVE_ID;
  } else {
    OAILOG_DEBUG_UE(
        LOG_MME_APP, ue_mm_context_pP->emm_context._imsi64,
        "Started Implicit Detach timer for UE id " MME_UE_S1AP_ID_FMT "\n",
        ue_mm_context_pP->mme_ue_s1ap_id);
  }
  OAILOG_FUNC_OUT(LOG_MME_APP);
}<|MERGE_RESOLUTION|>--- conflicted
+++ resolved
@@ -2335,13 +2335,8 @@
       ue_mm_context_pP->mobile_reachability_timer.sec - lapsed_time;
   OAILOG_DEBUG(
       LOG_MME_APP,
-<<<<<<< HEAD
-      "Current_time :%ld time mobile reachability timer "
-      "started:%ld lapsed time:%ld remaining time:%d\n",
-=======
       "Current_time :%ld mobile reachability timer start time :%ld "
       "lapsed time:%ld remaining time:%d \n",
->>>>>>> bd2eac9a
       current_time, ue_mm_context_pP->time_mobile_reachability_timer_started,
       lapsed_time, remaining_time_in_seconds);
 
