/*
 * Licensed to the OpenAirInterface (OAI) Software Alliance under one or more
 * contributor license agreements.  See the NOTICE file distributed with
 * this work for additional information regarding copyright ownership.
 * The OpenAirInterface Software Alliance licenses this file to You under
 * the terms found in the LICENSE file in the root of this source tree.
 *
 * Unless required by applicable law or agreed to in writing, software
 * distributed under the License is distributed on an "AS IS" BASIS,
 * WITHOUT WARRANTIES OR CONDITIONS OF ANY KIND, either express or implied.
 * See the License for the specific language governing permissions and
 * limitations under the License.
 *-------------------------------------------------------------------------------
 * For more information about the OpenAirInterface (OAI) Software Alliance:
 *      contact@openairinterface.org
 */

/*! \file mme_app_context.c
  \brief
  \author Sebastien ROUX, Lionel Gauthier
  \company Eurecom
  \email: lionel.gauthier@eurecom.fr
*/

#include <string.h>
#include <inttypes.h>
#include <arpa/inet.h>
#include <stdio.h>
#include <stdlib.h>
#include <stdbool.h>
#include <stdint.h>
#include <sys/time.h>
#include <pthread.h>
#include <execinfo.h>
#include <netinet/in.h>
#include <sys/socket.h>
#include <sys/time.h>
#include <time.h>

#include "dynamic_memory_check.h"
#include "log.h"
#include "common_types.h"
#include "conversions.h"
#include "intertask_interface.h"
#include "mme_config.h"
#include "enum_string.h"
#include "mme_app_ue_context.h"
#include "mme_app_bearer_context.h"
#include "mme_app_defs.h"
#include "mme_app_itti_messaging.h"
#include "mme_app_procedures.h"
#include "nas_proc.h"
#include "common_defs.h"
#include "esm_ebr.h"
#include "timer.h"
#include "mme_app_statistics.h"
#include "directoryd.h"
#include "3gpp_23.003.h"
#include "3gpp_24.008.h"
#include "3gpp_29.274.h"
#include "3gpp_36.401.h"
#include "bstrlib.h"
#include "emm_data.h"
#include "esm_data.h"
#include "hashtable.h"
#include "intertask_interface_types.h"
#include "itti_types.h"
#include "mme_api.h"
#include "mme_app_state.h"
#include "nas_timer.h"
#include "obj_hashtable.h"
#include "s1ap_messages_types.h"

/* Obtain a backtrace and print it to stdout. */

extern task_zmq_ctx_t mme_app_task_zmq_ctx;

void print_trace(void) {
  void* array[10];
  size_t size;
  char** strings;
  size_t i;

  size    = backtrace(array, 10);
  strings = backtrace_symbols(array, size);

  printf("Obtained %zd stack frames.\n", size);

  for (i = 0; i < size; i++) printf("%s\n", strings[i]);

  free(strings);
}

static void _mme_app_handle_s1ap_ue_context_release(
    const mme_ue_s1ap_id_t mme_ue_s1ap_id,
    const enb_ue_s1ap_id_t enb_ue_s1ap_id, uint32_t enb_id, enum s1cause cause);

static bool mme_app_recover_timers_for_ue(
    const hash_key_t keyP, void* const ue_context_pP, void* unused_param_pP,
    void** unused_result_pP);

static void mme_app_resume_mobile_reachability_timer(
    struct ue_mm_context_s* const ue_mm_context_pP);

static void _directoryd_report_location(uint64_t imsi, uint8_t imsi_len) {
  char imsi_str[IMSI_BCD_DIGITS_MAX + 1];
  IMSI64_TO_STRING(imsi, imsi_str, imsi_len);
  directoryd_report_location(imsi_str);
  OAILOG_INFO_UE(LOG_MME_APP, imsi, "Reported UE location to directoryd\n");
}

static void _directoryd_remove_location(uint64_t imsi, uint8_t imsi_len) {
  char imsi_str[IMSI_BCD_DIGITS_MAX + 1];
  IMSI64_TO_STRING(imsi, imsi_str, imsi_len);
  directoryd_remove_location(imsi_str);
  OAILOG_INFO_UE(LOG_MME_APP, imsi, "Deleted UE location from directoryd\n");
}

//------------------------------------------------------------------------------
// warning: lock the UE context
ue_mm_context_t* mme_create_new_ue_context(void) {
  ue_mm_context_t* new_p = calloc(1, sizeof(ue_mm_context_t));
  if (!new_p) {
    OAILOG_ERROR(LOG_MME_APP, "Failed to allocate memory for UE context \n");
    return NULL;
  }

  new_p->mme_ue_s1ap_id  = INVALID_MME_UE_S1AP_ID;
  new_p->enb_s1ap_id_key = INVALID_ENB_UE_S1AP_ID_KEY;
  emm_init_context(&new_p->emm_context, true);

  // Initialize timers to INVALID IDs
  new_p->mobile_reachability_timer.id = MME_APP_TIMER_INACTIVE_ID;
  new_p->implicit_detach_timer.id     = MME_APP_TIMER_INACTIVE_ID;

  new_p->initial_context_setup_rsp_timer = (struct mme_app_timer_t){
      MME_APP_TIMER_INACTIVE_ID, MME_APP_INITIAL_CONTEXT_SETUP_RSP_TIMER_VALUE};
  new_p->paging_response_timer = (struct mme_app_timer_t){
      MME_APP_TIMER_INACTIVE_ID, MME_APP_PAGING_RESPONSE_TIMER_VALUE};
  new_p->ulr_response_timer = (struct mme_app_timer_t){
      MME_APP_TIMER_INACTIVE_ID, MME_APP_ULR_RESPONSE_TIMER_VALUE};
  new_p->ue_context_modification_timer = (struct mme_app_timer_t){
      MME_APP_TIMER_INACTIVE_ID, MME_APP_UE_CONTEXT_MODIFICATION_TIMER_VALUE};

  new_p->ue_context_rel_cause = S1AP_INVALID_CAUSE;
  new_p->sgs_context          = NULL;
  return new_p;
}

//------------------------------------------------------------------------------
void mme_app_ue_sgs_context_free_content(
    sgs_context_t* const sgs_context_p, imsi64_t imsi) {
  nas_itti_timer_arg_t* timer_argP = NULL;
  if (sgs_context_p == NULL) {
    OAILOG_ERROR(
        LOG_MME_APP, "Invalid SGS context received for IMSI: " IMSI_64_FMT "\n",
        imsi);
    OAILOG_FUNC_OUT(LOG_MME_APP);
  }
  // Stop SGS Location update timer if running
  if (sgs_context_p->ts6_1_timer.id != MME_APP_TIMER_INACTIVE_ID) {
    if (timer_remove(sgs_context_p->ts6_1_timer.id, (void**) &timer_argP)) {
      OAILOG_ERROR_UE(
          LOG_MME_APP, imsi,
          "Failed to stop SGS Location update timer for imsi\n");
    }
    if (timer_argP) {
      free_wrapper((void**) &timer_argP);
    }
    sgs_context_p->ts6_1_timer.id = MME_APP_TIMER_INACTIVE_ID;
  }
  // Stop SGS EPS Detach indication timer if running
  if (sgs_context_p->ts8_timer.id != MME_APP_TIMER_INACTIVE_ID) {
    if (timer_remove(sgs_context_p->ts8_timer.id, (void**) &timer_argP)) {
      OAILOG_ERROR_UE(
          LOG_MME_APP, imsi,
          "Failed to stop SGS EPS Detach Indication"
          "timer for imsi\n");
    }
    if (timer_argP) {
      free_wrapper((void**) &timer_argP);
    }
    sgs_context_p->ts8_timer.id = MME_APP_TIMER_INACTIVE_ID;
  }

  // Stop SGS IMSI Detach indication timer if running
  if (sgs_context_p->ts9_timer.id != MME_APP_TIMER_INACTIVE_ID) {
    if (timer_remove(sgs_context_p->ts9_timer.id, (void**) &timer_argP)) {
      OAILOG_ERROR_UE(
          LOG_MME_APP, imsi,
          "Failed to stop SGS IMSI Detach Indication"
          " timer for imsi\n");
    }
    if (timer_argP) {
      free_wrapper((void**) &timer_argP);
    }
    sgs_context_p->ts9_timer.id = MME_APP_TIMER_INACTIVE_ID;
  }
  // Stop SGS Implicit IMSI Detach indication timer if running
  if (sgs_context_p->ts10_timer.id != MME_APP_TIMER_INACTIVE_ID) {
    if (timer_remove(sgs_context_p->ts10_timer.id, (void**) &timer_argP)) {
      OAILOG_ERROR_UE(
          LOG_MME_APP, imsi,
          "Failed to stop SGS Implicit IMSI Detach"
          " Indication timer for imsi\n");
    }
    if (timer_argP) {
      free_wrapper((void**) &timer_argP);
    }
    sgs_context_p->ts10_timer.id = MME_APP_TIMER_INACTIVE_ID;
  }
  // Stop SGS Implicit EPS Detach indication timer if running
  if (sgs_context_p->ts13_timer.id != MME_APP_TIMER_INACTIVE_ID) {
    if (timer_remove(sgs_context_p->ts13_timer.id, (void**) &timer_argP)) {
      OAILOG_ERROR_UE(
          LOG_MME_APP, imsi,
          "Failed to stop SGS Implicit EPS Detach"
          " Indication timer for imsi\n");
    }
    if (timer_argP) {
      free_wrapper((void**) &timer_argP);
    }
    sgs_context_p->ts13_timer.id = MME_APP_TIMER_INACTIVE_ID;
  }
}

//------------------------------------------------------------------------------
void mme_app_free_pdn_connection(pdn_context_t** const pdn_connection) {
  bdestroy_wrapper(&(*pdn_connection)->apn_in_use);
  bdestroy_wrapper(&(*pdn_connection)->apn_oi_replacement);
  bdestroy_wrapper(&(*pdn_connection)->apn_subscribed);
  free_wrapper((void**) pdn_connection);
}

//------------------------------------------------------------------------------
void mme_app_ue_context_free_content(ue_mm_context_t* const ue_context_p) {
  bdestroy_wrapper(&ue_context_p->msisdn);
  bdestroy_wrapper(&ue_context_p->ue_radio_capability);
  bdestroy_wrapper(&ue_context_p->apn_oi_replacement);
  nas_itti_timer_arg_t* timer_argP = NULL;

  // Stop Mobile reachability timer,if running
  if (ue_context_p->mobile_reachability_timer.id != MME_APP_TIMER_INACTIVE_ID) {
    if (timer_remove(
            ue_context_p->mobile_reachability_timer.id, (void**) &timer_argP)) {
      OAILOG_ERROR_UE(
          LOG_MME_APP, ue_context_p->emm_context._imsi64,
          "Failed to stop Mobile Reachability timer for UE id  %d \n",
          ue_context_p->mme_ue_s1ap_id);
    }
    if (timer_argP) {
      free_wrapper((void**) &timer_argP);
    }
    ue_context_p->mobile_reachability_timer.id = MME_APP_TIMER_INACTIVE_ID;
  }
  // Stop Implicit detach timer,if running
  if (ue_context_p->implicit_detach_timer.id != MME_APP_TIMER_INACTIVE_ID) {
    if (timer_remove(
            ue_context_p->implicit_detach_timer.id, (void**) &timer_argP)) {
      OAILOG_ERROR_UE(
          LOG_MME_APP, ue_context_p->emm_context._imsi64,
          "Failed to stop Implicit Detach timer for UE id  %d \n",
          ue_context_p->mme_ue_s1ap_id);
    }
    if (timer_argP) {
      free_wrapper((void**) &timer_argP);
    }
    ue_context_p->implicit_detach_timer.id = MME_APP_TIMER_INACTIVE_ID;
  }

  // Stop Initial context setup process guard timer,if running
  if (ue_context_p->initial_context_setup_rsp_timer.id !=
      MME_APP_TIMER_INACTIVE_ID) {
    if (timer_remove(
            ue_context_p->initial_context_setup_rsp_timer.id,
            (void**) &timer_argP)) {
      OAILOG_ERROR_UE(
          LOG_MME_APP, ue_context_p->emm_context._imsi64,
          "Failed to stop Initial Context Setup Rsp timer for UE id  %d \n",
          ue_context_p->mme_ue_s1ap_id);
    }
    if (timer_argP) {
      free_wrapper((void**) &timer_argP);
    }
    ue_context_p->initial_context_setup_rsp_timer.id =
        MME_APP_TIMER_INACTIVE_ID;
  }
  // Stop UE context modification process guard timer,if running
  if (ue_context_p->ue_context_modification_timer.id !=
      MME_APP_TIMER_INACTIVE_ID) {
    if (timer_remove(
            ue_context_p->ue_context_modification_timer.id,
            (void**) &timer_argP)) {
      OAILOG_ERROR_UE(
          LOG_MME_APP, ue_context_p->emm_context._imsi64,
          "Failed to stop UE Context Modification timer for UE id  %d \n",
          ue_context_p->mme_ue_s1ap_id);
    }
    if (timer_argP) {
      free_wrapper((void**) &timer_argP);
    }
    ue_context_p->ue_context_modification_timer.id = MME_APP_TIMER_INACTIVE_ID;
  }

  // Stop ULR Response timer if running
  if (ue_context_p->ulr_response_timer.id != MME_APP_TIMER_INACTIVE_ID) {
    nas_itti_timer_arg_t* timer_argP = NULL;
    if (timer_remove(
            ue_context_p->ulr_response_timer.id, (void**) &timer_argP)) {
      OAILOG_ERROR_UE(
          LOG_MME_APP, ue_context_p->emm_context._imsi64,
          "Failed to stop ULR timer for UE id %d \n",
          ue_context_p->mme_ue_s1ap_id);
    }
    if (timer_argP) {
      free_wrapper((void**) &timer_argP);
    }
    ue_context_p->ulr_response_timer.id = MME_APP_TIMER_INACTIVE_ID;
  }

  if (ue_context_p->sgs_context != NULL) {
    // free the sgs context
    mme_app_ue_sgs_context_free_content(
        ue_context_p->sgs_context, ue_context_p->emm_context._imsi64);
    free_wrapper((void**) &(ue_context_p->sgs_context));
  }
  ue_context_p->ue_context_rel_cause = S1AP_INVALID_CAUSE;

  ue_context_p->send_ue_purge_request = false;
  ue_context_p->hss_initiated_detach  = false;
  for (int i = 0; i < MAX_APN_PER_UE; i++) {
    if (ue_context_p->pdn_contexts[i]) {
      mme_app_free_pdn_connection(&ue_context_p->pdn_contexts[i]);
    }
  }

  for (int i = 0; i < BEARERS_PER_UE; i++) {
    if (ue_context_p->bearer_contexts[i]) {
      mme_app_free_bearer_context(&ue_context_p->bearer_contexts[i]);
    }
  }
  if (ue_context_p->ue_radio_capability) {
    bdestroy_wrapper(&ue_context_p->ue_radio_capability);
  }

  if (ue_context_p->s11_procedures) {
    mme_app_delete_s11_procedures(ue_context_p);
  }
}

void mme_app_state_free_ue_context(void** ue_context_node) {
  OAILOG_FUNC_IN(LOG_MME_APP);
  ue_mm_context_t* ue_context_p = (ue_mm_context_t*) (*ue_context_node);
  // clean up EMM context
  emm_context_t* emm_ctx = &ue_context_p->emm_context;
  free_emm_ctx_memory(emm_ctx, ue_context_p->mme_ue_s1ap_id);
  mme_app_ue_context_free_content(ue_context_p);
  free_wrapper((void**) &ue_context_p);
  OAILOG_FUNC_OUT(LOG_MME_APP);
}

//------------------------------------------------------------------------------
ue_mm_context_t* mme_ue_context_exists_enb_ue_s1ap_id(
    mme_ue_context_t* const mme_ue_context_p, const enb_s1ap_id_key_t enb_key) {
  hashtable_rc_t h_rc       = HASH_TABLE_OK;
  uint64_t mme_ue_s1ap_id64 = 0;

  hashtable_uint64_ts_get(
      mme_ue_context_p->enb_ue_s1ap_id_ue_context_htbl,
      (const hash_key_t) enb_key, &mme_ue_s1ap_id64);
  if (HASH_TABLE_OK == h_rc) {
    return mme_ue_context_exists_mme_ue_s1ap_id(
        (mme_ue_s1ap_id_t) mme_ue_s1ap_id64);
  }
  return NULL;
}

//------------------------------------------------------------------------------
ue_mm_context_t* mme_ue_context_exists_mme_ue_s1ap_id(
    const mme_ue_s1ap_id_t mme_ue_s1ap_id) {
  struct ue_mm_context_s* ue_context_p = NULL;
  hash_table_ts_t* state_imsi_ht       = get_mme_ue_state();

  hashtable_ts_get(
      state_imsi_ht, (const hash_key_t) mme_ue_s1ap_id, (void**) &ue_context_p);
  if (ue_context_p) {
    OAILOG_TRACE(
        LOG_MME_APP,
        "UE  " MME_UE_S1AP_ID_FMT " fetched MM state %s, ECM state %s\n ",
        mme_ue_s1ap_id,
        (ue_context_p->mm_state == UE_UNREGISTERED) ?
            "UE_UNREGISTERED" :
            (ue_context_p->mm_state == UE_REGISTERED) ? "UE_REGISTERED" :
                                                        "UNKNOWN",
        (ue_context_p->ecm_state == ECM_IDLE) ?
            "ECM_IDLE" :
            (ue_context_p->ecm_state == ECM_CONNECTED) ? "ECM_CONNECTED" :
                                                         "UNKNOWN");
  }
  return ue_context_p;
}

//------------------------------------------------------------------------------
struct ue_mm_context_s* mme_ue_context_exists_imsi(
    mme_ue_context_t* const mme_ue_context_p, const imsi64_t imsi) {
  hashtable_rc_t h_rc       = HASH_TABLE_OK;
  uint64_t mme_ue_s1ap_id64 = 0;

  h_rc = hashtable_uint64_ts_get(
      mme_ue_context_p->imsi_mme_ue_id_htbl, (const hash_key_t) imsi,
      &mme_ue_s1ap_id64);

  if (HASH_TABLE_OK == h_rc) {
    return mme_ue_context_exists_mme_ue_s1ap_id(
        (mme_ue_s1ap_id_t) mme_ue_s1ap_id64);
  } else {
    OAILOG_WARNING_UE(LOG_MME_APP, imsi, " No IMSI hashtable for this IMSI\n");
  }
  return NULL;
}

//------------------------------------------------------------------------------
struct ue_mm_context_s* mme_ue_context_exists_s11_teid(
    mme_ue_context_t* const mme_ue_context_p, const s11_teid_t teid) {
  hashtable_rc_t h_rc       = HASH_TABLE_OK;
  uint64_t mme_ue_s1ap_id64 = 0;

  h_rc = hashtable_uint64_ts_get(
      mme_ue_context_p->tun11_ue_context_htbl, (const hash_key_t) teid,
      &mme_ue_s1ap_id64);

  if (HASH_TABLE_OK == h_rc) {
    return mme_ue_context_exists_mme_ue_s1ap_id(
        (mme_ue_s1ap_id_t) mme_ue_s1ap_id64);
  } else {
    OAILOG_WARNING(
        LOG_MME_APP, " No S11 hashtable for S11 Teid " TEID_FMT "\n", teid);
  }
  return NULL;
}

//------------------------------------------------------------------------------
ue_mm_context_t* mme_ue_context_exists_guti(
    mme_ue_context_t* const mme_ue_context_p, const guti_t* const guti_p) {
  hashtable_rc_t h_rc       = HASH_TABLE_OK;
  uint64_t mme_ue_s1ap_id64 = 0;

  h_rc = obj_hashtable_uint64_ts_get(
      mme_ue_context_p->guti_ue_context_htbl, (const void*) guti_p,
      sizeof(*guti_p), &mme_ue_s1ap_id64);

  if (HASH_TABLE_OK == h_rc) {
    return mme_ue_context_exists_mme_ue_s1ap_id(
        (mme_ue_s1ap_id_t) mme_ue_s1ap_id64);
  } else {
    OAILOG_WARNING(LOG_MME_APP, " No GUTI hashtable for GUTI ");
  }

  return NULL;
}

//------------------------------------------------------------------------------
void mme_app_move_context(ue_mm_context_t* dst, ue_mm_context_t* src) {
  OAILOG_FUNC_IN(LOG_MME_APP);
  if ((dst) && (src)) {
    enb_s1ap_id_key_t enb_s1ap_id_key = dst->enb_s1ap_id_key;
    enb_ue_s1ap_id_t enb_ue_s1ap_id   = dst->enb_ue_s1ap_id;
    mme_ue_s1ap_id_t mme_ue_s1ap_id   = dst->mme_ue_s1ap_id;
    memcpy(dst, src, sizeof(*dst));
    dst->enb_s1ap_id_key = enb_s1ap_id_key;
    dst->enb_ue_s1ap_id  = enb_ue_s1ap_id;
    dst->mme_ue_s1ap_id  = mme_ue_s1ap_id;
  }
  OAILOG_FUNC_OUT(LOG_MME_APP);
}

//------------------------------------------------------------------------------
void mme_ue_context_update_coll_keys(
    mme_ue_context_t* const mme_ue_context_p,
    ue_mm_context_t* const ue_context_p,
    const enb_s1ap_id_key_t enb_s1ap_id_key,
    const mme_ue_s1ap_id_t mme_ue_s1ap_id, const imsi64_t imsi,
    const s11_teid_t mme_teid_s11,
    const guti_t* const guti_p)  //  never NULL, if none put &ue_context_p->guti
{
  hashtable_rc_t h_rc                 = HASH_TABLE_OK;
  hash_table_ts_t* mme_state_ue_id_ht = get_mme_ue_state();
  OAILOG_FUNC_IN(LOG_MME_APP);

  OAILOG_TRACE(
      LOG_MME_APP,
      "Update ue context.old_enb_ue_s1ap_id_key %ld ue "
      "context.old_mme_ue_s1ap_id " MME_UE_S1AP_ID_FMT
      " ue context.old_IMSI " IMSI_64_FMT " ue context.old_GUTI " GUTI_FMT "\n",
      ue_context_p->enb_s1ap_id_key, ue_context_p->mme_ue_s1ap_id,
      ue_context_p->emm_context._imsi64,
      GUTI_ARG(&ue_context_p->emm_context._guti));

  OAILOG_TRACE(
      LOG_MME_APP,
      "Update ue context %p updated_enb_ue_s1ap_id_key %ld "
      "updated_mme_ue_s1ap_id " MME_UE_S1AP_ID_FMT " updated_IMSI " IMSI_64_FMT
      " updated_GUTI " GUTI_FMT "\n",
      ue_context_p, enb_s1ap_id_key, mme_ue_s1ap_id, imsi, GUTI_ARG(guti_p));

  if ((INVALID_ENB_UE_S1AP_ID_KEY != enb_s1ap_id_key) &&
      (ue_context_p->enb_s1ap_id_key != enb_s1ap_id_key)) {
    // new insertion of enb_ue_s1ap_id_key,
    h_rc = hashtable_uint64_ts_remove(
        mme_ue_context_p->enb_ue_s1ap_id_ue_context_htbl,
        (const hash_key_t) ue_context_p->enb_s1ap_id_key);
    h_rc = hashtable_uint64_ts_insert(
        mme_ue_context_p->enb_ue_s1ap_id_ue_context_htbl,
        (const hash_key_t) enb_s1ap_id_key, mme_ue_s1ap_id);

    if (HASH_TABLE_OK != h_rc) {
      OAILOG_ERROR_UE(
          LOG_MME_APP, imsi,
          "Error could not update this ue context %p "
          "enb_ue_s1ap_ue_id " ENB_UE_S1AP_ID_FMT
          " mme_ue_s1ap_id " MME_UE_S1AP_ID_FMT " %s\n",
          ue_context_p, ue_context_p->enb_ue_s1ap_id,
          ue_context_p->mme_ue_s1ap_id, hashtable_rc_code2string(h_rc));
    }
    ue_context_p->enb_s1ap_id_key = enb_s1ap_id_key;
  } else {
    OAILOG_DEBUG_UE(
        LOG_MME_APP, imsi,
        "Did not update enb_s1ap_id_key %ld in ue context %p "
        "enb_ue_s1ap_ue_id " ENB_UE_S1AP_ID_FMT
        " mme_ue_s1ap_id " MME_UE_S1AP_ID_FMT "\n",
        enb_s1ap_id_key, ue_context_p, ue_context_p->enb_ue_s1ap_id,
        ue_context_p->mme_ue_s1ap_id);
  }

  if (INVALID_MME_UE_S1AP_ID != mme_ue_s1ap_id) {
    if (ue_context_p->mme_ue_s1ap_id != mme_ue_s1ap_id) {
      // new insertion of mme_ue_s1ap_id, not a change in the id
      h_rc = hashtable_ts_remove(
          mme_state_ue_id_ht, (const hash_key_t) ue_context_p->mme_ue_s1ap_id,
          (void**) &ue_context_p);
      h_rc = hashtable_ts_insert(
          mme_state_ue_id_ht, (const hash_key_t) mme_ue_s1ap_id,
          (void*) ue_context_p);

      if (HASH_TABLE_OK != h_rc) {
        OAILOG_ERROR_UE(
            LOG_MME_APP, imsi,
            "Error could not update this ue context %p "
            "enb_ue_s1ap_ue_id " ENB_UE_S1AP_ID_FMT
            " mme_ue_s1ap_id " MME_UE_S1AP_ID_FMT " %s\n",
            ue_context_p, ue_context_p->enb_ue_s1ap_id,
            ue_context_p->mme_ue_s1ap_id, hashtable_rc_code2string(h_rc));
      }
      ue_context_p->mme_ue_s1ap_id = mme_ue_s1ap_id;
    }
  } else {
    OAILOG_DEBUG_UE(
        LOG_MME_APP, imsi,
        "Did not update hashtable  for ue context %p "
        "enb_ue_s1ap_ue_id " ENB_UE_S1AP_ID_FMT
        " mme_ue_s1ap_id " MME_UE_S1AP_ID_FMT " imsi " IMSI_64_FMT " \n",
        ue_context_p, ue_context_p->enb_ue_s1ap_id,
        ue_context_p->mme_ue_s1ap_id, imsi);
  }

  h_rc = hashtable_uint64_ts_remove(
      mme_ue_context_p->imsi_mme_ue_id_htbl,
      (const hash_key_t) ue_context_p->emm_context._imsi64);
  if (INVALID_MME_UE_S1AP_ID != mme_ue_s1ap_id) {
    h_rc = hashtable_uint64_ts_insert(
        mme_ue_context_p->imsi_mme_ue_id_htbl, (const hash_key_t) imsi,
        mme_ue_s1ap_id);
  } else {
    h_rc = HASH_TABLE_KEY_NOT_EXISTS;
  }
  if (HASH_TABLE_OK != h_rc) {
    OAILOG_ERROR_UE(
        LOG_MME_APP, imsi,
        "Error could not update this ue context %p "
        "enb_ue_s1ap_ue_id " ENB_UE_S1AP_ID_FMT
        " mme_ue_s1ap_id " MME_UE_S1AP_ID_FMT " imsi " IMSI_64_FMT ": %s\n",
        ue_context_p, ue_context_p->enb_ue_s1ap_id,
        ue_context_p->mme_ue_s1ap_id, imsi, hashtable_rc_code2string(h_rc));
  }
  _directoryd_report_location(
      ue_context_p->emm_context._imsi64,
      ue_context_p->emm_context._imsi.length);

  h_rc = hashtable_uint64_ts_remove(
      mme_ue_context_p->tun11_ue_context_htbl,
      (const hash_key_t) ue_context_p->mme_teid_s11);
  if (INVALID_MME_UE_S1AP_ID != mme_ue_s1ap_id) {
    h_rc = hashtable_uint64_ts_insert(
        mme_ue_context_p->tun11_ue_context_htbl,
        (const hash_key_t) mme_teid_s11, (uint64_t) mme_ue_s1ap_id);
  } else {
    h_rc = HASH_TABLE_KEY_NOT_EXISTS;
  }

  if (HASH_TABLE_OK != h_rc) {
    OAILOG_ERROR_UE(
        LOG_MME_APP, imsi,
        "Error could not update this ue context %p "
        "enb_ue_s1ap_ue_id " ENB_UE_S1AP_ID_FMT
        " mme_ue_s1ap_id " MME_UE_S1AP_ID_FMT " mme_teid_s11 " TEID_FMT
        " : %s\n",
        ue_context_p, ue_context_p->enb_ue_s1ap_id,
        ue_context_p->mme_ue_s1ap_id, mme_teid_s11,
        hashtable_rc_code2string(h_rc));
  }
  ue_context_p->mme_teid_s11 = mme_teid_s11;

  if (guti_p) {
    if ((guti_p->gummei.mme_code !=
         ue_context_p->emm_context._guti.gummei.mme_code) ||
        (guti_p->gummei.mme_gid !=
         ue_context_p->emm_context._guti.gummei.mme_gid) ||
        (guti_p->m_tmsi != ue_context_p->emm_context._guti.m_tmsi) ||
        (guti_p->gummei.plmn.mcc_digit1 !=
         ue_context_p->emm_context._guti.gummei.plmn.mcc_digit1) ||
        (guti_p->gummei.plmn.mcc_digit2 !=
         ue_context_p->emm_context._guti.gummei.plmn.mcc_digit2) ||
        (guti_p->gummei.plmn.mcc_digit3 !=
         ue_context_p->emm_context._guti.gummei.plmn.mcc_digit3) ||
        (ue_context_p->mme_ue_s1ap_id != mme_ue_s1ap_id)) {
      // may check guti_p with a kind of instanceof()?
      h_rc = obj_hashtable_uint64_ts_remove(
          mme_ue_context_p->guti_ue_context_htbl,
          &ue_context_p->emm_context._guti, sizeof(*guti_p));
      if (INVALID_MME_UE_S1AP_ID != mme_ue_s1ap_id) {
        h_rc = obj_hashtable_uint64_ts_insert(
            mme_ue_context_p->guti_ue_context_htbl, (const void* const) guti_p,
            sizeof(*guti_p), (uint64_t) mme_ue_s1ap_id);
      } else {
        h_rc = HASH_TABLE_KEY_NOT_EXISTS;
      }

      if (HASH_TABLE_OK != h_rc) {
        OAILOG_ERROR_UE(
            LOG_MME_APP, imsi,
            "Error could not update this ue context %p "
            "enb_ue_s1ap_ue_id " ENB_UE_S1AP_ID_FMT
            " mme_ue_s1ap_id " MME_UE_S1AP_ID_FMT " guti " GUTI_FMT " %s\n",
            ue_context_p, ue_context_p->enb_ue_s1ap_id,
            ue_context_p->mme_ue_s1ap_id, GUTI_ARG(guti_p),
            hashtable_rc_code2string(h_rc));
      }
      ue_context_p->emm_context._guti = *guti_p;
    }
  }
  OAILOG_FUNC_OUT(LOG_MME_APP);
}

//------------------------------------------------------------------------------
void mme_ue_context_dump_coll_keys(const mme_ue_context_t* mme_ue_contexts_p) {
  bstring tmp                         = bfromcstr(" ");
  hash_table_ts_t* mme_state_ue_id_ht = get_mme_ue_state();

  btrunc(tmp, 0);
  hashtable_uint64_ts_dump_content(mme_ue_contexts_p->imsi_mme_ue_id_htbl, tmp);
  OAILOG_DEBUG(LOG_MME_APP, "imsi_ue_context_htbl %s\n", bdata(tmp));

  btrunc(tmp, 0);
  hashtable_uint64_ts_dump_content(
      mme_ue_contexts_p->tun11_ue_context_htbl, tmp);
  OAILOG_DEBUG(LOG_MME_APP, "tun11_ue_context_htbl %s\n", bdata(tmp));

  btrunc(tmp, 0);
  hashtable_ts_dump_content(mme_state_ue_id_ht, tmp);
  OAILOG_DEBUG(LOG_MME_APP, "mme_ue_s1ap_id_ue_context_htbl %s\n", bdata(tmp));

  btrunc(tmp, 0);
  hashtable_uint64_ts_dump_content(
      mme_ue_contexts_p->enb_ue_s1ap_id_ue_context_htbl, tmp);
  OAILOG_DEBUG(LOG_MME_APP, "enb_ue_s1ap_id_ue_context_htbl %s\n", bdata(tmp));

  btrunc(tmp, 0);
  obj_hashtable_uint64_ts_dump_content(
      mme_ue_contexts_p->guti_ue_context_htbl, tmp);
  OAILOG_DEBUG(LOG_MME_APP, "guti_ue_context_htbl %s", bdata(tmp));

  bdestroy(tmp);
}

//------------------------------------------------------------------------------
int mme_insert_ue_context(
    mme_ue_context_t* const mme_ue_context_p,
    const struct ue_mm_context_s* const ue_context_p) {
  hashtable_rc_t h_rc                 = HASH_TABLE_OK;
  hash_table_ts_t* mme_state_ue_id_ht = get_mme_ue_state();

  OAILOG_FUNC_IN(LOG_MME_APP);
  if (mme_ue_context_p == NULL) {
    OAILOG_ERROR(LOG_MME_APP, "Invalid MME UE context received\n");
    OAILOG_FUNC_RETURN(LOG_MME_APP, RETURNerror);
  }
  if (ue_context_p == NULL) {
    OAILOG_ERROR(LOG_MME_APP, "Invalid UE context received\n");
    OAILOG_FUNC_RETURN(LOG_MME_APP, RETURNerror);
  }

  // filled ENB UE S1AP ID
  h_rc = hashtable_uint64_ts_is_key_exists(
      mme_ue_context_p->enb_ue_s1ap_id_ue_context_htbl,
      (const hash_key_t) ue_context_p->enb_s1ap_id_key);
  if (HASH_TABLE_OK == h_rc) {
    OAILOG_WARNING(
        LOG_MME_APP,
        "This ue context %p already exists enb_ue_s1ap_id " ENB_UE_S1AP_ID_FMT
        "\n",
        ue_context_p, ue_context_p->enb_ue_s1ap_id);
    OAILOG_FUNC_RETURN(LOG_MME_APP, RETURNerror);
  }
  h_rc = hashtable_uint64_ts_insert(
      mme_ue_context_p->enb_ue_s1ap_id_ue_context_htbl,
      (const hash_key_t) ue_context_p->enb_s1ap_id_key,
      ue_context_p->mme_ue_s1ap_id);

  if (HASH_TABLE_OK != h_rc) {
    OAILOG_WARNING(
        LOG_MME_APP,
        "Error could not register this ue context %p "
        "enb_ue_s1ap_id " ENB_UE_S1AP_ID_FMT " ue_id 0x%x\n",
        ue_context_p, ue_context_p->enb_ue_s1ap_id,
        ue_context_p->mme_ue_s1ap_id);
    OAILOG_FUNC_RETURN(LOG_MME_APP, RETURNerror);
  }

  if (INVALID_MME_UE_S1AP_ID != ue_context_p->mme_ue_s1ap_id) {
    h_rc = hashtable_ts_is_key_exists(
        mme_state_ue_id_ht, (const hash_key_t) ue_context_p->mme_ue_s1ap_id);

    if (HASH_TABLE_OK == h_rc) {
      OAILOG_WARNING(
          LOG_MME_APP,
          "This ue context %p already exists mme_ue_s1ap_id " MME_UE_S1AP_ID_FMT
          "\n",
          ue_context_p, ue_context_p->mme_ue_s1ap_id);
      OAILOG_FUNC_RETURN(LOG_MME_APP, RETURNerror);
    }

    h_rc = hashtable_ts_insert(
        mme_state_ue_id_ht, (const hash_key_t) ue_context_p->mme_ue_s1ap_id,
        (void*) ue_context_p);

    if (HASH_TABLE_OK != h_rc) {
      OAILOG_WARNING(
          LOG_MME_APP,
          "Error could not register this ue context %p "
          "mme_ue_s1ap_id " MME_UE_S1AP_ID_FMT "\n",
          ue_context_p, ue_context_p->mme_ue_s1ap_id);
      OAILOG_FUNC_RETURN(LOG_MME_APP, RETURNerror);
    }

    // filled IMSI
    if (ue_context_p->emm_context._imsi64) {
      h_rc = hashtable_uint64_ts_insert(
          mme_ue_context_p->imsi_mme_ue_id_htbl,
          (const hash_key_t) ue_context_p->emm_context._imsi64,
          ue_context_p->mme_ue_s1ap_id);

      if (HASH_TABLE_OK != h_rc) {
        OAILOG_WARNING_UE(
            LOG_MME_APP, ue_context_p->emm_context._imsi64,
            "Error could not register this ue context %p "
            "mme_ue_s1ap_id " MME_UE_S1AP_ID_FMT " imsi " IMSI_64_FMT "\n",
            ue_context_p, ue_context_p->mme_ue_s1ap_id,
            ue_context_p->emm_context._imsi64);
        OAILOG_FUNC_RETURN(LOG_MME_APP, RETURNerror);
      }

      _directoryd_report_location(
          ue_context_p->emm_context._imsi64,
          ue_context_p->emm_context._imsi.length);
    }

    // filled S11 tun id
    if (ue_context_p->mme_teid_s11) {
      h_rc = hashtable_uint64_ts_insert(
          mme_ue_context_p->tun11_ue_context_htbl,
          (const hash_key_t) ue_context_p->mme_teid_s11,
          ue_context_p->mme_ue_s1ap_id);

      if (HASH_TABLE_OK != h_rc) {
        OAILOG_WARNING(
            LOG_MME_APP,
            "Error could not register this ue context %p "
            "mme_ue_s1ap_id " MME_UE_S1AP_ID_FMT " mme_teid_s11 " TEID_FMT "\n",
            ue_context_p, ue_context_p->mme_ue_s1ap_id,
            ue_context_p->mme_teid_s11);
        OAILOG_FUNC_RETURN(LOG_MME_APP, RETURNerror);
      }
    }

    // filled guti
    if ((0 != ue_context_p->emm_context._guti.gummei.mme_code) ||
        (0 != ue_context_p->emm_context._guti.gummei.mme_gid) ||
        (0 != ue_context_p->emm_context._guti.m_tmsi) ||
        (0 != ue_context_p->emm_context._guti.gummei.plmn
                  .mcc_digit1) ||  // MCC 000 does not exist in ITU table
        (0 != ue_context_p->emm_context._guti.gummei.plmn.mcc_digit2) ||
        (0 != ue_context_p->emm_context._guti.gummei.plmn.mcc_digit3)) {
      h_rc = obj_hashtable_uint64_ts_insert(
          mme_ue_context_p->guti_ue_context_htbl,
          (const void* const) & ue_context_p->emm_context._guti,
          sizeof(ue_context_p->emm_context._guti),
          ue_context_p->mme_ue_s1ap_id);

      if (HASH_TABLE_OK != h_rc) {
        OAILOG_WARNING(
            LOG_MME_APP,
            "Error could not register this ue context %p "
            "mme_ue_s1ap_id " MME_UE_S1AP_ID_FMT " guti " GUTI_FMT "\n",
            ue_context_p, ue_context_p->mme_ue_s1ap_id,
            GUTI_ARG(&ue_context_p->emm_context._guti));
        OAILOG_FUNC_RETURN(LOG_MME_APP, RETURNerror);
      }
    }
  }

  OAILOG_FUNC_RETURN(LOG_MME_APP, RETURNok);
}
//------------------------------------------------------------------------------
void mme_notify_ue_context_released(
    mme_ue_context_t* const mme_ue_context_p,
    struct ue_mm_context_s* ue_context_p) {
  OAILOG_FUNC_IN(LOG_MME_APP);
  if (mme_ue_context_p == NULL) {
    OAILOG_ERROR(LOG_MME_APP, "Invalid MME UE context received\n");
    OAILOG_FUNC_OUT(LOG_MME_APP);
  }
  if (ue_context_p == NULL) {
    OAILOG_ERROR(LOG_MME_APP, "Invalid UE context received\n");
    OAILOG_FUNC_OUT(LOG_MME_APP);
  }
  // TODO HERE free resources

  OAILOG_FUNC_OUT(LOG_MME_APP);
}
//------------------------------------------------------------------------------
void mme_remove_ue_context(
    mme_ue_context_t* const mme_ue_context_p,
    struct ue_mm_context_s* ue_context_p) {
  OAILOG_FUNC_IN(LOG_MME_APP);
  hashtable_rc_t hash_rc              = HASH_TABLE_OK;
  hash_table_ts_t* mme_state_ue_id_ht = get_mme_ue_state();

  if (!mme_ue_context_p) {
    OAILOG_ERROR(LOG_MME_APP, "Invalid MME UE context received\n");
    OAILOG_FUNC_OUT(LOG_MME_APP);
  }
  if (!ue_context_p) {
    OAILOG_ERROR(LOG_MME_APP, "Invalid UE context received\n");
    OAILOG_FUNC_OUT(LOG_MME_APP);
  }

  // Release emm and esm context
  delete_mme_ue_state(ue_context_p->emm_context._imsi64);
  _clear_emm_ctxt(&ue_context_p->emm_context);
  mme_app_ue_context_free_content(ue_context_p);
  // IMSI
  if (ue_context_p->emm_context._imsi64) {
    hash_rc = hashtable_uint64_ts_remove(
        mme_ue_context_p->imsi_mme_ue_id_htbl,
        (const hash_key_t) ue_context_p->emm_context._imsi64);
    if (HASH_TABLE_OK != hash_rc) {
      OAILOG_ERROR_UE(
          LOG_MME_APP, ue_context_p->emm_context._imsi64,
          "UE context not found!\n"
          " enb_ue_s1ap_id " ENB_UE_S1AP_ID_FMT
          " mme_ue_s1ap_id " MME_UE_S1AP_ID_FMT " not in IMSI collection\n",
          ue_context_p->enb_ue_s1ap_id, ue_context_p->mme_ue_s1ap_id);
    }
  }

  // eNB UE S1P UE ID
  hash_rc = hashtable_uint64_ts_remove(
      mme_ue_context_p->enb_ue_s1ap_id_ue_context_htbl,
      (const hash_key_t) ue_context_p->enb_s1ap_id_key);
  if (HASH_TABLE_OK != hash_rc)
    OAILOG_ERROR(
        LOG_MME_APP,
        "UE context not found!\n"
        " enb_ue_s1ap_id " ENB_UE_S1AP_ID_FMT
        " mme_ue_s1ap_id " MME_UE_S1AP_ID_FMT
        ", ENB_UE_S1AP_ID not in ENB_UE_S1AP_ID collection",
        ue_context_p->enb_ue_s1ap_id, ue_context_p->mme_ue_s1ap_id);

  // filled S11 tun id
  if (ue_context_p->mme_teid_s11) {
    hash_rc = hashtable_uint64_ts_remove(
        mme_ue_context_p->tun11_ue_context_htbl,
        (const hash_key_t) ue_context_p->mme_teid_s11);
    if (HASH_TABLE_OK != hash_rc)
      OAILOG_ERROR(
          LOG_MME_APP,
          "UE Context not found!\n"
          " enb_ue_s1ap_id " ENB_UE_S1AP_ID_FMT
          " mme_ue_s1ap_id " MME_UE_S1AP_ID_FMT ", MME S11 TEID  " TEID_FMT
          "  not in S11 collection\n",
          ue_context_p->enb_ue_s1ap_id, ue_context_p->mme_ue_s1ap_id,
          ue_context_p->mme_teid_s11);
  }
  // filled guti
  if ((ue_context_p->emm_context._guti.gummei.mme_code) ||
      (ue_context_p->emm_context._guti.gummei.mme_gid) ||
      (ue_context_p->emm_context._guti.m_tmsi) ||
      (ue_context_p->emm_context._guti.gummei.plmn.mcc_digit1) ||
      (ue_context_p->emm_context._guti.gummei.plmn.mcc_digit2) ||
      (ue_context_p->emm_context._guti.gummei.plmn
           .mcc_digit3)) {  // MCC 000 does not exist in ITU table
    hash_rc = obj_hashtable_uint64_ts_remove(
        mme_ue_context_p->guti_ue_context_htbl,
        (const void* const) & ue_context_p->emm_context._guti,
        sizeof(ue_context_p->emm_context._guti));
    if (HASH_TABLE_OK != hash_rc)
      OAILOG_ERROR(
          LOG_MME_APP,
          "UE Context not found!\n"
          " enb_ue_s1ap_id " ENB_UE_S1AP_ID_FMT
          " mme_ue_s1ap_id " MME_UE_S1AP_ID_FMT
          ", GUTI  not in GUTI collection\n",
          ue_context_p->enb_ue_s1ap_id, ue_context_p->mme_ue_s1ap_id);
  }

  // filled NAS UE ID/ MME UE S1AP ID
  if (INVALID_MME_UE_S1AP_ID != ue_context_p->mme_ue_s1ap_id) {
    hash_rc = hashtable_ts_remove(
        mme_state_ue_id_ht, (const hash_key_t) ue_context_p->mme_ue_s1ap_id,
        (void**) &ue_context_p);
    if (HASH_TABLE_OK != hash_rc)
      OAILOG_ERROR(
          LOG_MME_APP,
          "UE context not found!\n"
          "  enb_ue_s1ap_id " ENB_UE_S1AP_ID_FMT
          ", mme_ue_s1ap_id " MME_UE_S1AP_ID_FMT
          " not in MME UE S1AP ID collection",
          ue_context_p->enb_ue_s1ap_id, ue_context_p->mme_ue_s1ap_id);
  }

  _directoryd_remove_location(
      ue_context_p->emm_context._imsi64,
      ue_context_p->emm_context._imsi.length);
  free_wrapper((void**) &ue_context_p);
  OAILOG_FUNC_OUT(LOG_MME_APP);
}

//------------------------------------------------------------------------------
void mme_app_dump_protocol_configuration_options(
    const protocol_configuration_options_t* const pco,
    const bool ms2network_direction, const uint8_t indent_spaces,
    bstring bstr_dump) {
  int i = 0;

  if (pco) {
    bformata(bstr_dump, "        Protocol configuration options:\n");
    bformata(
        bstr_dump, "        Configuration protocol .......: %" PRIx8 "\n",
        pco->configuration_protocol);
    while (i < pco->num_protocol_or_container_id) {
      switch (pco->protocol_or_container_ids[i].id) {
        case PCO_PI_LCP:
          bformata(bstr_dump, "        Protocol ID .......: LCP\n");
          break;
        case PCO_PI_PAP:
          bformata(bstr_dump, "        Protocol ID .......: PAP\n");
          break;
        case PCO_PI_CHAP:
          bformata(bstr_dump, "        Protocol ID .......: CHAP\n");
          break;
        case PCO_PI_IPCP:
          bformata(bstr_dump, "        Protocol ID .......: IPCP\n");
          break;

        default:
          if (ms2network_direction) {
            switch (pco->protocol_or_container_ids[i].id) {
              case PCO_CI_P_CSCF_IPV6_ADDRESS_REQUEST:
                bformata(
                    bstr_dump,
                    "        Container ID .......: "
                    "P_CSCF_IPV6_ADDRESS_REQUEST\n");
                break;
              case PCO_CI_DNS_SERVER_IPV6_ADDRESS_REQUEST:
                bformata(
                    bstr_dump,
                    "        Container ID .......: "
                    "DNS_SERVER_IPV6_ADDRESS_REQUEST\n");
                break;
              case PCO_CI_MS_SUPPORT_OF_NETWORK_REQUESTED_BEARER_CONTROL_INDICATOR:
                bformata(
                    bstr_dump,
                    "        Container ID .......: "
                    "MS_SUPPORT_OF_NETWORK_REQUESTED_BEARER_CONTROL_"
                    "INDICATOR\n");
                break;
              case PCO_CI_DSMIPV6_HOME_AGENT_ADDRESS_REQUEST:
                bformata(
                    bstr_dump,
                    "        Container ID .......: "
                    "DSMIPV6_HOME_AGENT_ADDRESS_REQUEST\n");
                break;
              case PCO_CI_DSMIPV6_HOME_NETWORK_PREFIX_REQUEST:
                bformata(
                    bstr_dump,
                    "        Container ID .......: "
                    "DSMIPV6_HOME_NETWORK_PREFIX_REQUEST\n");
                break;
              case PCO_CI_DSMIPV6_IPV4_HOME_AGENT_ADDRESS_REQUEST:
                bformata(
                    bstr_dump,
                    "        Container ID .......: "
                    "DSMIPV6_IPV4_HOME_AGENT_ADDRESS_REQUEST\n");
                break;
              case PCO_CI_IP_ADDRESS_ALLOCATION_VIA_NAS_SIGNALLING:
                bformata(
                    bstr_dump,
                    "        Container ID .......: "
                    "IP_ADDRESS_ALLOCATION_VIA_NAS_SIGNALLING\n");
                break;
              case PCO_CI_IPV4_ADDRESS_ALLOCATION_VIA_DHCPV4:
                bformata(
                    bstr_dump,
                    "        Container ID .......: "
                    "IPV4_ADDRESS_ALLOCATION_VIA_DHCPV4\n");
                break;
              case PCO_CI_P_CSCF_IPV4_ADDRESS_REQUEST:
                bformata(
                    bstr_dump,
                    "        Container ID .......: "
                    "P_CSCF_IPV4_ADDRESS_REQUEST\n");
                break;
              case PCO_CI_DNS_SERVER_IPV4_ADDRESS_REQUEST:
                bformata(
                    bstr_dump,
                    "        Container ID .......: "
                    "DNS_SERVER_IPV4_ADDRESS_REQUEST\n");
                break;
              case PCO_CI_MSISDN_REQUEST:
                bformata(
                    bstr_dump,
                    "        Container ID .......: MSISDN_REQUEST\n");
                break;
              case PCO_CI_IFOM_SUPPORT_REQUEST:
                bformata(
                    bstr_dump,
                    "        Container ID .......: IFOM_SUPPORT_REQUEST\n");
                break;
              case PCO_CI_IPV4_LINK_MTU_REQUEST:
                bformata(
                    bstr_dump,
                    "        Container ID .......: IPV4_LINK_MTU_REQUEST\n");
                break;
              case PCO_CI_IM_CN_SUBSYSTEM_SIGNALING_FLAG:
                bformata(
                    bstr_dump,
                    "        Container ID .......: "
                    "IM_CN_SUBSYSTEM_SIGNALING_FLAG\n");
                break;
              default:
                bformata(
                    bstr_dump, "       Unhandled container id %u length %d\n",
                    pco->protocol_or_container_ids[i].id,
                    blength(pco->protocol_or_container_ids[i].contents));
            }
          } else {
            switch (pco->protocol_or_container_ids[i].id) {
              case PCO_CI_P_CSCF_IPV6_ADDRESS:
                bformata(
                    bstr_dump,
                    "        Container ID .......: P_CSCF_IPV6_ADDRESS\n");
                break;
              case PCO_CI_DNS_SERVER_IPV6_ADDRESS:
                bformata(
                    bstr_dump,
                    "        Container ID .......: DNS_SERVER_IPV6_ADDRESS\n");
                break;
              case PCO_CI_POLICY_CONTROL_REJECTION_CODE:
                bformata(
                    bstr_dump,
                    "        Container ID .......: "
                    "POLICY_CONTROL_REJECTION_CODE\n");
                break;
              case PCO_CI_SELECTED_BEARER_CONTROL_MODE:
                bformata(
                    bstr_dump,
                    "        Container ID .......: "
                    "SELECTED_BEARER_CONTROL_MODE\n");
                break;
              case PCO_CI_DSMIPV6_HOME_AGENT_ADDRESS:
                bformata(
                    bstr_dump,
                    "        Container ID .......: "
                    "DSMIPV6_HOME_AGENT_ADDRESS\n");
                break;
              case PCO_CI_DSMIPV6_HOME_NETWORK_PREFIX:
                bformata(
                    bstr_dump,
                    "        Container ID .......: "
                    "DSMIPV6_HOME_NETWORK_PREFIX\n");
                break;
              case PCO_CI_DSMIPV6_IPV4_HOME_AGENT_ADDRESS:
                bformata(
                    bstr_dump,
                    "        Container ID .......: "
                    "DSMIPV6_IPV4_HOME_AGENT_ADDRESS\n");
                break;
              case PCO_CI_P_CSCF_IPV4_ADDRESS:
                bformata(
                    bstr_dump,
                    "        Container ID .......: P_CSCF_IPV4_ADDRESS\n");
                break;
              case PCO_CI_DNS_SERVER_IPV4_ADDRESS:
                bformata(
                    bstr_dump,
                    "        Container ID .......: DNS_SERVER_IPV4_ADDRESS\n");
                break;
              case PCO_CI_MSISDN:
                bformata(bstr_dump, "        Container ID .......: MSISDN\n");
                break;
              case PCO_CI_IFOM_SUPPORT:
                bformata(
                    bstr_dump, "        Container ID .......: IFOM_SUPPORT\n");
                break;
              case PCO_CI_IPV4_LINK_MTU:
                bformata(
                    bstr_dump, "        Container ID .......: IPV4_LINK_MTU\n");
                break;
              case PCO_CI_IM_CN_SUBSYSTEM_SIGNALING_FLAG:
                bformata(
                    bstr_dump,
                    "        Container ID .......: "
                    "IM_CN_SUBSYSTEM_SIGNALING_FLAG\n");
                break;
              default:
                bformata(
                    bstr_dump, "       Unhandled container id %u length %d\n",
                    pco->protocol_or_container_ids[i].id,
                    blength(pco->protocol_or_container_ids[i].contents));
            }
          }
      }
      OAILOG_STREAM_HEX(
          OAILOG_LEVEL_DEBUG, LOG_MME_APP, "        Hex data: ",
          bdata(pco->protocol_or_container_ids[i].contents),
          blength(pco->protocol_or_container_ids[i].contents));
      i++;
    }
  }
}

//------------------------------------------------------------------------------
void mme_app_dump_bearer_context(
    const bearer_context_t* const bc, uint8_t indent_spaces,
    bstring bstr_dump) {
  bformata(
      bstr_dump, "%*s - Bearer id .......: %02u\n", indent_spaces, " ",
      bc->ebi);
  bformata(
      bstr_dump, "%*s - Transaction ID ..: %x\n", indent_spaces, " ",
      bc->transaction_identifier);
  if (bc->s_gw_fteid_s1u.ipv4) {
    char ipv4[INET_ADDRSTRLEN];
    inet_ntop(
        AF_INET, (void*) &bc->s_gw_fteid_s1u.ipv4_address.s_addr, ipv4,
        INET_ADDRSTRLEN);
    bformata(
        bstr_dump, "%*s - S-GW S1-U IPv4 Address...: [%s]\n", indent_spaces,
        " ", ipv4);
  } else if (bc->s_gw_fteid_s1u.ipv6) {
    char ipv6[INET6_ADDRSTRLEN];
    inet_ntop(
        AF_INET6, &bc->s_gw_fteid_s1u.ipv6_address, ipv6, INET6_ADDRSTRLEN);
    bformata(
        bstr_dump, "%*s - S-GW S1-U IPv6 Address...: [%s]\n", indent_spaces,
        " ", ipv6);
  }
  bformata(
      bstr_dump, "%*s - S-GW TEID (UP)...: " TEID_FMT "\n", indent_spaces, " ",
      bc->s_gw_fteid_s1u.teid);
  if (bc->p_gw_fteid_s5_s8_up.ipv4) {
    char ipv4[INET_ADDRSTRLEN];
    inet_ntop(
        AF_INET, (void*) &bc->p_gw_fteid_s5_s8_up.ipv4_address.s_addr, ipv4,
        INET_ADDRSTRLEN);
    bformata(bstr_dump, "%*s - P-GW S5-S8 IPv4..: [%s]\n", ipv4);
  } else if (bc->p_gw_fteid_s5_s8_up.ipv6) {
    char ipv6[INET6_ADDRSTRLEN];
    inet_ntop(
        AF_INET6, &bc->p_gw_fteid_s5_s8_up.ipv6_address, ipv6,
        INET6_ADDRSTRLEN);
    bformata(
        bstr_dump, "%*s - P-GW S5-S8 IPv6..: [%s]\n", indent_spaces, " ", ipv6);
  }
  bformata(
      bstr_dump, "%*s - P-GW TEID S5-S8..: " TEID_FMT "\n", indent_spaces, " ",
      bc->p_gw_fteid_s5_s8_up.teid);
  bformata(
      bstr_dump, "%*s - QCI .............: %u\n", indent_spaces, " ", bc->qci);
  bformata(
      bstr_dump, "%*s - Priority level ..: %u\n", indent_spaces, " ",
      bc->priority_level);
  bformata(
      bstr_dump, "%*s - Pre-emp vul .....: %s\n", indent_spaces, " ",
      (bc->preemption_vulnerability == PRE_EMPTION_VULNERABILITY_ENABLED) ?
          "ENABLED" :
          "DISABLED");
  bformata(
      bstr_dump, "%*s - Pre-emp cap .....: %s\n", indent_spaces, " ",
      (bc->preemption_capability == PRE_EMPTION_CAPABILITY_ENABLED) ?
          "ENABLED" :
          "DISABLED");
  bformata(
      bstr_dump, "%*s - GBR UL ..........: %010" PRIu64 "\n", indent_spaces,
      " ", bc->esm_ebr_context.gbr_ul);
  bformata(
      bstr_dump, "%*s - GBR DL ..........: %010" PRIu64 "\n", indent_spaces,
      " ", bc->esm_ebr_context.gbr_dl);
  bformata(
      bstr_dump, "%*s - MBR UL ..........: %010" PRIu64 "\n", indent_spaces,
      " ", bc->esm_ebr_context.mbr_ul);
  bformata(
      bstr_dump, "%*s - MBR DL ..........: %010" PRIu64 "\n", indent_spaces,
      " ", bc->esm_ebr_context.mbr_dl);
  bformata(
      bstr_dump, "%*s - " ANSI_COLOR_BOLD_ON "NAS ESM bearer private data .:\n",
      indent_spaces, " ");
  bformata(
      bstr_dump, "%*s -     ESM State .......: %s\n", indent_spaces, " ",
      esm_ebr_state2string(bc->esm_ebr_context.status));
  bformata(
      bstr_dump, "%*s -     Timer id ........: %lx\n", indent_spaces, " ",
      bc->esm_ebr_context.timer.id);
  bformata(
      bstr_dump, "%*s -     Timer TO(seconds): %ld\n", indent_spaces, " ",
      bc->esm_ebr_context.timer.sec);
  bformata(
      bstr_dump, "%*s - PDN id ..........: %u\n", indent_spaces, " ",
      bc->pdn_cx_id);
}

//------------------------------------------------------------------------------
void mme_app_dump_pdn_context(
    const struct ue_mm_context_s* const ue_mm_context,
    const pdn_context_t* const pdn_context, const pdn_cid_t pdn_cid,
    const uint8_t indent_spaces, bstring bstr_dump) {
  if (pdn_context) {
    bformata(bstr_dump, "%*s - PDN ID %u:\n", indent_spaces, " ", pdn_cid);
    bformata(
        bstr_dump, "%*s - Context Identifier .: %x\n", indent_spaces, " ",
        pdn_context->context_identifier);
    bformata(
        bstr_dump, "%*s - Is active          .: %s\n", indent_spaces, " ",
        (pdn_context->is_active) ? "yes" : "no");
    bformata(
        bstr_dump, "%*s - APN in use .........: %s\n", indent_spaces, " ",
        bdata(pdn_context->apn_in_use));
    bformata(
        bstr_dump, "%*s - APN subscribed......: %s\n", indent_spaces, " ",
        bdata(pdn_context->apn_subscribed));
    bformata(
        bstr_dump, "%*s - APN OI replacement .: %s\n", indent_spaces, " ",
        bdata(pdn_context->apn_oi_replacement));

    bformata(
        bstr_dump, "%*s - PDN type ...........: %s\n", indent_spaces, " ",
        PDN_TYPE_TO_STRING(pdn_context->paa.pdn_type));
    if (pdn_context->paa.pdn_type == IPv4) {
      char ipv4[INET_ADDRSTRLEN];
      inet_ntop(
          AF_INET, (void*) &pdn_context->paa.ipv4_address, ipv4,
          INET_ADDRSTRLEN);
      bformata(
          bstr_dump, "%*s - PAA (IPv4)..........: %s\n", indent_spaces, " ",
          ipv4);
    } else {
      char ipv6[INET6_ADDRSTRLEN];
      inet_ntop(
          AF_INET6, &pdn_context->paa.ipv6_address, ipv6, INET6_ADDRSTRLEN);
      bformata(
          bstr_dump, "%*s - PAA (IPv6)..........: %s\n", indent_spaces, " ",
          ipv6);
    }
    if (pdn_context->p_gw_address_s5_s8_cp.pdn_type == IPv4) {
      char ipv4[INET_ADDRSTRLEN];
      inet_ntop(
          AF_INET,
          (void*) &pdn_context->p_gw_address_s5_s8_cp.address.ipv4_address,
          ipv4, INET_ADDRSTRLEN);
      bformata(
          bstr_dump, "%*s - P-GW s5 s8 cp (IPv4): %s\n", indent_spaces, " ",
          ipv4);
    } else {
      char ipv6[INET6_ADDRSTRLEN];
      inet_ntop(
          AF_INET6, &pdn_context->p_gw_address_s5_s8_cp.address.ipv6_address,
          ipv6, INET6_ADDRSTRLEN);
      bformata(
          bstr_dump, "%*s - P-GW s5 s8 cp (IPv6): %s\n", indent_spaces, " ",
          ipv6);
    }
    bformata(
        bstr_dump, "%*s - P-GW TEID s5 s8 cp .: " TEID_FMT "\n", indent_spaces,
        " ", pdn_context->p_gw_teid_s5_s8_cp);
    if (pdn_context->s_gw_address_s11_s4.pdn_type == IPv4) {
      char ipv4[INET_ADDRSTRLEN];
      inet_ntop(
          AF_INET,
          (void*) &pdn_context->s_gw_address_s11_s4.address.ipv4_address, ipv4,
          INET_ADDRSTRLEN);
      bformata(
          bstr_dump, "%*s - S-GW s11_s4 (IPv4) .: %s\n", indent_spaces, " ",
          ipv4);
    } else {
      char ipv6[INET6_ADDRSTRLEN];
      inet_ntop(
          AF_INET6, &pdn_context->s_gw_address_s11_s4.address.ipv6_address,
          ipv6, INET6_ADDRSTRLEN);
      bformata(
          bstr_dump, "%*s - S-GW s11_s4 (IPv6) .: %s\n", indent_spaces, " ",
          indent_spaces, " ", ipv6);
    }
    bformata(
        bstr_dump, "%*s - S-GW TEID s5 s8 cp .: " TEID_FMT "\n", indent_spaces,
        " ", pdn_context->s_gw_teid_s11_s4);

    bformata(
        bstr_dump, "%*s - Default bearer eps subscribed qos profile:\n",
        indent_spaces, " ");
    bformata(
        bstr_dump, "%*s     - QCI ......................: %u\n", indent_spaces,
        " ", pdn_context->default_bearer_eps_subscribed_qos_profile.qci);
    bformata(
        bstr_dump, "%*s     - Priority level ...........: %u\n", indent_spaces,
        " ",
        pdn_context->default_bearer_eps_subscribed_qos_profile
            .allocation_retention_priority.priority_level);
    bformata(
        bstr_dump, "%*s     - Pre-emp vulnerabil .......: %s\n", indent_spaces,
        " ",
        (pdn_context->default_bearer_eps_subscribed_qos_profile
             .allocation_retention_priority.pre_emp_vulnerability ==
         PRE_EMPTION_VULNERABILITY_ENABLED) ?
            "ENABLED" :
            "DISABLED");
    bformata(
        bstr_dump, "%*s     - Pre-emp capability .......: %s\n", indent_spaces,
        " ",
        (pdn_context->default_bearer_eps_subscribed_qos_profile
             .allocation_retention_priority.pre_emp_capability ==
         PRE_EMPTION_CAPABILITY_ENABLED) ?
            "ENABLED" :
            "DISABLED");
    bformata(
        bstr_dump, "%*s     - APN-AMBR (bits/s) DL .....: %010" PRIu64 "\n",
        indent_spaces, " ", pdn_context->subscribed_apn_ambr.br_dl);
    bformata(
        bstr_dump, "%*s     - APN-AMBR (bits/s) UL .....: %010" PRIu64 "\n",
        indent_spaces, " ", pdn_context->subscribed_apn_ambr.br_ul);
    bformata(
        bstr_dump, "%*s     - P-GW-APN-AMBR (bits/s) DL : %010" PRIu64 "\n",
        indent_spaces, " ", pdn_context->p_gw_apn_ambr.br_dl);
    bformata(
        bstr_dump, "%*s     - P-GW-APN-AMBR (bits/s) UL : %010" PRIu64 "\n",
        indent_spaces, " ", pdn_context->p_gw_apn_ambr.br_ul);
    bformata(
        bstr_dump, "%*s     - Default EBI ..............: %u\n", indent_spaces,
        " ", pdn_context->default_ebi);
    bformata(bstr_dump, "%*s - NAS ESM private data:\n");
    bformata(
        bstr_dump, "%*s     - Procedure transaction ID .: %x\n", indent_spaces,
        " ", pdn_context->esm_data.pti);
    bformata(
        bstr_dump, "%*s     -  Is emergency .............: %s\n", indent_spaces,
        " ", (pdn_context->esm_data.is_emergency) ? "yes" : "no");
    bformata(
        bstr_dump, "%*s     -  APN AMBR .................: %u\n", indent_spaces,
        " ", pdn_context->esm_data.ambr);
    bformata(
        bstr_dump, "%*s     -  Addr realloc allowed......: %s\n", indent_spaces,
        " ", (pdn_context->esm_data.addr_realloc) ? "yes" : "no");
    bformata(
        bstr_dump, "%*s     -  Num allocated EPS bearers.: %d\n", indent_spaces,
        " ", pdn_context->esm_data.n_bearers);
    bformata(bstr_dump, "%*s - Bearer List:\n");
    for (int bindex = 0; bindex < 0; bindex++) {
      // should be equal to bindex if valid
      int bcindex = pdn_context->bearer_contexts[bindex];
      if ((0 <= bcindex) && (BEARERS_PER_UE > bcindex)) {
        if (bindex != bcindex) {
          OAILOG_ERROR_UE(
              LOG_MME_APP, ue_mm_context->emm_context._imsi64,
              "Mismatch in configuration. PDN index (%i) != Bearer index "
              "(%i)\n",
              bindex, bcindex);
          OAILOG_FUNC_OUT(LOG_MME_APP);
        }

        bearer_context_t* bc = ue_mm_context->bearer_contexts[bcindex];
        if (!bc) {
          OAILOG_ERROR_UE(
              LOG_MME_APP, ue_mm_context->emm_context._imsi64,
              "Mismatch in configuration. Bearer context is NULL\n");
          OAILOG_FUNC_OUT(LOG_MME_APP);
        }
        bformata(bstr_dump, "%*s - Bearer item ----------------------------\n");
        mme_app_dump_bearer_context(bc, indent_spaces + 4, bstr_dump);
      }
    }
  }
}

//-------------------------------------------------------------------------------------------------------
void mme_ue_context_update_ue_sig_connection_state(
    mme_ue_context_t* const mme_ue_context_p,
    struct ue_mm_context_s* ue_context_p, ecm_state_t new_ecm_state) {
  // Function is used to update UE's Signaling Connection State
  hashtable_rc_t hash_rc = HASH_TABLE_OK;

  OAILOG_FUNC_IN(LOG_MME_APP);
  if (mme_ue_context_p == NULL) {
    OAILOG_ERROR(LOG_MME_APP, "Invalid MME UE context received\n");
    OAILOG_FUNC_OUT(LOG_MME_APP);
  }
  if (ue_context_p == NULL) {
    OAILOG_ERROR(LOG_MME_APP, "Invalid UE context received\n");
    OAILOG_FUNC_OUT(LOG_MME_APP);
  }
  if (ue_context_p->ecm_state == ECM_CONNECTED && new_ecm_state == ECM_IDLE) {
    hash_rc = hashtable_uint64_ts_remove(
        mme_ue_context_p->enb_ue_s1ap_id_ue_context_htbl,
        (const hash_key_t) ue_context_p->enb_s1ap_id_key);
    if (HASH_TABLE_OK != hash_rc) {
      OAILOG_WARNING_UE(
          LOG_MME_APP, ue_context_p->emm_context._imsi64,
          "UE context enb_ue_s1ap_ue_id_key %ld "
          "mme_ue_s1ap_id " MME_UE_S1AP_ID_FMT
          ", ENB_UE_S1AP_ID_KEY could not be found",
          ue_context_p->enb_s1ap_id_key, ue_context_p->mme_ue_s1ap_id);
    }
    ue_context_p->enb_s1ap_id_key = INVALID_ENB_UE_S1AP_ID_KEY;

    OAILOG_DEBUG_UE(
        LOG_MME_APP, ue_context_p->emm_context._imsi64,
        "MME_APP: UE Connection State changed to IDLE. mme_ue_s1ap_id "
        "= " MME_UE_S1AP_ID_FMT "\n",
        ue_context_p->mme_ue_s1ap_id);

    if (mme_config.nas_config.t3412_min > 0) {
      // Start Mobile reachability timer only if peroidic TAU timer is not
      // disabled
<<<<<<< HEAD
      if (ue_context_p->mobile_reachability_timer.id ==
          MME_APP_TIMER_INACTIVE_ID) {
        // Start Mobile Reachability timer only if it is not running
        nas_itti_timer_arg_t timer_callback_arg = {0};
        timer_callback_arg.nas_timer_callback =
            mme_app_handle_mobile_reachability_timer_expiry;
        timer_callback_arg.nas_timer_callback_arg =
            (void*) &(ue_context_p->mme_ue_s1ap_id);
        if (timer_setup(
                ue_context_p->mobile_reachability_timer.sec, 0, TASK_MME_APP,
                INSTANCE_DEFAULT, TIMER_ONE_SHOT, &timer_callback_arg,
                sizeof(timer_callback_arg),
                &(ue_context_p->mobile_reachability_timer.id)) < 0) {
          OAILOG_ERROR_UE(
              LOG_MME_APP, ue_context_p->emm_context._imsi64,
              "Failed to start Mobile Reachability timer for UE id "
              " " MME_UE_S1AP_ID_FMT "\n",
              ue_context_p->mme_ue_s1ap_id);
          ue_context_p->mobile_reachability_timer.id =
              MME_APP_TIMER_INACTIVE_ID;
        } else {
          ue_context_p->time_mobile_reachability_timer_started = time(NULL);
          OAILOG_DEBUG_UE(
              LOG_MME_APP, ue_context_p->emm_context._imsi64,
              "Started Mobile Reachability timer for UE id " MME_UE_S1AP_ID_FMT
              "\n",
              ue_context_p->mme_ue_s1ap_id);
        }
=======
      nas_itti_timer_arg_t timer_callback_arg = {0};
      timer_callback_arg.nas_timer_callback =
          mme_app_handle_mobile_reachability_timer_expiry;
      timer_callback_arg.nas_timer_callback_arg =
          (void*) &(ue_context_p->mme_ue_s1ap_id);
      if (timer_setup(
              ue_context_p->mobile_reachability_timer.sec, 0, TASK_MME_APP,
              INSTANCE_DEFAULT, TIMER_ONE_SHOT, &timer_callback_arg,
              sizeof(timer_callback_arg),
              &(ue_context_p->mobile_reachability_timer.id)) < 0) {
        OAILOG_ERROR_UE(
            LOG_MME_APP, ue_context_p->emm_context._imsi64,
            "Failed to start Mobile Reachability timer for UE id "
            " " MME_UE_S1AP_ID_FMT "\n",
            ue_context_p->mme_ue_s1ap_id);
        ue_context_p->mobile_reachability_timer.id = MME_APP_TIMER_INACTIVE_ID;
>>>>>>> 9a0cf813
      } else {
        OAILOG_DEBUG_UE(
            LOG_MME_APP, ue_context_p->emm_context._imsi64,
<<<<<<< HEAD
            "Mobile Reachability timer is already started for UE id:"
            " " MME_UE_S1AP_ID_FMT "\n",
            ue_context_p->mme_ue_s1ap_id);
      }
    }

    ue_context_p->ecm_state = ECM_IDLE;
    // Update Stats
    update_mme_app_stats_connected_ue_sub();
    OAILOG_INFO_UE(
        LOG_MME_APP, ue_context_p->emm_context._imsi64, "UE STATE - IDLE.\n");
=======
            "Started Mobile Reachability timer for UE id  " MME_UE_S1AP_ID_FMT
            "\n",
            ue_context_p->mme_ue_s1ap_id);
      }
    }
    if (ue_context_p->ecm_state == ECM_CONNECTED) {
      ue_context_p->ecm_state = ECM_IDLE;
      // Update Stats
      update_mme_app_stats_connected_ue_sub();
      OAILOG_INFO_UE(
          LOG_MME_APP, ue_context_p->emm_context._imsi64, "UE STATE - IDLE.\n");
    }
>>>>>>> 9a0cf813

  } else if (
      (ue_context_p->ecm_state == ECM_IDLE) &&
      (new_ecm_state == ECM_CONNECTED)) {
    ue_context_p->ecm_state          = ECM_CONNECTED;
    nas_itti_timer_arg_t* timer_argP = NULL;

    OAILOG_DEBUG_UE(
        LOG_MME_APP, ue_context_p->emm_context._imsi64,
        "MME_APP: UE Connection State changed to CONNECTED.enb_ue_s1ap_id "
        "=" ENB_UE_S1AP_ID_FMT ", mme_ue_s1ap_id = " MME_UE_S1AP_ID_FMT "\n",
        ue_context_p->enb_ue_s1ap_id, ue_context_p->mme_ue_s1ap_id);
    // Set PPF flag to true whenever UE moves from ECM_IDLE to ECM_CONNECTED
    // state
    ue_context_p->ppf = true;
    // Stop Mobile reachability timer,if running
    if (ue_context_p->mobile_reachability_timer.id !=
        MME_APP_TIMER_INACTIVE_ID) {
      if (timer_remove(
              ue_context_p->mobile_reachability_timer.id,
              (void**) &timer_argP)) {
        OAILOG_ERROR_UE(
            LOG_MME_APP, ue_context_p->emm_context._imsi64,
            "Failed to stop Mobile Reachability timer for UE "
            "id " MME_UE_S1AP_ID_FMT "\n",
            ue_context_p->mme_ue_s1ap_id);
      }
      ue_context_p->time_mobile_reachability_timer_started = 0;
      if (timer_argP) {
        free_wrapper((void**) &timer_argP);
      }
      ue_context_p->mobile_reachability_timer.id = MME_APP_TIMER_INACTIVE_ID;
    }
    // Stop Implicit detach timer,if running
    if (ue_context_p->implicit_detach_timer.id != MME_APP_TIMER_INACTIVE_ID) {
      if (timer_remove(
              ue_context_p->implicit_detach_timer.id, (void**) &timer_argP)) {
        OAILOG_ERROR_UE(
            LOG_MME_APP, ue_context_p->emm_context._imsi64,
            "Failed to stop Implicit Detach timer for UE id " MME_UE_S1AP_ID_FMT
            "\n",
            ue_context_p->mme_ue_s1ap_id);
      }
      if (timer_argP) {
        free_wrapper((void**) &timer_argP);
      }
      ue_context_p->implicit_detach_timer.id = MME_APP_TIMER_INACTIVE_ID;
    }
    // Update Stats
    update_mme_app_stats_connected_ue_add();
    OAILOG_INFO_UE(
        LOG_MME_APP, ue_context_p->emm_context._imsi64,
        "UE STATE - CONNECTED.\n");
  } else {
    OAILOG_INFO_UE(
        LOG_MME_APP, ue_context_p->emm_context._imsi64,
        "Old UE ECM State (%s) is same as the new UE ECM state (%s)\n",
        (ue_context_p->ecm_state == ECM_CONNECTED ? "CONNECTED" : "IDLE"),
        (new_ecm_state == ECM_CONNECTED ? "CONNECTED" : "IDLE"));
  }
  OAILOG_FUNC_OUT(LOG_MME_APP);
}
//------------------------------------------------------------------------------
bool mme_app_dump_ue_context(
    const hash_key_t keyP, void* const ue_mm_context_pP, void* unused_param_pP,
    void** unused_result_pP)
//------------------------------------------------------------------------------
{
  struct ue_mm_context_s* const ue_mm_context =
      (struct ue_mm_context_s*) ue_mm_context_pP;
  uint8_t j = 0;

  if (ue_mm_context) {
    bstring bstr_dump =
        bfromcstralloc(4096, "\n-----------------------UE MM context ");
    bformata(bstr_dump, "%p --------------------\n", ue_mm_context);
    bformata(
        bstr_dump, "    - eNB UE s1ap ID .: %08x\n",
        ue_mm_context->enb_ue_s1ap_id);
    bformata(
        bstr_dump, "    - MME UE s1ap ID .: %08x\n",
        ue_mm_context->mme_ue_s1ap_id);
    bformata(
        bstr_dump, "    - MME S11 TEID ...: " TEID_FMT "\n",
        ue_mm_context->mme_teid_s11);
    bformata(
        bstr_dump, "                        | mcc | mnc | cell identity |\n");
    bformata(
        bstr_dump,
        "    - E-UTRAN CGI ....: | %u%u%u | %u%u%c | %05x.%02x    |\n",
        ue_mm_context->e_utran_cgi.plmn.mcc_digit1,
        ue_mm_context->e_utran_cgi.plmn.mcc_digit2,
        ue_mm_context->e_utran_cgi.plmn.mcc_digit3,
        ue_mm_context->e_utran_cgi.plmn.mnc_digit1,
        ue_mm_context->e_utran_cgi.plmn.mnc_digit2,
        (ue_mm_context->e_utran_cgi.plmn.mnc_digit3 > 9) ?
            ' ' :
            0x30 + ue_mm_context->e_utran_cgi.plmn.mnc_digit3,
        ue_mm_context->e_utran_cgi.cell_identity.enb_id,
        ue_mm_context->e_utran_cgi.cell_identity.cell_id);
    /*
     * Ctime return a \n in the string
     */
    bformata(
        bstr_dump, "    - Last acquired ..: %s",
        ctime(&ue_mm_context->cell_age));

    emm_context_dump(&ue_mm_context->emm_context, 4, bstr_dump);
    /*
     * Display UE info only if we know them
     */
    if (SUBSCRIPTION_KNOWN == ue_mm_context->subscription_known) {
      /* TODO bformata (bstr_dump, "    - Status .........: %s\n",
       * (ue_mm_context->subscriber_status == SS_SERVICE_GRANTED) ?
       * "Granted" : "Barred");
       */
#define DISPLAY_BIT_MASK_PRESENT(mASK)                                         \
  ((ue_mm_context->access_restriction_data & mASK) ? 'X' : 'O')
      bformata(
          bstr_dump,
          "    (O = allowed, X = !O) |UTRAN|GERAN|GAN|HSDPA EVO|E_UTRAN|HO TO "
          "NO "
          "3GPP|\n");
      bformata(
          bstr_dump,
          "    - Access restriction  |  %c  |  %c  | %c |    %c    |   %c   |  "
          "  "
          "  %c      |\n",
          DISPLAY_BIT_MASK_PRESENT(ARD_UTRAN_NOT_ALLOWED),
          DISPLAY_BIT_MASK_PRESENT(ARD_GERAN_NOT_ALLOWED),
          DISPLAY_BIT_MASK_PRESENT(ARD_GAN_NOT_ALLOWED),
          DISPLAY_BIT_MASK_PRESENT(ARD_I_HSDPA_EVO_NOT_ALLOWED),
          DISPLAY_BIT_MASK_PRESENT(ARD_E_UTRAN_NOT_ALLOWED),
          DISPLAY_BIT_MASK_PRESENT(ARD_HO_TO_NON_3GPP_NOT_ALLOWED));
      // TODO bformata (bstr_dump, "    - Access Mode ....: %s\n",
      // ACCESS_MODE_TO_STRING (ue_mm_context->access_mode));
      // TODO MSISDN
      // bformata (bstr_dump, "    - MSISDN .........: %s\n",
      // (ue_mm_context->msisdn) ? ue_mm_context->msisdn->data:"None");
      bformata(
          bstr_dump, "    - RAU/TAU timer ..: %u\n",
          ue_mm_context->rau_tau_timer);
      // TODO IMEISV
      // if (IS_EMM_CTXT_PRESENT_IMEISV(&ue_mm_context->nas_emm_context)) {
      //  bformata (bstr_dump, "    - IMEISV .........: %*s\n",
      //  IMEISV_DIGITS_MAX, ue_mm_context->nas_emm_context._imeisv);
      //}
      bformata(bstr_dump, "    - AMBR (bits/s)     ( Downlink |  Uplink  )\n");
      // TODO bformata (bstr_dump, "        Subscribed ...: (%010" PRIu64
      // "|%010" PRIu64 ")\n", ue_mm_context->subscribed_ambr.br_dl,
      // ue_mm_context->subscribed_ambr.br_ul);
      bformata(
          bstr_dump,
          "        Allocated ....: (%010" PRIu64 "|%010" PRIu64 ")\n",
          ue_mm_context->used_ambr.br_dl, ue_mm_context->used_ambr.br_ul);

      bformata(bstr_dump, "    - APN config list:\n");

      for (j = 0; j < ue_mm_context->apn_config_profile.nb_apns; j++) {
        struct apn_configuration_s* apn_config_p;

        apn_config_p = &ue_mm_context->apn_config_profile.apn_configuration[j];
        /*
         * Default APN ?
         */
        bformata(
            bstr_dump, "        - Default APN ...: %s\n",
            (apn_config_p->context_identifier ==
             ue_mm_context->apn_config_profile.context_identifier) ?
                "TRUE" :
                "FALSE");
        bformata(
            bstr_dump, "        - APN ...........: %s\n",
            apn_config_p->service_selection);
        bformata(
            bstr_dump, "        - AMBR (bits/s) ( Downlink |  Uplink  )\n");
        bformata(
            bstr_dump,
            "                        (%010" PRIu64 "|%010" PRIu64 ")\n",
            apn_config_p->ambr.br_dl, apn_config_p->ambr.br_ul);
        bformata(
            bstr_dump, "        - PDN type ......: %s\n",
            PDN_TYPE_TO_STRING(apn_config_p->pdn_type));
        bformata(bstr_dump, "        - QOS\n");
        bformata(
            bstr_dump, "            QCI .........: %u\n",
            apn_config_p->subscribed_qos.qci);
        bformata(
            bstr_dump, "            Prio level ..: %u\n",
            apn_config_p->subscribed_qos.allocation_retention_priority
                .priority_level);
        bformata(
            bstr_dump, "            Pre-emp vul .: %s\n",
            (apn_config_p->subscribed_qos.allocation_retention_priority
                 .pre_emp_vulnerability == PRE_EMPTION_VULNERABILITY_ENABLED) ?
                "ENABLED" :
                "DISABLED");
        bformata(
            bstr_dump, "            Pre-emp cap .: %s\n",
            (apn_config_p->subscribed_qos.allocation_retention_priority
                 .pre_emp_capability == PRE_EMPTION_CAPABILITY_ENABLED) ?
                "ENABLED" :
                "DISABLED");

        if (apn_config_p->nb_ip_address == 0) {
          bformata(
              bstr_dump, "            IP addr .....: Dynamic allocation\n");
        } else {
          int i;

          bformata(bstr_dump, "            IP addresses :\n");

          for (i = 0; i < apn_config_p->nb_ip_address; i++) {
            if (apn_config_p->ip_address[i].pdn_type == IPv4) {
              char ipv4[INET_ADDRSTRLEN];
              inet_ntop(
                  AF_INET,
                  (void*) &apn_config_p->ip_address[i].address.ipv4_address,
                  ipv4, INET_ADDRSTRLEN);
              bformata(bstr_dump, "                           [%s]\n", ipv4);
            } else {
              char ipv6[INET6_ADDRSTRLEN];
              inet_ntop(
                  AF_INET6, &apn_config_p->ip_address[i].address.ipv6_address,
                  ipv6, INET6_ADDRSTRLEN);
              bformata(bstr_dump, "                           [%s]\n", ipv6);
            }
          }
        }
        bformata(bstr_dump, "\n");
      }
      bformata(bstr_dump, "    - PDNs:\n");
      for (pdn_cid_t pdn_cid = 0; pdn_cid < MAX_APN_PER_UE; pdn_cid++) {
        pdn_context_t* pdn_context = ue_mm_context->pdn_contexts[pdn_cid];
        if (pdn_context) {
          mme_app_dump_pdn_context(
              ue_mm_context, pdn_context, pdn_cid, 8, bstr_dump);
        }
      }
    }
    bcatcstr(
        bstr_dump,
        "---------------------------------------------------------\n");
    OAILOG_DEBUG(LOG_MME_APP, "%s\n", bdata(bstr_dump));
    bdestroy_wrapper(&bstr_dump);
    return false;
  }
  return true;
}

//------------------------------------------------------------------------------
void mme_app_dump_ue_contexts()
//------------------------------------------------------------------------------
{
  hash_table_ts_t* mme_state_ue_id_ht = get_mme_ue_state();
  hashtable_ts_apply_callback_on_elements(
      mme_state_ue_id_ht, mme_app_dump_ue_context, NULL, NULL);
}

//------------------------------------------------------------------------------
void mme_app_handle_s1ap_ue_context_release_req(
    const itti_s1ap_ue_context_release_req_t* const s1ap_ue_context_release_req)

{
  _mme_app_handle_s1ap_ue_context_release(
      s1ap_ue_context_release_req->mme_ue_s1ap_id,
      s1ap_ue_context_release_req->enb_ue_s1ap_id,
      s1ap_ue_context_release_req->enb_id,
      s1ap_ue_context_release_req->relCause);
}

void mme_app_handle_s1ap_ue_context_modification_fail(
    const itti_s1ap_ue_context_mod_resp_fail_t* const s1ap_ue_context_mod_fail)
//------------------------------------------------------------------------------
{
  struct ue_mm_context_s* ue_context_p = NULL;

  OAILOG_FUNC_IN(LOG_MME_APP);

  OAILOG_ERROR(
      LOG_MME_APP,
      " UE CONTEXT MODIFICATION FAILURE RECEIVED for UE-ID [%d] FAILURE_CAUSE "
      "[%ld]\n ",
      s1ap_ue_context_mod_fail->mme_ue_s1ap_id,
      s1ap_ue_context_mod_fail->cause);

  ue_context_p = mme_ue_context_exists_mme_ue_s1ap_id(
      s1ap_ue_context_mod_fail->mme_ue_s1ap_id);
  if (!ue_context_p) {
    OAILOG_ERROR(
        LOG_MME_APP,
        " UE CONTEXT MODIFICATION FAILURE RECEIVED, Failed to find UE context"
        "for mme_ue_s1ap_id 0x%06" PRIX32 " \n",
        s1ap_ue_context_mod_fail->mme_ue_s1ap_id);
    OAILOG_FUNC_OUT(LOG_MME_APP);
  }
  // Stop ue_context_modification  guard timer,if running
  if (ue_context_p->ue_context_modification_timer.id !=
      MME_APP_TIMER_INACTIVE_ID) {
    nas_itti_timer_arg_t* timer_argP = NULL;
    if (timer_remove(
            ue_context_p->ue_context_modification_timer.id,
            (void**) &timer_argP)) {
      OAILOG_ERROR_UE(
          LOG_MME_APP, ue_context_p->emm_context._imsi64,
          "Failed to stop UE Context Modification timer for UE id  %d \n",
          ue_context_p->mme_ue_s1ap_id);
    }
    if (timer_argP) {
      free_wrapper((void**) &timer_argP);
    }
    ue_context_p->ue_context_modification_timer.id = MME_APP_TIMER_INACTIVE_ID;
  }
  if (ue_context_p->sgs_context != NULL) {
    handle_csfb_s1ap_procedure_failure(
        ue_context_p, "ue_context_modification_timer_expired",
        UE_CONTEXT_MODIFICATION_PROCEDURE_FAILED);
  }
  OAILOG_FUNC_OUT(LOG_MME_APP);
}

void mme_app_handle_s1ap_ue_context_modification_resp(
    const itti_s1ap_ue_context_mod_resp_t* const s1ap_ue_context_mod_resp)
//------------------------------------------------------------------------------
{
  struct ue_mm_context_s* ue_context_p = NULL;
  OAILOG_FUNC_IN(LOG_MME_APP);

  OAILOG_DEBUG(
      LOG_MME_APP,
      " UE CONTEXT MODIFICATION RESPONSE RECEIVED for UE-ID [%d] \n ",
      s1ap_ue_context_mod_resp->mme_ue_s1ap_id);

  ue_context_p = mme_ue_context_exists_mme_ue_s1ap_id(
      s1ap_ue_context_mod_resp->mme_ue_s1ap_id);
  if (!ue_context_p) {
    OAILOG_ERROR(
        LOG_MME_APP,
        " UE CONTEXT MODIFICATION RESPONSE RECEIVED, Failed to find UE context"
        "for mme_ue_s1ap_id 0x%06" PRIX32 " \n",
        s1ap_ue_context_mod_resp->mme_ue_s1ap_id);
    OAILOG_FUNC_OUT(LOG_MME_APP);
  }

  // Stop ue_context_modification  guard timer,if running
  if (ue_context_p->ue_context_modification_timer.id !=
      MME_APP_TIMER_INACTIVE_ID) {
    nas_itti_timer_arg_t* timer_argP = NULL;
    if (timer_remove(
            ue_context_p->ue_context_modification_timer.id,
            (void**) &timer_argP)) {
      OAILOG_ERROR_UE(
          LOG_MME_APP, ue_context_p->emm_context._imsi64,
          "Failed to stop UE Context Modification timer for UE id  %d \n",
          ue_context_p->mme_ue_s1ap_id);
    }
    if (timer_argP) {
      free_wrapper((void**) &timer_argP);
    }
    ue_context_p->ue_context_modification_timer.id = MME_APP_TIMER_INACTIVE_ID;
  }

  OAILOG_FUNC_OUT(LOG_MME_APP);
}
//------------------------------------------------------------------------------
void mme_app_handle_enb_deregister_ind(
    const itti_s1ap_eNB_deregistered_ind_t* const eNB_deregistered_ind) {
  for (int i = 0; i < eNB_deregistered_ind->nb_ue_to_deregister; i++) {
    _mme_app_handle_s1ap_ue_context_release(
        eNB_deregistered_ind->mme_ue_s1ap_id[i],
        eNB_deregistered_ind->enb_ue_s1ap_id[i], eNB_deregistered_ind->enb_id,
        S1AP_SCTP_SHUTDOWN_OR_RESET);
  }
}

//------------------------------------------------------------------------------
void mme_app_handle_enb_reset_req(
    const itti_s1ap_enb_initiated_reset_req_t const* enb_reset_req) {
  MessageDef* msg;
  itti_s1ap_enb_initiated_reset_ack_t* reset_ack;

  OAILOG_DEBUG(
      LOG_MME_APP,
      " eNB Reset request received. eNB id = %d, reset_type  %d \n ",
      enb_reset_req->enb_id, enb_reset_req->s1ap_reset_type);
  if (enb_reset_req->ue_to_reset_list == NULL) {
    OAILOG_ERROR(
        LOG_MME_APP, "Invalid UE list received in eNB Reset Request\n");
    OAILOG_FUNC_OUT(LOG_MME_APP);
  }

  for (int i = 0; i < enb_reset_req->num_ue; i++) {
    _mme_app_handle_s1ap_ue_context_release(
        enb_reset_req->ue_to_reset_list[i].mme_ue_s1ap_id,
        enb_reset_req->ue_to_reset_list[i].enb_ue_s1ap_id,
        enb_reset_req->enb_id, S1AP_SCTP_SHUTDOWN_OR_RESET);
  }

  // Send Reset Ack to S1AP module
  msg = itti_alloc_new_message(TASK_MME_APP, S1AP_ENB_INITIATED_RESET_ACK);
  reset_ack = &S1AP_ENB_INITIATED_RESET_ACK(msg);

  // ue_to_reset_list needs to be freed by S1AP module
  reset_ack->ue_to_reset_list = enb_reset_req->ue_to_reset_list;
  reset_ack->s1ap_reset_type  = enb_reset_req->s1ap_reset_type;
  reset_ack->sctp_assoc_id    = enb_reset_req->sctp_assoc_id;
  reset_ack->sctp_stream_id   = enb_reset_req->sctp_stream_id;
  reset_ack->num_ue           = enb_reset_req->num_ue;

  send_msg_to_task(&mme_app_task_zmq_ctx, TASK_S1AP, msg);

  OAILOG_DEBUG(
      LOG_MME_APP, " Reset Ack sent to S1AP. eNB id = %d, reset_type  %d \n ",
      enb_reset_req->enb_id, enb_reset_req->s1ap_reset_type);

  OAILOG_FUNC_OUT(LOG_MME_APP);
}

//------------------------------------------------------------------------------
/*
   From GPP TS 23.401 version 11.11.0 Release 11, section 5.3.5 S1 release
   procedure, point 6: The MME deletes any eNodeB related information ("eNodeB
   Address in Use for S1-MME" and "eNB UE S1AP ID") from the UE's MME context,
   but, retains the rest of the UE's MME context including the S-GW's S1-U
   configuration information (address and TEIDs). All non-GBR EPS bearers
   established for the UE are preserved in the MME and in the Serving GW. If the
   cause of S1 release is because of User is inactivity, Inter-RAT Redirection,
   the MME shall preserve the GBR bearers. If the cause of S1 release is because
   of CS Fallback triggered, further details about bearer handling are described
   in TS 23.272 [58]. Otherwise, e.g. Radio Connection With UE Lost, S1
   signalling connection lost, eNodeB failure the MME shall trigger the MME
   Initiated Dedicated Bearer Deactivation procedure (clause 5.4.4.2) for the
   GBR bearer(s) of the UE after the S1 Release procedure is completed.
*/
//------------------------------------------------------------------------------
void mme_app_handle_s1ap_ue_context_release_complete(
    mme_app_desc_t* mme_app_desc_p,
    const itti_s1ap_ue_context_release_complete_t const*
        s1ap_ue_context_release_complete)
//------------------------------------------------------------------------------
{
  OAILOG_FUNC_IN(LOG_MME_APP);
  struct ue_mm_context_s* ue_context_p = NULL;

  ue_context_p = mme_ue_context_exists_mme_ue_s1ap_id(
      s1ap_ue_context_release_complete->mme_ue_s1ap_id);

  OAILOG_INFO(
      LOG_MME_APP,
      "Received UE context release complete message for "
      "ue_id: " MME_UE_S1AP_ID_FMT,
      s1ap_ue_context_release_complete->mme_ue_s1ap_id);

  if (!ue_context_p) {
    OAILOG_ERROR(
        LOG_MME_APP,
        "UE context doesn't exist for enb_ue_s1ap_ue_id " ENB_UE_S1AP_ID_FMT
        " mme_ue_s1ap_id " MME_UE_S1AP_ID_FMT "\n",
        s1ap_ue_context_release_complete->enb_ue_s1ap_id,
        s1ap_ue_context_release_complete->mme_ue_s1ap_id);
    OAILOG_FUNC_OUT(LOG_MME_APP);
  }

  mme_notify_ue_context_released(
      &mme_app_desc_p->mme_ue_contexts, ue_context_p);
  mme_app_delete_s11_procedure_create_bearer(ue_context_p);

  if (ue_context_p->mm_state == UE_UNREGISTERED) {
    if ((ue_context_p->mme_teid_s11 == 0) &&
        (!ue_context_p->nb_active_pdn_contexts)) {
      // No Session
      OAILOG_DEBUG_UE(
          LOG_MME_APP, ue_context_p->emm_context._imsi64,
          "Deleting UE context associated in MME for "
          "mme_ue_s1ap_id " MME_UE_S1AP_ID_FMT "\n ",
          s1ap_ue_context_release_complete->mme_ue_s1ap_id);

      // Send PUR,before removal of ue contexts
      if ((ue_context_p->send_ue_purge_request == true) &&
          (ue_context_p->hss_initiated_detach == false)) {
        mme_app_send_s6a_purge_ue_req(mme_app_desc_p, ue_context_p);
      }
      mme_remove_ue_context(&mme_app_desc_p->mme_ue_contexts, ue_context_p);
      update_mme_app_stats_connected_ue_sub();
      OAILOG_FUNC_OUT(LOG_MME_APP);
    } else {
      // Send a DELETE_SESSION_REQUEST message to the SGW
      for (pdn_cid_t i = 0; i < MAX_APN_PER_UE; i++) {
        if (ue_context_p->pdn_contexts[i]) {
          // Send a DELETE_SESSION_REQUEST message to the SGW
          mme_app_send_delete_session_request(
              ue_context_p, ue_context_p->pdn_contexts[i]->default_ebi, i);
        }
      }
      // Move the UE to Idle state
      mme_ue_context_update_ue_sig_connection_state(
          &mme_app_desc_p->mme_ue_contexts, ue_context_p, ECM_IDLE);
    }
  } else {
    // Update keys and ECM state
    mme_ue_context_update_ue_sig_connection_state(
        &mme_app_desc_p->mme_ue_contexts, ue_context_p, ECM_IDLE);
  }
  OAILOG_FUNC_OUT(LOG_MME_APP);
}

//-------------------------------------------------------------------------------------------------------
void mme_ue_context_update_ue_emm_state(
    mme_ue_s1ap_id_t mme_ue_s1ap_id, mm_state_t new_mm_state) {
  // Function is used to update UE's mobility management State-
  // Registered/Un-Registered

  struct ue_mm_context_s* ue_context_p = NULL;

  OAILOG_FUNC_IN(LOG_MME_APP);
  ue_context_p = mme_ue_context_exists_mme_ue_s1ap_id(mme_ue_s1ap_id);
  if (ue_context_p == NULL) {
    OAILOG_CRITICAL(LOG_MME_APP, "**** Abnormal- UE context is null.****\n");
    OAILOG_FUNC_OUT(LOG_MME_APP);
  }
  if ((ue_context_p->mm_state == UE_UNREGISTERED) &&
      (new_mm_state == UE_REGISTERED)) {
    ue_context_p->mm_state = new_mm_state;

    // Update Stats
    update_mme_app_stats_attached_ue_add();
    OAILOG_INFO_UE(
        LOG_MME_APP, ue_context_p->emm_context._imsi64,
        "UE STATE - REGISTERED.\n");
  } else if (
      (ue_context_p->mm_state == UE_REGISTERED) &&
      (new_mm_state == UE_UNREGISTERED)) {
    ue_context_p->mm_state = new_mm_state;

    // Update Stats
    update_mme_app_stats_attached_ue_sub();
    OAILOG_INFO_UE(
        LOG_MME_APP, ue_context_p->emm_context._imsi64,
        "UE STATE - UNREGISTERED.\n");
  }
  OAILOG_FUNC_OUT(LOG_MME_APP);
}

//------------------------------------------------------------------------------
static void _mme_app_handle_s1ap_ue_context_release(
    const mme_ue_s1ap_id_t mme_ue_s1ap_id,
    const enb_ue_s1ap_id_t enb_ue_s1ap_id, uint32_t enb_id, enum s1cause cause)
//------------------------------------------------------------------------------
{
  struct ue_mm_context_s* ue_mm_context = NULL;
  enb_s1ap_id_key_t enb_s1ap_id_key     = INVALID_ENB_UE_S1AP_ID_KEY;

  OAILOG_FUNC_IN(LOG_MME_APP);
  nas_itti_timer_arg_t* timer_argP = NULL;
  mme_app_desc_t* mme_app_desc_p   = get_mme_nas_state(false);
  ue_mm_context = mme_ue_context_exists_mme_ue_s1ap_id(mme_ue_s1ap_id);
  if (!ue_mm_context) {
    /*
     * Use enb_ue_s1ap_id_key to get the UE context - In case MME APP could not
     * update S1AP with valid mme_ue_s1ap_id before context release is triggered
     * from s1ap.
     */
    MME_APP_ENB_S1AP_ID_KEY(enb_s1ap_id_key, enb_id, enb_ue_s1ap_id);
    ue_mm_context = mme_ue_context_exists_enb_ue_s1ap_id(
        &mme_app_desc_p->mme_ue_contexts, enb_s1ap_id_key);

    OAILOG_WARNING(
        LOG_MME_APP,
        "Invalid mme_ue_s1ap_ue_id " MME_UE_S1AP_ID_FMT
        " received from S1AP. Using enb_s1ap_id_key %ld to get the context \n",
        mme_ue_s1ap_id, enb_s1ap_id_key);
  }
  if (!ue_mm_context) {
    OAILOG_ERROR(
        LOG_MME_APP,
        " UE Context Release Req: UE context doesn't exist for "
        "enb_ue_s1ap_ue_id " ENB_UE_S1AP_ID_FMT
        " mme_ue_s1ap_id " MME_UE_S1AP_ID_FMT "\n",
        enb_ue_s1ap_id, mme_ue_s1ap_id);
    OAILOG_FUNC_OUT(LOG_MME_APP);
  }
  // Set the UE context release cause in UE context. This is used while
  // constructing UE Context Release Command
  ue_mm_context->ue_context_rel_cause = cause;

  if (ue_mm_context->ecm_state == ECM_IDLE) {
    // This case could happen during sctp reset, before the UE could move to
    // ECM_CONNECTED calling below function to set the enb_s1ap_id_key to
    // invalid
    if (ue_mm_context->ue_context_rel_cause == S1AP_SCTP_SHUTDOWN_OR_RESET) {
      mme_ue_context_update_ue_sig_connection_state(
          &mme_app_desc_p->mme_ue_contexts, ue_mm_context, ECM_IDLE);
      mme_app_itti_ue_context_release(
          ue_mm_context, ue_mm_context->ue_context_rel_cause);
      OAILOG_WARNING_UE(
          LOG_MME_APP, ue_mm_context->emm_context._imsi64,
          "UE Conetext Release Reqeust:Cause SCTP RESET/SHUTDOWN. UE state: "
          "IDLE. mme_ue_s1ap_id = %d, enb_ue_s1ap_id = %d Action -- Handle the "
          "message\n ",
          ue_mm_context->mme_ue_s1ap_id, ue_mm_context->enb_ue_s1ap_id);
    }
    OAILOG_ERROR_UE(
        LOG_MME_APP, ue_mm_context->emm_context._imsi64,
        "ERROR: UE Context Release Request: UE state : IDLE. "
        "enb_ue_s1ap_ue_id " ENB_UE_S1AP_ID_FMT
        " mme_ue_s1ap_id " MME_UE_S1AP_ID_FMT " Action--- Ignore the message\n",
        ue_mm_context->enb_ue_s1ap_id, ue_mm_context->mme_ue_s1ap_id);
    OAILOG_FUNC_OUT(LOG_MME_APP);
  } else {
    // This case could happen during sctp reset, while attach procedure is
    // ongoing and ue is in ECM_CONNECTED calling below function to set the
    // enb_s1ap_id_key to invalid
    if (ue_mm_context->ue_context_rel_cause == S1AP_SCTP_SHUTDOWN_OR_RESET) {
      // Update keys and ECM state
      mme_ue_context_update_ue_sig_connection_state(
          &mme_app_desc_p->mme_ue_contexts, ue_mm_context, ECM_IDLE);
      OAILOG_WARNING_UE(
          LOG_MME_APP, ue_mm_context->emm_context._imsi64,
          "SCTP RESET/SHUTDOWN. UE state: CONNECTED. mme_ue_s1ap_id = %d, "
          "enb_ue_s1ap_id = %d"
          " Action -- Handle the message\n ",
          ue_mm_context->mme_ue_s1ap_id, ue_mm_context->enb_ue_s1ap_id);
    }
  }

  // Stop Initial context setup process guard timer,if running
  if (ue_mm_context->initial_context_setup_rsp_timer.id !=
      MME_APP_TIMER_INACTIVE_ID) {
    if (timer_remove(
            ue_mm_context->initial_context_setup_rsp_timer.id,
            (void**) &timer_argP)) {
      OAILOG_ERROR_UE(
          LOG_MME_APP, ue_mm_context->emm_context._imsi64,
          "Failed to stop Initial Context Setup Rsp timer for UE id  %d \n",
          ue_mm_context->mme_ue_s1ap_id);
    }
    if (timer_argP) {
      free_wrapper((void**) &timer_argP);
    }
    ue_mm_context->initial_context_setup_rsp_timer.id =
        MME_APP_TIMER_INACTIVE_ID;
    // Setting UE context release cause as Initial context setup failure
    ue_mm_context->ue_context_rel_cause = S1AP_INITIAL_CONTEXT_SETUP_FAILED;
  }
  // Stop UE context modification process guard timer,if running
  if (ue_mm_context->ue_context_modification_timer.id !=
      MME_APP_TIMER_INACTIVE_ID) {
    if (timer_remove(
            ue_mm_context->ue_context_modification_timer.id,
            (void**) &timer_argP)) {
      OAILOG_ERROR_UE(
          LOG_MME_APP, ue_mm_context->emm_context._imsi64,
          "Failed to stop UE Context Modification timer for UE id  %d \n",
          ue_mm_context->mme_ue_s1ap_id);
    }
    if (timer_argP) {
      free_wrapper((void**) &timer_argP);
    }
    ue_mm_context->ue_context_modification_timer.id = MME_APP_TIMER_INACTIVE_ID;
  }

  if (ue_mm_context->mm_state == UE_UNREGISTERED) {
    // Initiate Implicit Detach for the UE
    OAILOG_ERROR_UE(
        LOG_MME_APP, ue_mm_context->emm_context._imsi64,
        "UE context release request received while UE is in Deregistered state "
        "Perform implicit detach for ue-id" MME_UE_S1AP_ID_FMT "\n",
        ue_mm_context->mme_ue_s1ap_id);
    nas_proc_implicit_detach_ue_ind(ue_mm_context->mme_ue_s1ap_id);
  } else {
    if (cause == S1AP_NAS_UE_NOT_AVAILABLE_FOR_PS) {
      for (pdn_cid_t i = 0; i < MAX_APN_PER_UE; i++) {
        if (ue_mm_context->pdn_contexts[i]) {
          if ((mme_app_send_s11_suspend_notification(ue_mm_context, i)) !=
              RETURNok) {
            OAILOG_ERROR_UE(
                LOG_MME_APP, ue_mm_context->emm_context._imsi64,
                "Failed to send S11 Suspend Notification for imsi\n");
          }
        }
      }
    } else {
      // release S1-U tunnel mapping in S_GW for all the active bearers for the
      // UE
      for (pdn_cid_t i = 0; i < MAX_APN_PER_UE; i++) {
        if (ue_mm_context->pdn_contexts[i]) {
          mme_app_send_s11_release_access_bearers_req(ue_mm_context, i);
        }
      }
    }
  }
  OAILOG_FUNC_OUT(LOG_MME_APP);
}

bool is_mme_ue_context_network_access_mode_packet_only(
    ue_mm_context_t* ue_context_p) {
  // Function is used to check the UE's Network Access Mode received in ULA from
  // HSS

  OAILOG_FUNC_IN(LOG_MME_APP);
  if (ue_context_p == NULL) {
    OAILOG_CRITICAL(LOG_MME_APP, "**** Abnormal- UE context is null.****\n");
    OAILOG_FUNC_RETURN(LOG_MME_APP, RETURNerror);
  }
  if (ue_context_p->network_access_mode == NAM_ONLY_PACKET) {
    OAILOG_FUNC_RETURN(LOG_MME_APP, true);
  } else {
    OAILOG_FUNC_RETURN(LOG_MME_APP, false);
  }
}

//-------------------------------------------------------------------------------------------------------
void mme_ue_context_update_ue_sgs_vlr_reliable(
    mme_ue_s1ap_id_t mme_ue_s1ap_id, bool vlr_reliable) {
  // Function is used to update the UE's SGS vlr reliable flag - true/false

  struct ue_mm_context_s* ue_context_p = NULL;

  OAILOG_FUNC_IN(LOG_MME_APP);
  ue_context_p = mme_ue_context_exists_mme_ue_s1ap_id(mme_ue_s1ap_id);
  if (ue_context_p == NULL) {
    OAILOG_CRITICAL(LOG_MME_APP, "**** Abnormal- UE context is null.****\n");
    OAILOG_FUNC_OUT(LOG_MME_APP);
  }
  if ((ue_context_p->sgs_context) &&
      (ue_context_p->sgs_context->vlr_reliable != vlr_reliable)) {
    ue_context_p->sgs_context->vlr_reliable = vlr_reliable;
  }
  OAILOG_FUNC_OUT(LOG_MME_APP);
}

//-------------------------------------------------------------------------------------------------------
bool mme_ue_context_get_ue_sgs_vlr_reliable(mme_ue_s1ap_id_t mme_ue_s1ap_id) {
  // Function is used to get the UE's SGS vlr reliable flag - true/false

  struct ue_mm_context_s* ue_context_p = NULL;
  bool vlr_reliable                    = false;

  OAILOG_FUNC_IN(LOG_MME_APP);
  ue_context_p = mme_ue_context_exists_mme_ue_s1ap_id(mme_ue_s1ap_id);
  if (ue_context_p == NULL) {
    OAILOG_CRITICAL(LOG_MME_APP, "**** Abnormal- UE context is null.****\n");
    OAILOG_FUNC_RETURN(LOG_MME_APP, RETURNerror);
  }
  if ((ue_context_p->sgs_context) &&
      (ue_context_p->sgs_context->vlr_reliable == true)) {
    vlr_reliable = true;
  }
  OAILOG_FUNC_RETURN(LOG_MME_APP, vlr_reliable);
}

//-------------------------------------------------------------------------------------------------------
void mme_ue_context_update_ue_sgs_neaf(
    mme_ue_s1ap_id_t mme_ue_s1ap_id, bool neaf) {
  // Function is used to update the UE's SGS neaf flag - true/false

  struct ue_mm_context_s* ue_context_p = NULL;

  OAILOG_FUNC_IN(LOG_MME_APP);
  ue_context_p = mme_ue_context_exists_mme_ue_s1ap_id(mme_ue_s1ap_id);
  if (ue_context_p == NULL) {
    OAILOG_CRITICAL(LOG_MME_APP, "**** Abnormal- UE context is null.****\n");
    OAILOG_FUNC_OUT(LOG_MME_APP);
  }
  if ((ue_context_p->sgs_context) &&
      (ue_context_p->sgs_context->neaf != neaf)) {
    ue_context_p->sgs_context->neaf = neaf;
  }
  OAILOG_FUNC_OUT(LOG_MME_APP);
}

//-------------------------------------------------------------------------------------------------------
bool mme_ue_context_get_ue_sgs_neaf(mme_ue_s1ap_id_t mme_ue_s1ap_id) {
  // Function is used to get the UE's SGS neaf flag - true/false
  struct ue_mm_context_s* ue_context_p = NULL;

  OAILOG_FUNC_IN(LOG_MME_APP);
  ue_context_p = mme_ue_context_exists_mme_ue_s1ap_id(mme_ue_s1ap_id);
  if (ue_context_p == NULL) {
    OAILOG_CRITICAL(LOG_MME_APP, "**** Abnormal- UE context is null.****\n");
    OAILOG_FUNC_RETURN(LOG_MME_APP, RETURNerror);
  }
  if ((ue_context_p->sgs_context) &&
      (ue_context_p->sgs_context->neaf == true)) {
    OAILOG_ERROR_UE(
        LOG_MME_APP, ue_context_p->emm_context._imsi64,
        "In MME APP NEAF is set to True\n");
    return true;
  } else {
    return false;
  }
}

void mme_app_recover_timers_for_all_ues(void) {
  OAILOG_FUNC_IN(LOG_MME_APP);
  hash_table_ts_t* mme_state_imsi_ht = get_mme_ue_state();
  hashtable_ts_apply_callback_on_elements(
      mme_state_imsi_ht, mme_app_recover_timers_for_ue, NULL, NULL);
  OAILOG_FUNC_OUT(LOG_MME_APP);
}

static bool mme_app_recover_timers_for_ue(
    const hash_key_t keyP, void* const ue_context_pP, void* unused_param_pP,
    void** unused_result_pP) {
  OAILOG_FUNC_IN(LOG_MME_APP);

  struct ue_mm_context_s* const ue_mm_context_pP =
      (struct ue_mm_context_s*) ue_context_pP;

  if (ue_mm_context_pP &&
      ue_mm_context_pP->time_mobile_reachability_timer_started) {
    mme_app_resume_mobile_reachability_timer(ue_mm_context_pP);
  }
  OAILOG_FUNC_RETURN(LOG_MME_APP, false);
}

static void mme_app_resume_mobile_reachability_timer(
    struct ue_mm_context_s* const ue_mm_context_pP) {
  OAILOG_FUNC_IN(LOG_MME_APP);
  time_t current_time = time(NULL);
  time_t lapsed_time =
      current_time - ue_mm_context_pP->time_mobile_reachability_timer_started;
  ue_mm_context_pP->mobile_reachability_timer.sec =
      (((mme_config.nas_config.t3412_min) +
        MME_APP_DELTA_T3412_REACHABILITY_TIMER) *
       60) -
      lapsed_time;

  OAILOG_DEBUG(
      LOG_MME_APP,
      "Current_time :%ld time mobile reachability timer "
      "started:%ld lapsed time:%ld remaining time:%ld\n",
      current_time, ue_mm_context_pP->time_mobile_reachability_timer_started,
      lapsed_time, ue_mm_context_pP->mobile_reachability_timer.sec);

  // Start Mobile reachability timer only for remaining duration
  nas_itti_timer_arg_t timer_callback_arg = {0};
  timer_callback_arg.nas_timer_callback =
      mme_app_handle_mobile_reachability_timer_expiry;
  timer_callback_arg.nas_timer_callback_arg =
      (void*) &(ue_mm_context_pP->mme_ue_s1ap_id);
  if (timer_setup(
          ue_mm_context_pP->mobile_reachability_timer.sec, 0, TASK_MME_APP,
          INSTANCE_DEFAULT, TIMER_ONE_SHOT, &timer_callback_arg,
          sizeof(timer_callback_arg),
          &(ue_mm_context_pP->mobile_reachability_timer.id)) < 0) {
    OAILOG_ERROR_UE(
        LOG_MME_APP, ue_mm_context_pP->emm_context._imsi64,
        "Failed to start Mobile Reachability timer for UE id "
        " " MME_UE_S1AP_ID_FMT "\n",
        ue_mm_context_pP->mme_ue_s1ap_id);
    ue_mm_context_pP->mobile_reachability_timer.id = MME_APP_TIMER_INACTIVE_ID;
  } else {
    OAILOG_DEBUG_UE(
        LOG_MME_APP, ue_mm_context_pP->emm_context._imsi64,
        "Started Mobile Reachability timer for UE id  " MME_UE_S1AP_ID_FMT "\n",
        ue_mm_context_pP->mme_ue_s1ap_id);
  }
  OAILOG_FUNC_OUT(LOG_MME_APP);
}<|MERGE_RESOLUTION|>--- conflicted
+++ resolved
@@ -1450,7 +1450,6 @@
     if (mme_config.nas_config.t3412_min > 0) {
       // Start Mobile reachability timer only if peroidic TAU timer is not
       // disabled
-<<<<<<< HEAD
       if (ue_context_p->mobile_reachability_timer.id ==
           MME_APP_TIMER_INACTIVE_ID) {
         // Start Mobile Reachability timer only if it is not running
@@ -1479,28 +1478,9 @@
               "\n",
               ue_context_p->mme_ue_s1ap_id);
         }
-=======
-      nas_itti_timer_arg_t timer_callback_arg = {0};
-      timer_callback_arg.nas_timer_callback =
-          mme_app_handle_mobile_reachability_timer_expiry;
-      timer_callback_arg.nas_timer_callback_arg =
-          (void*) &(ue_context_p->mme_ue_s1ap_id);
-      if (timer_setup(
-              ue_context_p->mobile_reachability_timer.sec, 0, TASK_MME_APP,
-              INSTANCE_DEFAULT, TIMER_ONE_SHOT, &timer_callback_arg,
-              sizeof(timer_callback_arg),
-              &(ue_context_p->mobile_reachability_timer.id)) < 0) {
-        OAILOG_ERROR_UE(
-            LOG_MME_APP, ue_context_p->emm_context._imsi64,
-            "Failed to start Mobile Reachability timer for UE id "
-            " " MME_UE_S1AP_ID_FMT "\n",
-            ue_context_p->mme_ue_s1ap_id);
-        ue_context_p->mobile_reachability_timer.id = MME_APP_TIMER_INACTIVE_ID;
->>>>>>> 9a0cf813
       } else {
         OAILOG_DEBUG_UE(
             LOG_MME_APP, ue_context_p->emm_context._imsi64,
-<<<<<<< HEAD
             "Mobile Reachability timer is already started for UE id:"
             " " MME_UE_S1AP_ID_FMT "\n",
             ue_context_p->mme_ue_s1ap_id);
@@ -1512,20 +1492,6 @@
     update_mme_app_stats_connected_ue_sub();
     OAILOG_INFO_UE(
         LOG_MME_APP, ue_context_p->emm_context._imsi64, "UE STATE - IDLE.\n");
-=======
-            "Started Mobile Reachability timer for UE id  " MME_UE_S1AP_ID_FMT
-            "\n",
-            ue_context_p->mme_ue_s1ap_id);
-      }
-    }
-    if (ue_context_p->ecm_state == ECM_CONNECTED) {
-      ue_context_p->ecm_state = ECM_IDLE;
-      // Update Stats
-      update_mme_app_stats_connected_ue_sub();
-      OAILOG_INFO_UE(
-          LOG_MME_APP, ue_context_p->emm_context._imsi64, "UE STATE - IDLE.\n");
-    }
->>>>>>> 9a0cf813
 
   } else if (
       (ue_context_p->ecm_state == ECM_IDLE) &&
