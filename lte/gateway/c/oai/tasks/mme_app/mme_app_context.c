--- conflicted
+++ resolved
@@ -240,22 +240,7 @@
 
   // Stop ULR Response timer if running
   if (ue_context_p->ulr_response_timer.id != MME_APP_TIMER_INACTIVE_ID) {
-<<<<<<< HEAD
     mme_app_stop_timer(ue_context_p->ulr_response_timer.id);
-=======
-    nas_itti_timer_arg_t* timer_argP = NULL;
-    timer_argP                       = NULL;
-    if (timer_remove(
-            ue_context_p->ulr_response_timer.id, (void**) &timer_argP)) {
-      OAILOG_ERROR_UE(
-          LOG_MME_APP, ue_context_p->emm_context._imsi64,
-          "Failed to stop ULR timer for UE id %d \n",
-          ue_context_p->mme_ue_s1ap_id);
-    }
-    if (timer_argP) {
-      free_wrapper((void**) &timer_argP);
-    }
->>>>>>> 0782704b
     ue_context_p->ulr_response_timer.id = MME_APP_TIMER_INACTIVE_ID;
   }
 
