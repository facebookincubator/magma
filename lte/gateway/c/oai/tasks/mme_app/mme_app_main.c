/*
 * Licensed to the OpenAirInterface (OAI) Software Alliance under one or more
 * contributor license agreements.  See the NOTICE file distributed with
 * this work for additional information regarding copyright ownership.
 * The OpenAirInterface Software Alliance licenses this file to You under
 * the Apache License, Version 2.0  (the "License"); you may not use this file
 * except in compliance with the License.
 * You may obtain a copy of the License at
 *
 *      http://www.apache.org/licenses/LICENSE-2.0
 *
 * Unless required by applicable law or agreed to in writing, software
 * distributed under the License is distributed on an "AS IS" BASIS,
 * WITHOUT WARRANTIES OR CONDITIONS OF ANY KIND, either express or implied.
 * See the License for the specific language governing permissions and
 * limitations under the License.
 *-------------------------------------------------------------------------------
 * For more information about the OpenAirInterface (OAI) Software Alliance:
 *      contact@openairinterface.org
 */

/*! \file mme_app_main.c
  \brief
  \author Sebastien ROUX, Lionel Gauthier
  \company Eurecom
  \email: lionel.gauthier@eurecom.fr
*/

#include <stdio.h>
#include <string.h>
#include <stdbool.h>
#include <stdint.h>
#include <pthread.h>

#include "bstrlib.h"
#include "dynamic_memory_check.h"
#include "log.h"
#include "msc.h"
#include "assertions.h"
#include "intertask_interface.h"
#include "itti_free_defined_msg.h"
#include "mme_config.h"
#include "timer.h"
#include "mme_app_extern.h"
#include "mme_app_ue_context.h"
#include "mme_app_defs.h"
#include "mme_app_statistics.h"
#include "service303_message_utils.h"
#include "s6a_message_utils.h"
#include "service303.h"
#include "common_defs.h"
#include "mme_app_edns_emulation.h"
#include "nas_proc.h"
#include "3gpp_36.401.h"
#include "common_types.h"
#include "hashtable.h"
#include "intertask_interface_types.h"
#include "itti_types.h"
#include "mme_app_desc.h"
#include "mme_app_messages_types.h"
#include "nas_messages_types.h"
#include "obj_hashtable.h"
#include "s11_messages_types.h"
#include "s1ap_messages_types.h"
#include "sctp_messages_types.h"
#include "timer_messages_types.h"

mme_app_desc_t mme_app_desc = {.rw_lock = PTHREAD_RWLOCK_INITIALIZER, 0};

bool mme_hss_associated = false;
bool mme_sctp_bounded = false;

void *mme_app_thread(void *args);
static void _check_mme_healthy_and_notify_service(void);
static bool _is_mme_app_healthy(void);

//------------------------------------------------------------------------------
void *mme_app_thread(void *args)
{
  struct ue_mm_context_s *ue_context_p = NULL;
  itti_mark_task_ready(TASK_MME_APP);

  while (1) {
    MessageDef *received_message_p = NULL;

    /*
     * Trying to fetch a message from the message queue.
     * If the queue is empty, this function will block till a
     * message is sent to the task.
     */
    itti_receive_msg(TASK_MME_APP, &received_message_p);
    DevAssert(received_message_p);

    switch (ITTI_MSG_ID(received_message_p)) {
      case MESSAGE_TEST: {
        OAI_FPRINTF_INFO("TASK_MME_APP received MESSAGE_TEST\n");
      } break;

      case MME_APP_INITIAL_CONTEXT_SETUP_RSP: {
        mme_app_handle_initial_context_setup_rsp(
          &MME_APP_INITIAL_CONTEXT_SETUP_RSP(received_message_p));
      } break;

      case MME_APP_CREATE_DEDICATED_BEARER_RSP: {
        mme_app_handle_create_dedicated_bearer_rsp(
          &MME_APP_CREATE_DEDICATED_BEARER_RSP(received_message_p));
      } break;

      case MME_APP_CREATE_DEDICATED_BEARER_REJ: {
        mme_app_handle_create_dedicated_bearer_rej(
          &MME_APP_CREATE_DEDICATED_BEARER_REJ(received_message_p));
      } break;

      case NAS_CONNECTION_ESTABLISHMENT_CNF: {
        mme_app_handle_conn_est_cnf(
          &NAS_CONNECTION_ESTABLISHMENT_CNF(received_message_p));
      } break;

      case NAS_DETACH_REQ: {
        mme_app_handle_detach_req(&received_message_p->ittiMsg.nas_detach_req);
      } break;

      case S6A_CANCEL_LOCATION_REQ: {
        /*
         * Check cancellation-type and handle it if it is SUBSCRIPTION_WITHDRAWAL.
         * For any other cancellation-type log it and ignore it.
         */
        mme_app_handle_s6a_cancel_location_req(
          &received_message_p->ittiMsg.s6a_cancel_location_req);
      } break;
      case NAS_ERAB_SETUP_REQ: {
        mme_app_handle_erab_setup_req(&NAS_ERAB_SETUP_REQ(received_message_p));
      } break;

      case NAS_PDN_CONFIG_REQ: {
        struct ue_mm_context_s *ue_context_p = NULL;
        ue_context_p = mme_ue_context_exists_mme_ue_s1ap_id(
          &mme_app_desc.mme_ue_contexts,
          received_message_p->ittiMsg.nas_pdn_config_req.ue_id);
        if (ue_context_p) {
          mme_app_send_s6a_update_location_req(ue_context_p);
          unlock_ue_contexts(ue_context_p);
        }
      } break;

      case NAS_PDN_CONNECTIVITY_REQ: {
        mme_app_handle_nas_pdn_connectivity_req(
          &received_message_p->ittiMsg.nas_pdn_connectivity_req);
      } break;

      case NAS_UPLINK_DATA_IND: {
        ue_context_p = mme_ue_context_exists_mme_ue_s1ap_id(
          &mme_app_desc.mme_ue_contexts,
          NAS_UL_DATA_IND(received_message_p).ue_id);
        nas_proc_ul_transfer_ind(
          NAS_UL_DATA_IND(received_message_p).ue_id,
          NAS_UL_DATA_IND(received_message_p).tai,
          NAS_UL_DATA_IND(received_message_p).cgi,
          &NAS_UL_DATA_IND(received_message_p).nas_msg);
        if (ue_context_p) {
          unlock_ue_contexts(ue_context_p);
        }
      } break;

      case S11_CREATE_BEARER_REQUEST: {
        mme_app_handle_s11_create_bearer_req(
          &received_message_p->ittiMsg.s11_create_bearer_request);
      } break;

      case S6A_RESET_REQ: {
        mme_app_handle_s6a_reset_req(
          &received_message_p->ittiMsg.s6a_reset_req);
      } break;

      case S11_CREATE_SESSION_RESPONSE: {
        mme_app_handle_create_sess_resp(
          &received_message_p->ittiMsg.s11_create_session_response);
      } break;

      case S11_MODIFY_BEARER_RESPONSE: {
        ue_context_p = mme_ue_context_exists_s11_teid(
          &mme_app_desc.mme_ue_contexts,
          received_message_p->ittiMsg.s11_modify_bearer_response.teid);

        if (ue_context_p == NULL) {
          MSC_LOG_RX_DISCARDED_MESSAGE(
            MSC_MMEAPP_MME,
            MSC_S11_MME,
            NULL,
            0,
            "0 MODIFY_BEARER_RESPONSE local S11 teid " TEID_FMT " ",
            received_message_p->ittiMsg.s11_modify_bearer_response.teid);
          OAILOG_WARNING(
            LOG_MME_APP,
            "We didn't find this teid in list of UE: %08x\n",
            received_message_p->ittiMsg.s11_modify_bearer_response.teid);
        } else {
          MSC_LOG_RX_MESSAGE(
            MSC_MMEAPP_MME,
            MSC_S11_MME,
            NULL,
            0,
            "0 MODIFY_BEARER_RESPONSE local S11 teid " TEID_FMT
            " IMSI " IMSI_64_FMT " ",
            received_message_p->ittiMsg.s11_modify_bearer_response.teid,
            ue_context_p->emm_context._imsi64);
          /*
           * Updating statistics
           */
          update_mme_app_stats_s1u_bearer_add();
          unlock_ue_contexts(ue_context_p);
        }
      } break;

      case S11_RELEASE_ACCESS_BEARERS_RESPONSE: {
        mme_app_handle_release_access_bearers_resp(
          &received_message_p->ittiMsg.s11_release_access_bearers_response);
      } break;

      case S11_DELETE_SESSION_RESPONSE: {
        mme_app_handle_delete_session_rsp(
          &received_message_p->ittiMsg.s11_delete_session_response);
      } break;

      case S11_SUSPEND_ACKNOWLEDGE: {
        mme_app_handle_suspend_acknowledge(
          &received_message_p->ittiMsg.s11_suspend_acknowledge);
      } break;

      case S1AP_E_RAB_SETUP_RSP: {
        mme_app_handle_e_rab_setup_rsp(
          &S1AP_E_RAB_SETUP_RSP(received_message_p));
      } break;

      case NAS_EXTENDED_SERVICE_REQ: {
        mme_app_handle_nas_extended_service_req(
          &received_message_p->ittiMsg.nas_extended_service_req);
      } break;

      case S1AP_INITIAL_UE_MESSAGE: {
        mme_app_handle_initial_ue_message(
          &S1AP_INITIAL_UE_MESSAGE(received_message_p));
      } break;

      case NAS_SGS_DETACH_REQ: {
        OAILOG_INFO(LOG_MME_APP, "Recieved SGS detach request from NAS\n");
        mme_app_handle_sgs_detach_req(
          &received_message_p->ittiMsg.nas_sgs_detach_req);
      } break;

      case S6A_UPDATE_LOCATION_ANS: {
        /*
         * We received the update location answer message from HSS -> Handle it
         */
        mme_app_handle_s6a_update_location_ans(
          &received_message_p->ittiMsg.s6a_update_location_ans);
      } break;

      case S1AP_ENB_INITIATED_RESET_REQ: {
        mme_app_handle_enb_reset_req(
          &S1AP_ENB_INITIATED_RESET_REQ(received_message_p));
      } break;

      case S11_PAGING_REQUEST: {
        const char *imsi = received_message_p->ittiMsg.s11_paging_request.imsi;
        OAILOG_DEBUG(
          TASK_MME_APP, "MME handling paging request for IMSI%s\n", imsi);
        if (mme_app_handle_initial_paging_request(imsi) != RETURNok) {
          OAILOG_ERROR(
            TASK_MME_APP,
            "Failed to send paging request to S1AP for IMSI%s\n",
            imsi);
        }
      } break;

      case MME_APP_INITIAL_CONTEXT_SETUP_FAILURE: {
        mme_app_handle_initial_context_setup_failure(
          &MME_APP_INITIAL_CONTEXT_SETUP_FAILURE(received_message_p));
      } break;

      case TIMER_HAS_EXPIRED: {
        /*
         * Check statistic timer
         */
        if (!timer_exists(
              received_message_p->ittiMsg.timer_has_expired.timer_id)) {
          OAILOG_WARNING(
            LOG_MME_APP,
            "Timer expiry signal received for timer \
            %lu, but it has already been deleted\n",
            received_message_p->ittiMsg.timer_has_expired.timer_id);
          break;
        }
        if (
          received_message_p->ittiMsg.timer_has_expired.timer_id ==
          mme_app_desc.statistic_timer_id) {
          mme_app_statistics_display();
        } else if (received_message_p->ittiMsg.timer_has_expired.arg != NULL) {
          mme_ue_s1ap_id_t mme_ue_s1ap_id =
            *((mme_ue_s1ap_id_t *) (received_message_p->ittiMsg
                                      .timer_has_expired.arg));
          ue_context_p = mme_ue_context_exists_mme_ue_s1ap_id(
            &mme_app_desc.mme_ue_contexts, mme_ue_s1ap_id);
          if (ue_context_p == NULL) {
            OAILOG_WARNING(
              LOG_MME_APP,
              "Timer expired but no assoicated UE context for UE "
              "id " MME_UE_S1AP_ID_FMT "\n",
              mme_ue_s1ap_id);
            timer_handle_expired(
              received_message_p->ittiMsg.timer_has_expired.timer_id);
            break;
          }
          if (
            received_message_p->ittiMsg.timer_has_expired.timer_id ==
            ue_context_p->mobile_reachability_timer.id) {
            // Mobile Reachability Timer expiry handler
            mme_app_handle_mobile_reachability_timer_expiry(ue_context_p);
          } else if (
            received_message_p->ittiMsg.timer_has_expired.timer_id ==
            ue_context_p->implicit_detach_timer.id) {
            // Implicit Detach Timer expiry handler
            increment_counter("implicit_detach_timer_expired", 1, NO_LABELS);
            mme_app_handle_implicit_detach_timer_expiry(ue_context_p);
          } else if (
            received_message_p->ittiMsg.timer_has_expired.timer_id ==
            ue_context_p->initial_context_setup_rsp_timer.id) {
            // Initial Context Setup Rsp Timer expiry handler
            increment_counter(
              "initial_context_setup_request_timer_expired", 1, NO_LABELS);
            mme_app_handle_initial_context_setup_rsp_timer_expiry(ue_context_p);
          } else if (
            received_message_p->ittiMsg.timer_has_expired.timer_id ==
            ue_context_p->paging_response_timer.id) {
            mme_app_handle_paging_timer_expiry(ue_context_p);
          } else if (
            received_message_p->ittiMsg.timer_has_expired.timer_id ==
            ue_context_p->ulr_response_timer.id) {
            mme_app_handle_ulr_timer_expiry(ue_context_p);
          } else if (
            (ue_context_p->sgs_context != NULL) &&
            (received_message_p->ittiMsg.timer_has_expired.timer_id ==
             ue_context_p->sgs_context->ts6_1_timer.id)) {
            mme_app_handle_ts6_1_timer_expiry(ue_context_p);
          } else if (
            received_message_p->ittiMsg.timer_has_expired.timer_id ==
            ue_context_p->ue_context_modification_timer.id) {
            // UE Context modification Timer expiry handler
            increment_counter(
              "ue_context_modification_timer expired", 1, NO_LABELS);
            mme_app_handle_ue_context_modification_timer_expiry(ue_context_p);
          } else if (
            received_message_p->ittiMsg.timer_has_expired.timer_id ==
            ue_context_p->sgs_context->ts8_timer.id) {
            mme_app_handle_sgs_eps_detach_timer_expiry(ue_context_p);
          } else if (
            received_message_p->ittiMsg.timer_has_expired.timer_id ==
            ue_context_p->sgs_context->ts9_timer.id) {
            mme_app_handle_sgs_imsi_detach_timer_expiry(ue_context_p);
          } else if (
            received_message_p->ittiMsg.timer_has_expired.timer_id ==
            ue_context_p->sgs_context->ts10_timer.id) {
            mme_app_handle_sgs_implicit_imsi_detach_timer_expiry(ue_context_p);
          } else if (
            received_message_p->ittiMsg.timer_has_expired.timer_id ==
            ue_context_p->sgs_context->ts13_timer.id) {
            mme_app_handle_sgs_implicit_eps_detach_timer_expiry(ue_context_p);
          } else {
            OAILOG_WARNING(
              LOG_MME_APP,
              "Timer expired but no associated timer_id for UE "
              "id " MME_UE_S1AP_ID_FMT "\n",
              mme_ue_s1ap_id);
          }
          if (ue_context_p) {
            unlock_ue_contexts(ue_context_p);
          }
        }
        timer_handle_expired(
          received_message_p->ittiMsg.timer_has_expired.timer_id);
      } break;

      case S1AP_UE_CAPABILITIES_IND: {
        mme_app_handle_s1ap_ue_capabilities_ind(
          &received_message_p->ittiMsg.s1ap_ue_cap_ind);
      } break;

      case S1AP_UE_CONTEXT_RELEASE_REQ: {
        mme_app_handle_s1ap_ue_context_release_req(
          &received_message_p->ittiMsg.s1ap_ue_context_release_req);
      } break;

      case S1AP_UE_CONTEXT_MODIFICATION_RESPONSE: {
        mme_app_handle_s1ap_ue_context_modification_resp(
          &received_message_p->ittiMsg.s1ap_ue_context_mod_response);
      } break;

      case S1AP_UE_CONTEXT_MODIFICATION_FAILURE: {
        mme_app_handle_s1ap_ue_context_modification_fail(
          &received_message_p->ittiMsg.s1ap_ue_context_mod_failure);
      } break;
      case S1AP_UE_CONTEXT_RELEASE_COMPLETE: {
        mme_app_handle_s1ap_ue_context_release_complete(
          &received_message_p->ittiMsg.s1ap_ue_context_release_complete);
      } break;

      case NAS_DOWNLINK_DATA_REQ: {
        mme_app_handle_nas_dl_req(&received_message_p->ittiMsg.nas_dl_data_req);
      } break;

      case S1AP_ENB_DEREGISTERED_IND: {
        mme_app_handle_enb_deregister_ind(
          &received_message_p->ittiMsg.s1ap_eNB_deregistered_ind);
      } break;

      case ACTIVATE_MESSAGE: {
        mme_hss_associated = true;
        _check_mme_healthy_and_notify_service();
      } break;

      case SCTP_MME_SERVER_INITIALIZED: {
        mme_sctp_bounded =
          &received_message_p->ittiMsg.sctp_mme_server_initialized.successful;
        _check_mme_healthy_and_notify_service();
      } break;

      case S6A_PURGE_UE_ANS: {
        mme_app_handle_s6a_purge_ue_ans(
          &received_message_p->ittiMsg.s6a_purge_ue_ans);
      } break;

      case NAS_CS_DOMAIN_LOCATION_UPDATE_REQ: {
        /*Received SGS Location Update Request message from NAS task*/
        mme_app_handle_nas_cs_domain_location_update_req(
          &received_message_p->ittiMsg.nas_cs_domain_location_update_req);
      } break;

      case SGSAP_LOCATION_UPDATE_ACC: {
        /*Received SGSAP Location Update Accept message from SGS task*/
        mme_app_handle_sgsap_location_update_acc(
          &received_message_p->ittiMsg.sgsap_location_update_acc);
      } break;

      case SGSAP_LOCATION_UPDATE_REJ: {
        /*Received SGSAP Location Update Reject message from SGS task*/
        mme_app_handle_sgsap_location_update_rej(
          &received_message_p->ittiMsg.sgsap_location_update_rej);
      } break;

      case NAS_TAU_COMPLETE: {
        /*Received TAU Complete message from NAS task*/
        mme_app_handle_nas_tau_complete(
          &received_message_p->ittiMsg.nas_tau_complete);
      } break;

      case SGSAP_ALERT_REQUEST: {
        /*Received SGSAP Alert Request message from SGS task*/
        mme_app_handle_sgsap_alert_request(
          &received_message_p->ittiMsg.sgsap_alert_request);
      } break;

      case SGSAP_VLR_RESET_INDICATION: {
        /*Received SGSAP Reset Indication from SGS task*/
        mme_app_handle_sgsap_reset_indication(
          &received_message_p->ittiMsg.sgsap_vlr_reset_indication);
      } break;

      case SGSAP_PAGING_REQUEST: {
        mme_app_handle_sgsap_paging_request(
          &received_message_p->ittiMsg.sgsap_paging_request);
      } break;

      case SGSAP_SERVICE_ABORT_REQ: {
        mme_app_handle_sgsap_service_abort_request(
          &received_message_p->ittiMsg.sgsap_service_abort_req);
      } break;

      case SGSAP_EPS_DETACH_ACK: {
        mme_app_handle_sgs_eps_detach_ack(
          &received_message_p->ittiMsg.sgsap_eps_detach_ack);
      } break;

      case SGSAP_IMSI_DETACH_ACK: {
        mme_app_handle_sgs_imsi_detach_ack(
          &received_message_p->ittiMsg.sgsap_imsi_detach_ack);
      } break;

      case S11_MODIFY_UE_AMBR_REQUEST: {
        mme_app_handle_modify_ue_ambr_request(
          &S11_MODIFY_UE_AMBR_REQUEST(received_message_p));
      } break;

<<<<<<< HEAD
      case S11_NW_INITIATED_ACTIVATE_BEARER_REQUEST: {
        mme_app_handle_nw_init_ded_bearer_actv_req(
          &received_message_p->ittiMsg.s11_nw_init_actv_bearer_request);
      } break;


=======
      case SGSAP_STATUS: {
        mme_app_handle_sgs_status_message(
          &received_message_p->ittiMsg.sgsap_status);
      } break;

>>>>>>> 6858deff
      case TERMINATE_MESSAGE: {
        /*
       * Termination message received TODO -> release any data allocated
       */
        mme_app_exit();
        itti_free_msg_content(received_message_p);
        itti_free(ITTI_MSG_ORIGIN_ID(received_message_p), received_message_p);
        OAI_FPRINTF_INFO("TASK_MME_APP terminated\n");
        itti_exit_task();
      } break;

      default: {
        OAILOG_DEBUG(
          LOG_MME_APP,
          "Unkwnon message ID %d:%s\n",
          ITTI_MSG_ID(received_message_p),
          ITTI_MSG_NAME(received_message_p));
        AssertFatal(
          0,
          "Unkwnon message ID %d:%s\n",
          ITTI_MSG_ID(received_message_p),
          ITTI_MSG_NAME(received_message_p));
      } break;
    }

    itti_free_msg_content(received_message_p);
    itti_free(ITTI_MSG_ORIGIN_ID(received_message_p), received_message_p);
    received_message_p = NULL;
  }

  return NULL;
}

//------------------------------------------------------------------------------
int mme_app_init(const mme_config_t *mme_config_p)
{
  OAILOG_FUNC_IN(LOG_MME_APP);
  memset(&mme_app_desc, 0, sizeof(mme_app_desc));
  pthread_rwlock_init(&mme_app_desc.rw_lock, NULL);
  bstring b = bfromcstr("mme_app_imsi_ue_context_htbl");
  mme_app_desc.mme_ue_contexts.imsi_ue_context_htbl =
    hashtable_uint64_ts_create(mme_config.max_ues, NULL, b);
  btrunc(b, 0);
  bassigncstr(b, "mme_app_tun11_ue_context_htbl");
  mme_app_desc.mme_ue_contexts.tun11_ue_context_htbl =
    hashtable_uint64_ts_create(mme_config.max_ues, NULL, b);
  AssertFatal(
    sizeof(uintptr_t) >= sizeof(uint64_t),
    "Problem with mme_ue_s1ap_id_ue_context_htbl in MME_APP");
  btrunc(b, 0);
  bassigncstr(b, "mme_app_mme_ue_s1ap_id_ue_context_htbl");
  mme_app_desc.mme_ue_contexts.mme_ue_s1ap_id_ue_context_htbl =
    hashtable_ts_create(mme_config.max_ues, NULL, NULL, b);
  btrunc(b, 0);
  bassigncstr(b, "mme_app_enb_ue_s1ap_id_ue_context_htbl");
  mme_app_desc.mme_ue_contexts.enb_ue_s1ap_id_ue_context_htbl =
    hashtable_uint64_ts_create(mme_config.max_ues, NULL, b);
  btrunc(b, 0);
  bassigncstr(b, "mme_app_guti_ue_context_htbl");
  mme_app_desc.mme_ue_contexts.guti_ue_context_htbl =
    obj_hashtable_uint64_ts_create(mme_config.max_ues, NULL, NULL, b);
  bdestroy_wrapper(&b);

  if (mme_app_edns_init(mme_config_p)) {
    OAILOG_FUNC_RETURN(LOG_MME_APP, RETURNerror);
  }
  /*
   * Create the thread associated with MME applicative layer
   */
  if (itti_create_task(TASK_MME_APP, &mme_app_thread, NULL) < 0) {
    OAILOG_ERROR(LOG_MME_APP, "MME APP create task failed\n");
    OAILOG_FUNC_RETURN(LOG_MME_APP, RETURNerror);
  }

  mme_app_desc.statistic_timer_period = mme_config_p->mme_statistic_timer;

  /*
   * Request for periodic timer
   */
  if (
    timer_setup(
      mme_config_p->mme_statistic_timer,
      0,
      TASK_MME_APP,
      INSTANCE_DEFAULT,
      TIMER_PERIODIC,
      NULL,
      0,
      &mme_app_desc.statistic_timer_id) < 0) {
    OAILOG_ERROR(
      LOG_MME_APP,
      "Failed to request new timer for statistics with %ds "
      "of periocidity\n",
      mme_config_p->mme_statistic_timer);
    mme_app_desc.statistic_timer_id = 0;
  }

  OAILOG_DEBUG(LOG_MME_APP, "Initializing MME applicative layer: DONE\n");
  OAILOG_FUNC_RETURN(LOG_MME_APP, RETURNok);
}

static void _check_mme_healthy_and_notify_service(void)
{
  if (_is_mme_app_healthy()) {
    send_app_health_to_service303(TASK_MME_APP, true);
    send_start_s6a_server(TASK_MME_APP);
  }
}

static bool _is_mme_app_healthy(void)
{
  return mme_hss_associated && mme_sctp_bounded;
}

//------------------------------------------------------------------------------
void mme_app_exit(void)
{
  timer_remove(mme_app_desc.statistic_timer_id, NULL);
  mme_app_edns_exit();
  hashtable_uint64_ts_destroy(
    mme_app_desc.mme_ue_contexts.imsi_ue_context_htbl);
  hashtable_uint64_ts_destroy(
    mme_app_desc.mme_ue_contexts.tun11_ue_context_htbl);
  hashtable_ts_destroy(
    mme_app_desc.mme_ue_contexts.mme_ue_s1ap_id_ue_context_htbl);
  hashtable_uint64_ts_destroy(
    mme_app_desc.mme_ue_contexts.enb_ue_s1ap_id_ue_context_htbl);
  obj_hashtable_uint64_ts_destroy(
    mme_app_desc.mme_ue_contexts.guti_ue_context_htbl);
  mme_config_exit();
}<|MERGE_RESOLUTION|>--- conflicted
+++ resolved
@@ -490,20 +490,16 @@
           &S11_MODIFY_UE_AMBR_REQUEST(received_message_p));
       } break;
 
-<<<<<<< HEAD
       case S11_NW_INITIATED_ACTIVATE_BEARER_REQUEST: {
         mme_app_handle_nw_init_ded_bearer_actv_req(
           &received_message_p->ittiMsg.s11_nw_init_actv_bearer_request);
       } break;
 
-
-=======
       case SGSAP_STATUS: {
         mme_app_handle_sgs_status_message(
           &received_message_p->ittiMsg.sgsap_status);
       } break;
 
->>>>>>> 6858deff
       case TERMINATE_MESSAGE: {
         /*
        * Termination message received TODO -> release any data allocated
