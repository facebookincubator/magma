/*
 * Licensed to the OpenAirInterface (OAI) Software Alliance under one or more
 * contributor license agreements.  See the NOTICE file distributed with
 * this work for additional information regarding copyright ownership.
 * The OpenAirInterface Software Alliance licenses this file to You under
 * the Apache License, Version 2.0  (the "License"); you may not use this file
 * except in compliance with the License.
 * You may obtain a copy of the License at
 *
 *      http://www.apache.org/licenses/LICENSE-2.0
 *
 * Unless required by applicable law or agreed to in writing, software
 * distributed under the License is distributed on an "AS IS" BASIS,
 * WITHOUT WARRANTIES OR CONDITIONS OF ANY KIND, either express or implied.
 * See the License for the specific language governing permissions and
 * limitations under the License.
 *-------------------------------------------------------------------------------
 * For more information about the OpenAirInterface (OAI) Software Alliance:
 *      contact@openairinterface.org
 */

/*! \file mme_app_main.c
  \brief
  \author Sebastien ROUX, Lionel Gauthier
  \company Eurecom
  \email: lionel.gauthier@eurecom.fr
*/

#include <stdio.h>
#include <string.h>
#include <stdbool.h>
#include <stdint.h>
#include <pthread.h>

#include "bstrlib.h"
#include "dynamic_memory_check.h"
#include "log.h"
#include "msc.h"
#include "assertions.h"
#include "intertask_interface.h"
#include "itti_free_defined_msg.h"
#include "mme_config.h"
#include "timer.h"
#include "mme_app_extern.h"
#include "mme_app_ue_context.h"
#include "mme_app_defs.h"
#include "mme_app_statistics.h"
#include "service303_message_utils.h"
#include "s6a_message_utils.h"
#include "service303.h"
#include "common_defs.h"
#include "mme_app_edns_emulation.h"
#include "nas_proc.h"
#include "3gpp_36.401.h"
#include "common_types.h"
#include "hashtable.h"
#include "intertask_interface_types.h"
#include "itti_types.h"
#include "mme_app_desc.h"
#include "mme_app_messages_types.h"
#include "nas_messages_types.h"
#include "obj_hashtable.h"
#include "s11_messages_types.h"
#include "s1ap_messages_types.h"
#include "sctp_messages_types.h"
#include "timer_messages_types.h"

mme_app_desc_t mme_app_desc = {.rw_lock = PTHREAD_RWLOCK_INITIALIZER, 0};

bool mme_hss_associated = false;
bool mme_sctp_bounded = false;

void *mme_app_thread(void *args);
static void _check_mme_healthy_and_notify_service(void);
static bool _is_mme_app_healthy(void);

//------------------------------------------------------------------------------
void *mme_app_thread(void *args)
{
  struct ue_mm_context_s *ue_context_p = NULL;
  itti_mark_task_ready(TASK_MME_APP);

  while (1) {
    MessageDef *received_message_p = NULL;

    /*
     * Trying to fetch a message from the message queue.
     * If the queue is empty, this function will block till a
     * message is sent to the task.
     */
    itti_receive_msg(TASK_MME_APP, &received_message_p);
    DevAssert(received_message_p);

    switch (ITTI_MSG_ID(received_message_p)) {
      case MESSAGE_TEST: {
        OAI_FPRINTF_INFO("TASK_MME_APP received MESSAGE_TEST\n");
      } break;

      case MME_APP_INITIAL_CONTEXT_SETUP_RSP: {
        mme_app_handle_initial_context_setup_rsp(
          &MME_APP_INITIAL_CONTEXT_SETUP_RSP(received_message_p));
      } break;

      case MME_APP_CREATE_DEDICATED_BEARER_RSP: {
        mme_app_handle_create_dedicated_bearer_rsp(
          &MME_APP_CREATE_DEDICATED_BEARER_RSP(received_message_p));
      } break;

      case MME_APP_CREATE_DEDICATED_BEARER_REJ: {
        mme_app_handle_create_dedicated_bearer_rej(
          &MME_APP_CREATE_DEDICATED_BEARER_REJ(received_message_p));
      } break;

      case NAS_CONNECTION_ESTABLISHMENT_CNF: {
        mme_app_handle_conn_est_cnf(
          &NAS_CONNECTION_ESTABLISHMENT_CNF(received_message_p));
      } break;

      case MME_APP_DELETE_DEDICATED_BEARER_RSP: {
        mme_app_handle_delete_dedicated_bearer_rsp(
          &MME_APP_DELETE_DEDICATED_BEARER_RSP(received_message_p));
      } break;

      case NAS_DETACH_REQ: {
        mme_app_handle_detach_req(&received_message_p->ittiMsg.nas_detach_req);
      } break;

      case S6A_CANCEL_LOCATION_REQ: {
        /*
         * Check cancellation-type and handle it if it is SUBSCRIPTION_WITHDRAWAL.
         * For any other cancellation-type log it and ignore it.
         */
        mme_app_handle_s6a_cancel_location_req(
          &received_message_p->ittiMsg.s6a_cancel_location_req);
      } break;

      case NAS_ERAB_SETUP_REQ: {
        mme_app_handle_erab_setup_req(&NAS_ERAB_SETUP_REQ(received_message_p));
      } break;

      case NAS_ERAB_REL_CMD: {
        mme_app_handle_erab_rel_cmd(&NAS_ERAB_REL_CMD(received_message_p));
      } break;


      case NAS_PDN_CONFIG_REQ: {
        struct ue_mm_context_s *ue_context_p = NULL;
        ue_context_p = mme_ue_context_exists_mme_ue_s1ap_id(
          &mme_app_desc.mme_ue_contexts,
          received_message_p->ittiMsg.nas_pdn_config_req.ue_id);
        if (ue_context_p) {
          mme_app_send_s6a_update_location_req(ue_context_p);
          unlock_ue_contexts(ue_context_p);
        }
      } break;

      case NAS_PDN_CONNECTIVITY_REQ: {
        mme_app_handle_nas_pdn_connectivity_req(
          &received_message_p->ittiMsg.nas_pdn_connectivity_req);
      } break;

      case NAS_UPLINK_DATA_IND: {
        ue_context_p = mme_ue_context_exists_mme_ue_s1ap_id(
          &mme_app_desc.mme_ue_contexts,
          NAS_UL_DATA_IND(received_message_p).ue_id);
        nas_proc_ul_transfer_ind(
          NAS_UL_DATA_IND(received_message_p).ue_id,
          NAS_UL_DATA_IND(received_message_p).tai,
          NAS_UL_DATA_IND(received_message_p).cgi,
          &NAS_UL_DATA_IND(received_message_p).nas_msg);
        if (ue_context_p) {
          unlock_ue_contexts(ue_context_p);
        }
      } break;

      case S11_CREATE_BEARER_REQUEST: {
        mme_app_handle_s11_create_bearer_req(
          &received_message_p->ittiMsg.s11_create_bearer_request);
      } break;

      case S6A_RESET_REQ: {
        mme_app_handle_s6a_reset_req(
          &received_message_p->ittiMsg.s6a_reset_req);
      } break;

      case S11_CREATE_SESSION_RESPONSE: {
        mme_app_handle_create_sess_resp(
          &received_message_p->ittiMsg.s11_create_session_response);
      } break;

      case S11_MODIFY_BEARER_RESPONSE: {
        ue_context_p = mme_ue_context_exists_s11_teid(
          &mme_app_desc.mme_ue_contexts,
          received_message_p->ittiMsg.s11_modify_bearer_response.teid);

        if (ue_context_p == NULL) {
          MSC_LOG_RX_DISCARDED_MESSAGE(
            MSC_MMEAPP_MME,
            MSC_S11_MME,
            NULL,
            0,
            "0 MODIFY_BEARER_RESPONSE local S11 teid " TEID_FMT " ",
            received_message_p->ittiMsg.s11_modify_bearer_response.teid);
          OAILOG_WARNING(
            LOG_MME_APP,
            "We didn't find this teid in list of UE: %08x\n",
            received_message_p->ittiMsg.s11_modify_bearer_response.teid);
        } else {
          MSC_LOG_RX_MESSAGE(
            MSC_MMEAPP_MME,
            MSC_S11_MME,
            NULL,
            0,
            "0 MODIFY_BEARER_RESPONSE local S11 teid " TEID_FMT
            " IMSI " IMSI_64_FMT " ",
            received_message_p->ittiMsg.s11_modify_bearer_response.teid,
            ue_context_p->emm_context._imsi64);
          /*
           * Updating statistics
           */
          update_mme_app_stats_s1u_bearer_add();
          unlock_ue_contexts(ue_context_p);
        }
      } break;

      case S11_RELEASE_ACCESS_BEARERS_RESPONSE: {
        mme_app_handle_release_access_bearers_resp(
          &received_message_p->ittiMsg.s11_release_access_bearers_response);
      } break;

      case S11_DELETE_SESSION_RESPONSE: {
        mme_app_handle_delete_session_rsp(
          &received_message_p->ittiMsg.s11_delete_session_response);
      } break;

      case S11_SUSPEND_ACKNOWLEDGE: {
        mme_app_handle_suspend_acknowledge(
          &received_message_p->ittiMsg.s11_suspend_acknowledge);
      } break;

      case S1AP_E_RAB_SETUP_RSP: {
        mme_app_handle_e_rab_setup_rsp(
          &S1AP_E_RAB_SETUP_RSP(received_message_p));
      } break;

      case S1AP_E_RAB_REL_RSP: {
        mme_app_handle_e_rab_rel_rsp(
          &S1AP_E_RAB_REL_RSP(received_message_p));
      } break;

      case NAS_EXTENDED_SERVICE_REQ: {
        mme_app_handle_nas_extended_service_req(
          &received_message_p->ittiMsg.nas_extended_service_req);
      } break;

      case S1AP_INITIAL_UE_MESSAGE: {
        mme_app_handle_initial_ue_message(
          &S1AP_INITIAL_UE_MESSAGE(received_message_p));
      } break;

      case NAS_SGS_DETACH_REQ: {
        OAILOG_INFO(LOG_MME_APP, "Recieved SGS detach request from NAS\n");
        mme_app_handle_sgs_detach_req(
          &received_message_p->ittiMsg.nas_sgs_detach_req);
      } break;

      case S6A_UPDATE_LOCATION_ANS: {
        /*
         * We received the update location answer message from HSS -> Handle it
         */
        mme_app_handle_s6a_update_location_ans(
          &received_message_p->ittiMsg.s6a_update_location_ans);
      } break;

      case S1AP_ENB_INITIATED_RESET_REQ: {
        mme_app_handle_enb_reset_req(
          &S1AP_ENB_INITIATED_RESET_REQ(received_message_p));
      } break;

      case S11_PAGING_REQUEST: {
        const char *imsi = received_message_p->ittiMsg.s11_paging_request.imsi;
        OAILOG_DEBUG(
          TASK_MME_APP, "MME handling paging request for IMSI%s\n", imsi);
        if (mme_app_handle_initial_paging_request(imsi) != RETURNok) {
          OAILOG_ERROR(
            TASK_MME_APP,
            "Failed to send paging request to S1AP for IMSI%s\n",
            imsi);
        }
      } break;

      case MME_APP_INITIAL_CONTEXT_SETUP_FAILURE: {
        mme_app_handle_initial_context_setup_failure(
          &MME_APP_INITIAL_CONTEXT_SETUP_FAILURE(received_message_p));
      } break;

      case TIMER_HAS_EXPIRED: {
        /*
         * Check statistic timer
         */
        if (!timer_exists(
              received_message_p->ittiMsg.timer_has_expired.timer_id)) {
          OAILOG_WARNING(
            LOG_MME_APP,
            "Timer expiry signal received for timer \
            %lu, but it has already been deleted\n",
            received_message_p->ittiMsg.timer_has_expired.timer_id);
          break;
        }
        if (
          received_message_p->ittiMsg.timer_has_expired.timer_id ==
          mme_app_desc.statistic_timer_id) {
          mme_app_statistics_display();
        } else if (received_message_p->ittiMsg.timer_has_expired.arg != NULL) {
          mme_ue_s1ap_id_t mme_ue_s1ap_id =
            *((mme_ue_s1ap_id_t *) (received_message_p->ittiMsg
                                      .timer_has_expired.arg));
          ue_context_p = mme_ue_context_exists_mme_ue_s1ap_id(
            &mme_app_desc.mme_ue_contexts, mme_ue_s1ap_id);
          if (ue_context_p == NULL) {
            OAILOG_WARNING(
              LOG_MME_APP,
              "Timer expired but no assoicated UE context for UE "
              "id " MME_UE_S1AP_ID_FMT "\n",
              mme_ue_s1ap_id);
            timer_handle_expired(
              received_message_p->ittiMsg.timer_has_expired.timer_id);
            break;
          }
          if (
            received_message_p->ittiMsg.timer_has_expired.timer_id ==
            ue_context_p->mobile_reachability_timer.id) {
            // Mobile Reachability Timer expiry handler
            mme_app_handle_mobile_reachability_timer_expiry(ue_context_p);
          } else if (
            received_message_p->ittiMsg.timer_has_expired.timer_id ==
            ue_context_p->implicit_detach_timer.id) {
            // Implicit Detach Timer expiry handler
            increment_counter("implicit_detach_timer_expired", 1, NO_LABELS);
            mme_app_handle_implicit_detach_timer_expiry(ue_context_p);
          } else if (
            received_message_p->ittiMsg.timer_has_expired.timer_id ==
            ue_context_p->initial_context_setup_rsp_timer.id) {
            // Initial Context Setup Rsp Timer expiry handler
            increment_counter(
              "initial_context_setup_request_timer_expired", 1, NO_LABELS);
            mme_app_handle_initial_context_setup_rsp_timer_expiry(ue_context_p);
          } else if (
            received_message_p->ittiMsg.timer_has_expired.timer_id ==
            ue_context_p->paging_response_timer.id) {
            mme_app_handle_paging_timer_expiry(ue_context_p);
          } else if (
            received_message_p->ittiMsg.timer_has_expired.timer_id ==
            ue_context_p->ulr_response_timer.id) {
            mme_app_handle_ulr_timer_expiry(ue_context_p);
          } else if (
            (ue_context_p->sgs_context != NULL) &&
            (received_message_p->ittiMsg.timer_has_expired.timer_id ==
             ue_context_p->sgs_context->ts6_1_timer.id)) {
            mme_app_handle_ts6_1_timer_expiry(ue_context_p);
          } else if (
            received_message_p->ittiMsg.timer_has_expired.timer_id ==
            ue_context_p->ue_context_modification_timer.id) {
            // UE Context modification Timer expiry handler
            increment_counter(
              "ue_context_modification_timer expired", 1, NO_LABELS);
            mme_app_handle_ue_context_modification_timer_expiry(ue_context_p);
          } else if (
            received_message_p->ittiMsg.timer_has_expired.timer_id ==
            ue_context_p->sgs_context->ts8_timer.id) {
            mme_app_handle_sgs_eps_detach_timer_expiry(ue_context_p);
          } else if (
            received_message_p->ittiMsg.timer_has_expired.timer_id ==
            ue_context_p->sgs_context->ts9_timer.id) {
            mme_app_handle_sgs_imsi_detach_timer_expiry(ue_context_p);
          } else if (
            received_message_p->ittiMsg.timer_has_expired.timer_id ==
            ue_context_p->sgs_context->ts10_timer.id) {
            mme_app_handle_sgs_implicit_imsi_detach_timer_expiry(ue_context_p);
          } else if (
            received_message_p->ittiMsg.timer_has_expired.timer_id ==
            ue_context_p->sgs_context->ts13_timer.id) {
            mme_app_handle_sgs_implicit_eps_detach_timer_expiry(ue_context_p);
          } else {
            OAILOG_WARNING(
              LOG_MME_APP,
              "Timer expired but no associated timer_id for UE "
              "id " MME_UE_S1AP_ID_FMT "\n",
              mme_ue_s1ap_id);
          }
          if (ue_context_p) {
            unlock_ue_contexts(ue_context_p);
          }
        }
        timer_handle_expired(
          received_message_p->ittiMsg.timer_has_expired.timer_id);
      } break;

      case S1AP_UE_CAPABILITIES_IND: {
        mme_app_handle_s1ap_ue_capabilities_ind(
          &received_message_p->ittiMsg.s1ap_ue_cap_ind);
      } break;

      case S1AP_UE_CONTEXT_RELEASE_REQ: {
        mme_app_handle_s1ap_ue_context_release_req(
          &received_message_p->ittiMsg.s1ap_ue_context_release_req);
      } break;

      case S1AP_UE_CONTEXT_MODIFICATION_RESPONSE: {
        mme_app_handle_s1ap_ue_context_modification_resp(
          &received_message_p->ittiMsg.s1ap_ue_context_mod_response);
      } break;

      case S1AP_UE_CONTEXT_MODIFICATION_FAILURE: {
        mme_app_handle_s1ap_ue_context_modification_fail(
          &received_message_p->ittiMsg.s1ap_ue_context_mod_failure);
      } break;
      case S1AP_UE_CONTEXT_RELEASE_COMPLETE: {
        mme_app_handle_s1ap_ue_context_release_complete(
          &received_message_p->ittiMsg.s1ap_ue_context_release_complete);
      } break;

      case NAS_DOWNLINK_DATA_REQ: {
        mme_app_handle_nas_dl_req(&received_message_p->ittiMsg.nas_dl_data_req);
      } break;

      case S1AP_ENB_DEREGISTERED_IND: {
        mme_app_handle_enb_deregister_ind(
          &received_message_p->ittiMsg.s1ap_eNB_deregistered_ind);
      } break;

      case ACTIVATE_MESSAGE: {
        mme_hss_associated = true;
        _check_mme_healthy_and_notify_service();
      } break;

      case SCTP_MME_SERVER_INITIALIZED: {
        mme_sctp_bounded =
          &received_message_p->ittiMsg.sctp_mme_server_initialized.successful;
        _check_mme_healthy_and_notify_service();
      } break;

      case S6A_PURGE_UE_ANS: {
        mme_app_handle_s6a_purge_ue_ans(
          &received_message_p->ittiMsg.s6a_purge_ue_ans);
      } break;

      case NAS_CS_DOMAIN_LOCATION_UPDATE_REQ: {
        /*Received SGS Location Update Request message from NAS task*/
        mme_app_handle_nas_cs_domain_location_update_req(
          &received_message_p->ittiMsg.nas_cs_domain_location_update_req);
      } break;

      case SGSAP_LOCATION_UPDATE_ACC: {
        /*Received SGSAP Location Update Accept message from SGS task*/
        mme_app_handle_sgsap_location_update_acc(
          &received_message_p->ittiMsg.sgsap_location_update_acc);
      } break;

      case SGSAP_LOCATION_UPDATE_REJ: {
        /*Received SGSAP Location Update Reject message from SGS task*/
        mme_app_handle_sgsap_location_update_rej(
          &received_message_p->ittiMsg.sgsap_location_update_rej);
      } break;

      case NAS_TAU_COMPLETE: {
        /*Received TAU Complete message from NAS task*/
        mme_app_handle_nas_tau_complete(
          &received_message_p->ittiMsg.nas_tau_complete);
      } break;

      case SGSAP_ALERT_REQUEST: {
        /*Received SGSAP Alert Request message from SGS task*/
        mme_app_handle_sgsap_alert_request(
          &received_message_p->ittiMsg.sgsap_alert_request);
      } break;

      case SGSAP_VLR_RESET_INDICATION: {
        /*Received SGSAP Reset Indication from SGS task*/
        mme_app_handle_sgsap_reset_indication(
          &received_message_p->ittiMsg.sgsap_vlr_reset_indication);
      } break;

      case SGSAP_PAGING_REQUEST: {
        mme_app_handle_sgsap_paging_request(
          &received_message_p->ittiMsg.sgsap_paging_request);
      } break;

      case SGSAP_SERVICE_ABORT_REQ: {
        mme_app_handle_sgsap_service_abort_request(
          &received_message_p->ittiMsg.sgsap_service_abort_req);
      } break;

      case SGSAP_EPS_DETACH_ACK: {
        mme_app_handle_sgs_eps_detach_ack(
          &received_message_p->ittiMsg.sgsap_eps_detach_ack);
      } break;

      case SGSAP_IMSI_DETACH_ACK: {
        mme_app_handle_sgs_imsi_detach_ack(
          &received_message_p->ittiMsg.sgsap_imsi_detach_ack);
      } break;

      case S11_MODIFY_UE_AMBR_REQUEST: {
        mme_app_handle_modify_ue_ambr_request(
          &S11_MODIFY_UE_AMBR_REQUEST(received_message_p));
      } break;

<<<<<<< HEAD
      case S11_PCRF_BEARER_ACTV_REQUEST: {
        mme_app_handle_pcrf_ded_bearer_actv_req(
          &received_message_p->ittiMsg.s11_pcrf_bearer_actv_request);
      } break;

      case S11_PCRF_BEARER_DEACTV_REQUEST: {
        mme_app_handle_pcrf_ded_bearer_deactv_req(
          &received_message_p->ittiMsg.s11_pcrf_ded_bearer_deactv_request);
=======
      case SGSAP_STATUS: {
        mme_app_handle_sgs_status_message(
          &received_message_p->ittiMsg.sgsap_status);
>>>>>>> d2bb0d88
      } break;

      case TERMINATE_MESSAGE: {
        /*
       * Termination message received TODO -> release any data allocated
       */
        mme_app_exit();
        itti_free_msg_content(received_message_p);
        itti_free(ITTI_MSG_ORIGIN_ID(received_message_p), received_message_p);
        OAI_FPRINTF_INFO("TASK_MME_APP terminated\n");
        itti_exit_task();
      } break;

      default: {
        OAILOG_DEBUG(
          LOG_MME_APP,
          "Unkwnon message ID %d:%s\n",
          ITTI_MSG_ID(received_message_p),
          ITTI_MSG_NAME(received_message_p));
        AssertFatal(
          0,
          "Unkwnon message ID %d:%s\n",
          ITTI_MSG_ID(received_message_p),
          ITTI_MSG_NAME(received_message_p));
      } break;
    }

    itti_free_msg_content(received_message_p);
    itti_free(ITTI_MSG_ORIGIN_ID(received_message_p), received_message_p);
    received_message_p = NULL;
  }

  return NULL;
}

//------------------------------------------------------------------------------
int mme_app_init(const mme_config_t *mme_config_p)
{
  OAILOG_FUNC_IN(LOG_MME_APP);
  memset(&mme_app_desc, 0, sizeof(mme_app_desc));
  pthread_rwlock_init(&mme_app_desc.rw_lock, NULL);
  bstring b = bfromcstr("mme_app_imsi_ue_context_htbl");
  mme_app_desc.mme_ue_contexts.imsi_ue_context_htbl =
    hashtable_uint64_ts_create(mme_config.max_ues, NULL, b);
  btrunc(b, 0);
  bassigncstr(b, "mme_app_tun11_ue_context_htbl");
  mme_app_desc.mme_ue_contexts.tun11_ue_context_htbl =
    hashtable_uint64_ts_create(mme_config.max_ues, NULL, b);
  AssertFatal(
    sizeof(uintptr_t) >= sizeof(uint64_t),
    "Problem with mme_ue_s1ap_id_ue_context_htbl in MME_APP");
  btrunc(b, 0);
  bassigncstr(b, "mme_app_mme_ue_s1ap_id_ue_context_htbl");
  mme_app_desc.mme_ue_contexts.mme_ue_s1ap_id_ue_context_htbl =
    hashtable_ts_create(mme_config.max_ues, NULL, NULL, b);
  btrunc(b, 0);
  bassigncstr(b, "mme_app_enb_ue_s1ap_id_ue_context_htbl");
  mme_app_desc.mme_ue_contexts.enb_ue_s1ap_id_ue_context_htbl =
    hashtable_uint64_ts_create(mme_config.max_ues, NULL, b);
  btrunc(b, 0);
  bassigncstr(b, "mme_app_guti_ue_context_htbl");
  mme_app_desc.mme_ue_contexts.guti_ue_context_htbl =
    obj_hashtable_uint64_ts_create(mme_config.max_ues, NULL, NULL, b);
  bdestroy_wrapper(&b);

  if (mme_app_edns_init(mme_config_p)) {
    OAILOG_FUNC_RETURN(LOG_MME_APP, RETURNerror);
  }
  /*
   * Create the thread associated with MME applicative layer
   */
  if (itti_create_task(TASK_MME_APP, &mme_app_thread, NULL) < 0) {
    OAILOG_ERROR(LOG_MME_APP, "MME APP create task failed\n");
    OAILOG_FUNC_RETURN(LOG_MME_APP, RETURNerror);
  }

  mme_app_desc.statistic_timer_period = mme_config_p->mme_statistic_timer;

  /*
   * Request for periodic timer
   */
  if (
    timer_setup(
      mme_config_p->mme_statistic_timer,
      0,
      TASK_MME_APP,
      INSTANCE_DEFAULT,
      TIMER_PERIODIC,
      NULL,
      0,
      &mme_app_desc.statistic_timer_id) < 0) {
    OAILOG_ERROR(
      LOG_MME_APP,
      "Failed to request new timer for statistics with %ds "
      "of periocidity\n",
      mme_config_p->mme_statistic_timer);
    mme_app_desc.statistic_timer_id = 0;
  }

  OAILOG_DEBUG(LOG_MME_APP, "Initializing MME applicative layer: DONE\n");
  OAILOG_FUNC_RETURN(LOG_MME_APP, RETURNok);
}

static void _check_mme_healthy_and_notify_service(void)
{
  if (_is_mme_app_healthy()) {
    send_app_health_to_service303(TASK_MME_APP, true);
    send_start_s6a_server(TASK_MME_APP);
  }
}

static bool _is_mme_app_healthy(void)
{
  return mme_hss_associated && mme_sctp_bounded;
}

//------------------------------------------------------------------------------
void mme_app_exit(void)
{
  timer_remove(mme_app_desc.statistic_timer_id, NULL);
  mme_app_edns_exit();
  hashtable_uint64_ts_destroy(
    mme_app_desc.mme_ue_contexts.imsi_ue_context_htbl);
  hashtable_uint64_ts_destroy(
    mme_app_desc.mme_ue_contexts.tun11_ue_context_htbl);
  hashtable_ts_destroy(
    mme_app_desc.mme_ue_contexts.mme_ue_s1ap_id_ue_context_htbl);
  hashtable_uint64_ts_destroy(
    mme_app_desc.mme_ue_contexts.enb_ue_s1ap_id_ue_context_htbl);
  obj_hashtable_uint64_ts_destroy(
    mme_app_desc.mme_ue_contexts.guti_ue_context_htbl);
  mme_config_exit();
}<|MERGE_RESOLUTION|>--- conflicted
+++ resolved
@@ -506,7 +506,11 @@
           &S11_MODIFY_UE_AMBR_REQUEST(received_message_p));
       } break;
 
-<<<<<<< HEAD
+      case SGSAP_STATUS: {
+        mme_app_handle_sgs_status_message(
+          &received_message_p->ittiMsg.sgsap_status);
+      } break;
+
       case S11_PCRF_BEARER_ACTV_REQUEST: {
         mme_app_handle_pcrf_ded_bearer_actv_req(
           &received_message_p->ittiMsg.s11_pcrf_bearer_actv_request);
@@ -515,11 +519,6 @@
       case S11_PCRF_BEARER_DEACTV_REQUEST: {
         mme_app_handle_pcrf_ded_bearer_deactv_req(
           &received_message_p->ittiMsg.s11_pcrf_ded_bearer_deactv_request);
-=======
-      case SGSAP_STATUS: {
-        mme_app_handle_sgs_status_message(
-          &received_message_p->ittiMsg.sgsap_status);
->>>>>>> d2bb0d88
       } break;
 
       case TERMINATE_MESSAGE: {
