/*
 * Licensed to the OpenAirInterface (OAI) Software Alliance under one or more
 * contributor license agreements.  See the NOTICE file distributed with
 * this work for additional information regarding copyright ownership.
 * The OpenAirInterface Software Alliance licenses this file to You under
 * the Apache License, Version 2.0  (the "License"); you may not use this file
 * except in compliance with the License.
 * You may obtain a copy of the License at
 *
 *      http://www.apache.org/licenses/LICENSE-2.0
 *
 * Unless required by applicable law or agreed to in writing, software
 * distributed under the License is distributed on an "AS IS" BASIS,
 * WITHOUT WARRANTIES OR CONDITIONS OF ANY KIND, either express or implied.
 * See the License for the specific language governing permissions and
 * limitations under the License.
 *-------------------------------------------------------------------------------
 * For more information about the OpenAirInterface (OAI) Software Alliance:
 *      contact@openairinterface.org
 */

/*! \file mme_app_main.c
  \brief
  \author Sebastien ROUX, Lionel Gauthier
  \company Eurecom
  \email: lionel.gauthier@eurecom.fr
*/

#include <stdio.h>
#include <string.h>
#include <stdbool.h>
#include <stdint.h>
#include <pthread.h>

#include "bstrlib.h"
#include "dynamic_memory_check.h"
#include "log.h"
#include "assertions.h"
#include "intertask_interface.h"
#include "itti_free_defined_msg.h"
#include "mme_config.h"
#include "timer.h"
#include "mme_app_extern.h"
#include "mme_app_ue_context.h"
#include "mme_app_defs.h"
#include "mme_app_statistics.h"
#include "service303_message_utils.h"
#include "s6a_message_utils.h"
#include "service303.h"
#include "common_defs.h"
#include "mme_app_edns_emulation.h"
#include "nas_proc.h"
#include "3gpp_36.401.h"
#include "common_types.h"
#include "hashtable.h"
#include "intertask_interface_types.h"
#include "itti_types.h"
#include "mme_app_desc.h"
#include "mme_app_messages_types.h"
#include "nas_messages_types.h"
#include "obj_hashtable.h"
#include "s11_messages_types.h"
#include "s1ap_messages_types.h"
#include "sctp_messages_types.h"
#include "timer_messages_types.h"

mme_app_desc_t mme_app_desc = {.rw_lock = PTHREAD_RWLOCK_INITIALIZER, 0};

bool mme_hss_associated = false;
bool mme_sctp_bounded = false;

void *mme_app_thread(void *args);
static void _check_mme_healthy_and_notify_service(void);
static bool _is_mme_app_healthy(void);

//------------------------------------------------------------------------------
void *mme_app_thread(void *args)
{
  struct ue_mm_context_s *ue_context_p = NULL;
  itti_mark_task_ready(TASK_MME_APP);

  while (1) {
    MessageDef *received_message_p = NULL;

    /*
     * Trying to fetch a message from the message queue.
     * If the queue is empty, this function will block till a
     * message is sent to the task.
     */
    itti_receive_msg(TASK_MME_APP, &received_message_p);
    DevAssert(received_message_p);

    switch (ITTI_MSG_ID(received_message_p)) {
      case MESSAGE_TEST: {
        OAI_FPRINTF_INFO("TASK_MME_APP received MESSAGE_TEST\n");
      } break;

      case MME_APP_INITIAL_CONTEXT_SETUP_RSP: {
        mme_app_handle_initial_context_setup_rsp(
          &MME_APP_INITIAL_CONTEXT_SETUP_RSP(received_message_p));
      } break;

      case MME_APP_CREATE_DEDICATED_BEARER_RSP: {
        mme_app_handle_create_dedicated_bearer_rsp(
          &MME_APP_CREATE_DEDICATED_BEARER_RSP(received_message_p));
      } break;

      case MME_APP_CREATE_DEDICATED_BEARER_REJ: {
        mme_app_handle_create_dedicated_bearer_rej(
          &MME_APP_CREATE_DEDICATED_BEARER_REJ(received_message_p));
      } break;

      case NAS_CONNECTION_ESTABLISHMENT_CNF: {
        mme_app_handle_conn_est_cnf(
          &NAS_CONNECTION_ESTABLISHMENT_CNF(received_message_p));
      } break;

      case MME_APP_DELETE_DEDICATED_BEARER_RSP: {
        mme_app_handle_delete_dedicated_bearer_rsp(
          &MME_APP_DELETE_DEDICATED_BEARER_RSP(received_message_p));
      } break;

      case NAS_DETACH_REQ: {
        mme_app_handle_detach_req(&received_message_p->ittiMsg.nas_detach_req);
      } break;

      case S6A_CANCEL_LOCATION_REQ: {
        /*
         * Check cancellation-type and handle it if it is SUBSCRIPTION_WITHDRAWAL.
         * For any other cancellation-type log it and ignore it.
         */
        mme_app_handle_s6a_cancel_location_req(
          &received_message_p->ittiMsg.s6a_cancel_location_req);
      } break;

      case NAS_ERAB_SETUP_REQ: {
        mme_app_handle_erab_setup_req(&NAS_ERAB_SETUP_REQ(received_message_p));
      } break;

      case NAS_ERAB_REL_CMD: {
        mme_app_handle_erab_rel_cmd(&NAS_ERAB_REL_CMD(received_message_p));
      } break;


      case NAS_PDN_CONFIG_REQ: {
        OAILOG_INFO(
          TASK_MME_APP, "Received PDN CONFIG REQ from NAS_MME for ue_id = (%u)\n",
          received_message_p->ittiMsg.nas_pdn_config_req.ue_id);
        struct ue_mm_context_s *ue_context_p = NULL;
        ue_context_p = mme_ue_context_exists_mme_ue_s1ap_id(
          &mme_app_desc.mme_ue_contexts,
          received_message_p->ittiMsg.nas_pdn_config_req.ue_id);
        if (ue_context_p) {
          mme_app_send_s6a_update_location_req(ue_context_p);
          unlock_ue_contexts(ue_context_p);
        } else {
          OAILOG_ERROR(
            TASK_MME_APP, "UE context NULL for ue_id = (%u)\n",
            received_message_p->ittiMsg.nas_pdn_config_req.ue_id);
        }
      } break;

      case NAS_PDN_CONNECTIVITY_REQ: {
        OAILOG_INFO(
          TASK_MME_APP, "Received PDN CONNECTIVITY REQ from NAS_MME\n");
        mme_app_handle_nas_pdn_connectivity_req(
          &received_message_p->ittiMsg.nas_pdn_connectivity_req);
      } break;

      case NAS_UPLINK_DATA_IND: {
        ue_context_p = mme_ue_context_exists_mme_ue_s1ap_id(
          &mme_app_desc.mme_ue_contexts,
          NAS_UL_DATA_IND(received_message_p).ue_id);
        nas_proc_ul_transfer_ind(
          NAS_UL_DATA_IND(received_message_p).ue_id,
          NAS_UL_DATA_IND(received_message_p).tai,
          NAS_UL_DATA_IND(received_message_p).cgi,
          &NAS_UL_DATA_IND(received_message_p).nas_msg);
        if (ue_context_p) {
          unlock_ue_contexts(ue_context_p);
        }
      } break;

      case S11_CREATE_BEARER_REQUEST: {
        mme_app_handle_s11_create_bearer_req(
          &received_message_p->ittiMsg.s11_create_bearer_request);
      } break;

      case S6A_RESET_REQ: {
        mme_app_handle_s6a_reset_req(
          &received_message_p->ittiMsg.s6a_reset_req);
      } break;

      case S11_CREATE_SESSION_RESPONSE: {
        mme_app_handle_create_sess_resp(
          &received_message_p->ittiMsg.s11_create_session_response);
      } break;

      case S11_MODIFY_BEARER_RESPONSE: {
        OAILOG_INFO(
          TASK_MME_APP, "Received S11 MODIFY BEARER RESPONSE from SPGW\n");
        ue_context_p = mme_ue_context_exists_s11_teid(
          &mme_app_desc.mme_ue_contexts,
          received_message_p->ittiMsg.s11_modify_bearer_response.teid);

        if (ue_context_p == NULL) {
          OAILOG_WARNING(
            LOG_MME_APP,
            "We didn't find this teid in list of UE: %08x\n",
            received_message_p->ittiMsg.s11_modify_bearer_response.teid);
        } else {
          OAILOG_DEBUG(
            TASK_MME_APP, "S11 MODIFY BEARER RESPONSE local S11 teid = " TEID_FMT"\n",
            received_message_p->ittiMsg.s11_modify_bearer_response.teid);

          if (ue_context_p->path_switch_req != true) {
            /* Updating statistics */
            update_mme_app_stats_s1u_bearer_add();
          }
          if (ue_context_p->path_switch_req == true) {
            mme_app_handle_path_switch_req_ack(
              &received_message_p->ittiMsg.s11_modify_bearer_response,
              ue_context_p);
            ue_context_p->path_switch_req = false;
          }

          unlock_ue_contexts(ue_context_p);
        }
      } break;

      case S11_RELEASE_ACCESS_BEARERS_RESPONSE: {
        mme_app_handle_release_access_bearers_resp(
          &received_message_p->ittiMsg.s11_release_access_bearers_response);
      } break;

      case S11_DELETE_SESSION_RESPONSE: {
        mme_app_handle_delete_session_rsp(
          &received_message_p->ittiMsg.s11_delete_session_response);
      } break;

      case S11_SUSPEND_ACKNOWLEDGE: {
        mme_app_handle_suspend_acknowledge(
          &received_message_p->ittiMsg.s11_suspend_acknowledge);
      } break;

      case S1AP_E_RAB_SETUP_RSP: {
        mme_app_handle_e_rab_setup_rsp(
          &S1AP_E_RAB_SETUP_RSP(received_message_p));
      } break;

      case S1AP_E_RAB_REL_RSP: {
        mme_app_handle_e_rab_rel_rsp(
          &S1AP_E_RAB_REL_RSP(received_message_p));
      } break;

      case NAS_EXTENDED_SERVICE_REQ: {
        mme_app_handle_nas_extended_service_req(
          &received_message_p->ittiMsg.nas_extended_service_req);
      } break;

      case S1AP_INITIAL_UE_MESSAGE: {
        mme_app_handle_initial_ue_message(
          &S1AP_INITIAL_UE_MESSAGE(received_message_p));
      } break;

      case NAS_SGS_DETACH_REQ: {
        OAILOG_INFO(LOG_MME_APP, "Recieved SGS detach request from NAS\n");
        mme_app_handle_sgs_detach_req(
          &received_message_p->ittiMsg.nas_sgs_detach_req);
      } break;

      case S6A_UPDATE_LOCATION_ANS: {
        /*
         * We received the update location answer message from HSS -> Handle it
         */
        OAILOG_INFO(LOG_MME_APP, "Received S6A Update Location Answer from S6A\n");
        mme_app_handle_s6a_update_location_ans(
          &received_message_p->ittiMsg.s6a_update_location_ans);
      } break;

      case S1AP_ENB_INITIATED_RESET_REQ: {
        mme_app_handle_enb_reset_req(
          &S1AP_ENB_INITIATED_RESET_REQ(received_message_p));
      } break;

      case S11_PAGING_REQUEST: {
        const char *imsi = received_message_p->ittiMsg.s11_paging_request.imsi;
        OAILOG_DEBUG(
          TASK_MME_APP, "MME handling paging request for IMSI%s\n", imsi);
        if (mme_app_handle_initial_paging_request(imsi) != RETURNok) {
          OAILOG_ERROR(
            TASK_MME_APP,
            "Failed to send paging request to S1AP for IMSI%s\n",
            imsi);
        }
      } break;

      case MME_APP_INITIAL_CONTEXT_SETUP_FAILURE: {
        mme_app_handle_initial_context_setup_failure(
          &MME_APP_INITIAL_CONTEXT_SETUP_FAILURE(received_message_p));
      } break;

      case TIMER_HAS_EXPIRED: {
        /*
         * Check statistic timer
         */
        if (!timer_exists(
              received_message_p->ittiMsg.timer_has_expired.timer_id)) {
          OAILOG_WARNING(
            LOG_MME_APP,
            "Timer expiry signal received for timer \
            %lu, but it has already been deleted\n",
            received_message_p->ittiMsg.timer_has_expired.timer_id);
          break;
        }
        if (
          received_message_p->ittiMsg.timer_has_expired.timer_id ==
          mme_app_desc.statistic_timer_id) {
          mme_app_statistics_display();
        } else if (received_message_p->ittiMsg.timer_has_expired.arg != NULL) {
          mme_ue_s1ap_id_t mme_ue_s1ap_id =
            *((mme_ue_s1ap_id_t *) (received_message_p->ittiMsg
                                      .timer_has_expired.arg));
          ue_context_p = mme_ue_context_exists_mme_ue_s1ap_id(
            &mme_app_desc.mme_ue_contexts, mme_ue_s1ap_id);
          if (ue_context_p == NULL) {
            OAILOG_WARNING(
              LOG_MME_APP,
              "Timer expired but no assoicated UE context for UE "
              "id " MME_UE_S1AP_ID_FMT "\n",
              mme_ue_s1ap_id);
            timer_handle_expired(
              received_message_p->ittiMsg.timer_has_expired.timer_id);
            break;
          }
          if (
            received_message_p->ittiMsg.timer_has_expired.timer_id ==
            ue_context_p->mobile_reachability_timer.id) {
            // Mobile Reachability Timer expiry handler
            mme_app_handle_mobile_reachability_timer_expiry(ue_context_p);
          } else if (
            received_message_p->ittiMsg.timer_has_expired.timer_id ==
            ue_context_p->implicit_detach_timer.id) {
            // Implicit Detach Timer expiry handler
            increment_counter("implicit_detach_timer_expired", 1, NO_LABELS);
            mme_app_handle_implicit_detach_timer_expiry(ue_context_p);
          } else if (
            received_message_p->ittiMsg.timer_has_expired.timer_id ==
            ue_context_p->initial_context_setup_rsp_timer.id) {
            // Initial Context Setup Rsp Timer expiry handler
            increment_counter(
              "initial_context_setup_request_timer_expired", 1, NO_LABELS);
            mme_app_handle_initial_context_setup_rsp_timer_expiry(ue_context_p);
          } else if (
            received_message_p->ittiMsg.timer_has_expired.timer_id ==
            ue_context_p->paging_response_timer.id) {
            mme_app_handle_paging_timer_expiry(ue_context_p);
          } else if (
            received_message_p->ittiMsg.timer_has_expired.timer_id ==
            ue_context_p->ulr_response_timer.id) {
            mme_app_handle_ulr_timer_expiry(ue_context_p);
          } else if (
            received_message_p->ittiMsg.timer_has_expired.timer_id ==
            ue_context_p->ue_context_modification_timer.id) {
            // UE Context modification Timer expiry handler
            increment_counter(
              "ue_context_modification_timer expired", 1, NO_LABELS);
            mme_app_handle_ue_context_modification_timer_expiry(ue_context_p);
          } else if (ue_context_p->sgs_context != NULL){
              if (received_message_p->ittiMsg.timer_has_expired.timer_id ==
                  ue_context_p->sgs_context->ts6_1_timer.id) {
                  mme_app_handle_ts6_1_timer_expiry(ue_context_p);
              } else if (received_message_p->ittiMsg.timer_has_expired.timer_id ==
                ue_context_p->sgs_context->ts8_timer.id) {
                mme_app_handle_sgs_eps_detach_timer_expiry(ue_context_p);
              } else if (received_message_p->ittiMsg.timer_has_expired.timer_id ==
                ue_context_p->sgs_context->ts9_timer.id) {
                mme_app_handle_sgs_imsi_detach_timer_expiry(ue_context_p);
              } else if (received_message_p->ittiMsg.timer_has_expired.timer_id ==
                ue_context_p->sgs_context->ts10_timer.id) {
                mme_app_handle_sgs_implicit_imsi_detach_timer_expiry(ue_context_p);
              } else if (received_message_p->ittiMsg.timer_has_expired.timer_id ==
                ue_context_p->sgs_context->ts13_timer.id) {
                mme_app_handle_sgs_implicit_eps_detach_timer_expiry(ue_context_p);
              }
          }
          else {
            OAILOG_WARNING(
              LOG_MME_APP,
              "Timer expired but no associated timer_id for UE "
              "id " MME_UE_S1AP_ID_FMT "\n",
              mme_ue_s1ap_id);
          }
          if (ue_context_p) {
            unlock_ue_contexts(ue_context_p);
          }
        }
        timer_handle_expired(
          received_message_p->ittiMsg.timer_has_expired.timer_id);
      } break;

      case S1AP_UE_CAPABILITIES_IND: {
        mme_app_handle_s1ap_ue_capabilities_ind(
          &received_message_p->ittiMsg.s1ap_ue_cap_ind);
      } break;

      case S1AP_UE_CONTEXT_RELEASE_REQ: {
        mme_app_handle_s1ap_ue_context_release_req(
          &received_message_p->ittiMsg.s1ap_ue_context_release_req);
      } break;

      case S1AP_UE_CONTEXT_MODIFICATION_RESPONSE: {
        mme_app_handle_s1ap_ue_context_modification_resp(
          &received_message_p->ittiMsg.s1ap_ue_context_mod_response);
      } break;

      case S1AP_UE_CONTEXT_MODIFICATION_FAILURE: {
        mme_app_handle_s1ap_ue_context_modification_fail(
          &received_message_p->ittiMsg.s1ap_ue_context_mod_failure);
      } break;
      case S1AP_UE_CONTEXT_RELEASE_COMPLETE: {
        mme_app_handle_s1ap_ue_context_release_complete(
          &received_message_p->ittiMsg.s1ap_ue_context_release_complete);
      } break;

      case NAS_DOWNLINK_DATA_REQ: {
        mme_app_handle_nas_dl_req(&received_message_p->ittiMsg.nas_dl_data_req);
      } break;

      case S1AP_ENB_DEREGISTERED_IND: {
        mme_app_handle_enb_deregister_ind(
          &received_message_p->ittiMsg.s1ap_eNB_deregistered_ind);
      } break;

      case ACTIVATE_MESSAGE: {
        mme_hss_associated = true;
        _check_mme_healthy_and_notify_service();
      } break;

      case SCTP_MME_SERVER_INITIALIZED: {
        mme_sctp_bounded =
          &received_message_p->ittiMsg.sctp_mme_server_initialized.successful;
        _check_mme_healthy_and_notify_service();
      } break;

      case S6A_PURGE_UE_ANS: {
        mme_app_handle_s6a_purge_ue_ans(
          &received_message_p->ittiMsg.s6a_purge_ue_ans);
      } break;

      case NAS_CS_DOMAIN_LOCATION_UPDATE_REQ: {
        /*Received SGS Location Update Request message from NAS task*/
        OAILOG_INFO(
          TASK_MME_APP, "Received CS DOMAIN LOCATION UPDATE REQ from NAS\n");
        mme_app_handle_nas_cs_domain_location_update_req(
          &received_message_p->ittiMsg.nas_cs_domain_location_update_req);
      } break;

      case SGSAP_LOCATION_UPDATE_ACC: {
        /*Received SGSAP Location Update Accept message from SGS task*/
        OAILOG_INFO(
          TASK_MME_APP, "Received SGSAP Location Update Accept from SGS\n");
        mme_app_handle_sgsap_location_update_acc(
          &received_message_p->ittiMsg.sgsap_location_update_acc);
      } break;

      case SGSAP_LOCATION_UPDATE_REJ: {
        /*Received SGSAP Location Update Reject message from SGS task*/
        mme_app_handle_sgsap_location_update_rej(
          &received_message_p->ittiMsg.sgsap_location_update_rej);
      } break;

      case NAS_TAU_COMPLETE: {
        /*Received TAU Complete message from NAS task*/
        mme_app_handle_nas_tau_complete(
          &received_message_p->ittiMsg.nas_tau_complete);
      } break;

      case SGSAP_ALERT_REQUEST: {
        /*Received SGSAP Alert Request message from SGS task*/
        mme_app_handle_sgsap_alert_request(
          &received_message_p->ittiMsg.sgsap_alert_request);
      } break;

      case SGSAP_VLR_RESET_INDICATION: {
        /*Received SGSAP Reset Indication from SGS task*/
        mme_app_handle_sgsap_reset_indication(
          &received_message_p->ittiMsg.sgsap_vlr_reset_indication);
      } break;

      case SGSAP_PAGING_REQUEST: {
        mme_app_handle_sgsap_paging_request(
          &received_message_p->ittiMsg.sgsap_paging_request);
      } break;

      case SGSAP_SERVICE_ABORT_REQ: {
        mme_app_handle_sgsap_service_abort_request(
          &received_message_p->ittiMsg.sgsap_service_abort_req);
      } break;

      case SGSAP_EPS_DETACH_ACK: {
        mme_app_handle_sgs_eps_detach_ack(
          &received_message_p->ittiMsg.sgsap_eps_detach_ack);
      } break;

      case SGSAP_IMSI_DETACH_ACK: {
        mme_app_handle_sgs_imsi_detach_ack(
          &received_message_p->ittiMsg.sgsap_imsi_detach_ack);
      } break;

      case S11_MODIFY_UE_AMBR_REQUEST: {
        mme_app_handle_modify_ue_ambr_request(
          &S11_MODIFY_UE_AMBR_REQUEST(received_message_p));
      } break;

      case S11_NW_INITIATED_ACTIVATE_BEARER_REQUEST: {
        mme_app_handle_nw_init_ded_bearer_actv_req(
          &received_message_p->ittiMsg.s11_nw_init_actv_bearer_request);
      } break;

      case SGSAP_STATUS: {
        mme_app_handle_sgs_status_message(
          &received_message_p->ittiMsg.sgsap_status);
      } break;

      case S11_NW_INITIATED_DEACTIVATE_BEARER_REQUEST: {
        mme_app_handle_nw_init_bearer_deactv_req(
          &received_message_p->ittiMsg.s11_nw_init_deactv_bearer_request);
      } break;

      case MME_APP_DELETE_DEDICATED_BEARER_REJ: {
        mme_app_handle_delete_dedicated_bearer_rej(
          &MME_APP_DELETE_DEDICATED_BEARER_REJ(received_message_p));
      } break;

<<<<<<< HEAD
      case MME_APP_PDN_DISCONNECT_REQ: {
        mme_app_handle_pdn_disconnect_req(
          &MME_APP_PDN_DISCONNECT_REQ(received_message_p));
=======
      case S1AP_PATH_SWITCH_REQUEST: {
        mme_app_handle_path_switch_request(
          &S1AP_PATH_SWITCH_REQUEST(received_message_p));
>>>>>>> dd5d34a4
      } break;

      case TERMINATE_MESSAGE: {
        /*
       * Termination message received TODO -> release any data allocated
       */
        mme_app_exit();
        itti_free_msg_content(received_message_p);
        itti_free(ITTI_MSG_ORIGIN_ID(received_message_p), received_message_p);
        OAI_FPRINTF_INFO("TASK_MME_APP terminated\n");
        itti_exit_task();
      } break;

      default: {
        OAILOG_DEBUG(
          LOG_MME_APP,
          "Unkwnon message ID %d:%s\n",
          ITTI_MSG_ID(received_message_p),
          ITTI_MSG_NAME(received_message_p));
        AssertFatal(
          0,
          "Unkwnon message ID %d:%s\n",
          ITTI_MSG_ID(received_message_p),
          ITTI_MSG_NAME(received_message_p));
      } break;
    }

    itti_free_msg_content(received_message_p);
    itti_free(ITTI_MSG_ORIGIN_ID(received_message_p), received_message_p);
    received_message_p = NULL;
  }

  return NULL;
}

//------------------------------------------------------------------------------
int mme_app_init(const mme_config_t *mme_config_p)
{
  OAILOG_FUNC_IN(LOG_MME_APP);
  memset(&mme_app_desc, 0, sizeof(mme_app_desc));
  pthread_rwlock_init(&mme_app_desc.rw_lock, NULL);
  bstring b = bfromcstr("mme_app_imsi_ue_context_htbl");
  mme_app_desc.mme_ue_contexts.imsi_ue_context_htbl =
    hashtable_uint64_ts_create(mme_config.max_ues, NULL, b);
  btrunc(b, 0);
  bassigncstr(b, "mme_app_tun11_ue_context_htbl");
  mme_app_desc.mme_ue_contexts.tun11_ue_context_htbl =
    hashtable_uint64_ts_create(mme_config.max_ues, NULL, b);
  AssertFatal(
    sizeof(uintptr_t) >= sizeof(uint64_t),
    "Problem with mme_ue_s1ap_id_ue_context_htbl in MME_APP");
  btrunc(b, 0);
  bassigncstr(b, "mme_app_mme_ue_s1ap_id_ue_context_htbl");
  mme_app_desc.mme_ue_contexts.mme_ue_s1ap_id_ue_context_htbl =
    hashtable_ts_create(mme_config.max_ues, NULL, NULL, b);
  btrunc(b, 0);
  bassigncstr(b, "mme_app_enb_ue_s1ap_id_ue_context_htbl");
  mme_app_desc.mme_ue_contexts.enb_ue_s1ap_id_ue_context_htbl =
    hashtable_uint64_ts_create(mme_config.max_ues, NULL, b);
  btrunc(b, 0);
  bassigncstr(b, "mme_app_guti_ue_context_htbl");
  mme_app_desc.mme_ue_contexts.guti_ue_context_htbl =
    obj_hashtable_uint64_ts_create(mme_config.max_ues, NULL, NULL, b);
  bdestroy_wrapper(&b);

  if (mme_app_edns_init(mme_config_p)) {
    OAILOG_FUNC_RETURN(LOG_MME_APP, RETURNerror);
  }
  /*
   * Create the thread associated with MME applicative layer
   */
  if (itti_create_task(TASK_MME_APP, &mme_app_thread, NULL) < 0) {
    OAILOG_ERROR(LOG_MME_APP, "MME APP create task failed\n");
    OAILOG_FUNC_RETURN(LOG_MME_APP, RETURNerror);
  }

  mme_app_desc.statistic_timer_period = mme_config_p->mme_statistic_timer;

  /*
   * Request for periodic timer
   */
  if (
    timer_setup(
      mme_config_p->mme_statistic_timer,
      0,
      TASK_MME_APP,
      INSTANCE_DEFAULT,
      TIMER_PERIODIC,
      NULL,
      0,
      &mme_app_desc.statistic_timer_id) < 0) {
    OAILOG_ERROR(
      LOG_MME_APP,
      "Failed to request new timer for statistics with %ds "
      "of periocidity\n",
      mme_config_p->mme_statistic_timer);
    mme_app_desc.statistic_timer_id = 0;
  }

  OAILOG_DEBUG(LOG_MME_APP, "Initializing MME applicative layer: DONE\n");
  OAILOG_FUNC_RETURN(LOG_MME_APP, RETURNok);
}

static void _check_mme_healthy_and_notify_service(void)
{
  if (_is_mme_app_healthy()) {
    send_app_health_to_service303(TASK_MME_APP, true);
    send_start_s6a_server(TASK_MME_APP);
  }
}

static bool _is_mme_app_healthy(void)
{
  return mme_hss_associated && mme_sctp_bounded;
}

//------------------------------------------------------------------------------
void mme_app_exit(void)
{
  timer_remove(mme_app_desc.statistic_timer_id, NULL);
  mme_app_edns_exit();
  hashtable_uint64_ts_destroy(
    mme_app_desc.mme_ue_contexts.imsi_ue_context_htbl);
  hashtable_uint64_ts_destroy(
    mme_app_desc.mme_ue_contexts.tun11_ue_context_htbl);
  hashtable_ts_destroy(
    mme_app_desc.mme_ue_contexts.mme_ue_s1ap_id_ue_context_htbl);
  hashtable_uint64_ts_destroy(
    mme_app_desc.mme_ue_contexts.enb_ue_s1ap_id_ue_context_htbl);
  obj_hashtable_uint64_ts_destroy(
    mme_app_desc.mme_ue_contexts.guti_ue_context_htbl);
  mme_config_exit();
}<|MERGE_RESOLUTION|>--- conflicted
+++ resolved
@@ -533,15 +533,14 @@
           &MME_APP_DELETE_DEDICATED_BEARER_REJ(received_message_p));
       } break;
 
-<<<<<<< HEAD
       case MME_APP_PDN_DISCONNECT_REQ: {
         mme_app_handle_pdn_disconnect_req(
           &MME_APP_PDN_DISCONNECT_REQ(received_message_p));
-=======
+      } break;
+
       case S1AP_PATH_SWITCH_REQUEST: {
         mme_app_handle_path_switch_request(
           &S1AP_PATH_SWITCH_REQUEST(received_message_p));
->>>>>>> dd5d34a4
       } break;
 
       case TERMINATE_MESSAGE: {
