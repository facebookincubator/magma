--- conflicted
+++ resolved
@@ -70,10 +70,7 @@
 void _mme_app_update_granted_service_for_ue(ue_mm_context_t* ue_context)
 {
   OAILOG_FUNC_IN(LOG_MME_APP);
-<<<<<<< HEAD
-  additional_updt_t additional_update_type = -1;
-
-  additional_update_type =
+  additional_updt_t additional_update_type =
     (additional_updt_t) ue_context->emm_context.additional_update_type;
   mme_config_read_lock(&mme_config);
 
@@ -104,39 +101,6 @@
   OAILOG_FUNC_OUT(LOG_MME_APP);
 }
 
-=======
-  additional_updt_t additional_update_type =
-    (additional_updt_t) ue_context->emm_context.additional_update_type;
-  mme_config_read_lock(&mme_config);
-
-  if (
-    (additional_update_type != MME_APP_SMS_ONLY) &&
-    !(strcmp(
-      (const char*) mme_config.non_eps_service_control->data, "CSFB_SMS"))) {
-    ue_context->granted_service = GRANTED_SERVICE_CSFB_SMS;
-    OAILOG_INFO(LOG_MME_APP, "Granted service is GRANTED_SERVICE_CSFB_SMS\n");
-  } else if (additional_update_type == MME_APP_SMS_ONLY) {
-    ue_context->granted_service = GRANTED_SERVICE_SMS_ONLY;
-    OAILOG_INFO(LOG_MME_APP, "Granted service is GRANTED_SERVICE_SMS_ONLY\n");
-  } else if (
-    (additional_update_type != MME_APP_SMS_ONLY) &&
-    !(strcmp((const char*) mme_config.non_eps_service_control->data, "SMS"))) {
-    ue_context->granted_service = GRANTED_SERVICE_SMS_ONLY;
-    OAILOG_INFO(LOG_MME_APP, "Granted service is  GRANTED_SERVICE_SMS_ONLY\n");
-  } else {
-    ue_context->granted_service = GRANTED_SERVICE_EPS_ONLY;
-    OAILOG_INFO(LOG_MME_APP, "Granted service is GRANTED_SERVICE_EPS_ONLY\n");
-  }
-  if (ue_context->granted_service == GRANTED_SERVICE_SMS_ONLY) {
-    ue_context->emm_context.csfbparams.additional_updt_res =
-      ADDITONAL_UPDT_RES_SMS_ONLY;
-    ue_context->emm_context.csfbparams.presencemask |= ADD_UPDATE_TYPE;
-  }
-  mme_config_unlock(&mme_config);
-  OAILOG_FUNC_OUT(LOG_MME_APP);
-}
-
->>>>>>> de84313c
 /*******************************************************************************
  ** Name:                _get_eps_attach_type()                               **
  ** Description          Maps EMM attach type to EPS attach type              **
@@ -165,30 +129,6 @@
   return eps_attach_type;
 }
 
-<<<<<<< HEAD
-/*******************************************************************************
- **                                                                           **
- ** Name:                _mme_app_compare_tmsi()                              **
- ** Description          Compares the tmsi, to check both tmsi's have same    **
- **                      value                                                **
- **                                                                           **
- ** Inputs:              tmsi_mobile_identity_t tmsi1 and tmsi2               **
- ** Returns:             if tmsis' are equal, retun RETURNok                  **
- **                      else RETURNerror                                     **
- **                                                                           **
-********************************************************************************/
-int _mme_app_compare_tmsi(
-  tmsi_mobile_identity_t tmsi1,
-  tmsi_mobile_identity_t tmsi2)
-{
-  if (
-    (tmsi1.tmsi[0] != tmsi2.tmsi[0]) || (tmsi1.tmsi[1] != tmsi2.tmsi[1]) ||
-    (tmsi1.tmsi[2] != tmsi2.tmsi[2]) || (tmsi1.tmsi[3] != tmsi2.tmsi[3])) {
-    OAILOG_FUNC_RETURN(LOG_MME_APP, RETURNerror);
-  }
-  OAILOG_FUNC_RETURN(LOG_MME_APP, RETURNok);
-}
-
 /******************************************************************************
  **                                                                          **
  ** Name:               mme_app_send_itti_sgsap_ue_activity_ind()            **
@@ -201,20 +141,6 @@
   const char* imsi,
   const unsigned int imsi_len)
 {
-=======
-/******************************************************************************
- **                                                                          **
- ** Name:               mme_app_send_itti_sgsap_ue_activity_ind()            **
- ** Description         Send UE Activity Indication Message to SGS Task      **
- **                                                                          **
- ** Inputs:              Mobile Id                                           **
- **                                                                          **
-******************************************************************************/
-void mme_app_send_itti_sgsap_ue_activity_ind(
-  const char* imsi,
-  const unsigned int imsi_len)
-{
->>>>>>> de84313c
   OAILOG_FUNC_IN(LOG_MME_APP);
   MessageDef* message_p = NULL;
 
@@ -382,21 +308,12 @@
   emm_ctx_p->csfbparams.lai.mncdigit3 =
     itti_sgsap_location_update_acc->laicsfb.mncdigit3;
   emm_ctx_p->csfbparams.lai.lac = itti_sgsap_location_update_acc->laicsfb.lac;
-<<<<<<< HEAD
 
   OAILOG_DEBUG(
     LOG_MME_APP,
     "MME-APP - Mobile Identity presence mask %u \n",
     itti_sgsap_location_update_acc->presencemask);
 
-=======
-
-  OAILOG_DEBUG(
-    LOG_MME_APP,
-    "MME-APP - Mobile Identity presence mask %u \n",
-    itti_sgsap_location_update_acc->presencemask);
-
->>>>>>> de84313c
   // Store Mobile Identity to be sent in Attach Accept/TAU Accept
   if (itti_sgsap_location_update_acc->presencemask & SGSAP_MOBILE_IDENTITY) {
     emm_ctx_p->csfbparams.presencemask |= MOBILE_IDENTITY;
@@ -421,13 +338,8 @@
        * store the new TMSI and set flag
        */
       if (
-<<<<<<< HEAD
-        (_mme_app_compare_tmsi(
-          emm_ctx_p->csfbparams.mobileid.tmsi, received_tmsi)) == RETURNerror) {
-=======
         mme_app_compare_tmsi(
           emm_ctx_p->csfbparams.mobileid.tmsi, received_tmsi) == RETURNerror) {
->>>>>>> de84313c
         OAILOG_INFO(LOG_MME_APP, "MME-APP - New TMSI Allocated\n");
         memcpy(
           &emm_ctx_p->csfbparams.mobileid.tmsi,
@@ -1100,10 +1012,7 @@
   sgs_context_t* sgs_context = (sgs_context_t*) fsm_evt->ctx;
   itti_sgsap_location_update_rej_p =
     (itti_sgsap_location_update_rej_t*) sgs_context->sgsap_msg;
-<<<<<<< HEAD
   // Fetch UE context
-=======
->>>>>>> de84313c
   IMSI_STRING_TO_IMSI64(itti_sgsap_location_update_rej_p->imsi, &imsi64);
   mme_app_desc_t* mme_app_desc_p = get_mme_nas_state(false);
   ue_context_p = mme_ue_context_exists_mme_ue_s1ap_id(
