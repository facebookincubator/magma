--- conflicted
+++ resolved
@@ -338,11 +338,7 @@
        * store the new TMSI and set flag
        */
       if (
-<<<<<<< HEAD
-        mme_app_compare_tmsi(
-=======
         MME_APP_COMPARE_TMSI(
->>>>>>> 9a787050
           emm_ctx_p->csfbparams.mobileid.tmsi, received_tmsi) == RETURNerror) {
         OAILOG_INFO(LOG_MME_APP, "MME-APP - New TMSI Allocated\n");
         memcpy(
@@ -1016,10 +1012,6 @@
   sgs_context_t* sgs_context = (sgs_context_t*) fsm_evt->ctx;
   itti_sgsap_location_update_rej_p =
     (itti_sgsap_location_update_rej_t*) sgs_context->sgsap_msg;
-<<<<<<< HEAD
-  // Fetch UE context
-=======
->>>>>>> 9a787050
   IMSI_STRING_TO_IMSI64(itti_sgsap_location_update_rej_p->imsi, &imsi64);
   mme_app_desc_t* mme_app_desc_p = get_mme_nas_state(false);
   ue_context_p = mme_ue_context_exists_mme_ue_s1ap_id(
