/*******************************************************************************
    OpenAirInterface
    Copyright(c) 1999 - 2014 Eurecom

    OpenAirInterface is free software: you can redistribute it and/or modify
    it under the terms of the GNU General Public License as published by
    the Free Software Foundation, either version 3 of the License, or
    (at your option) any later version.


    OpenAirInterface is distributed in the hope that it will be useful,
    but WITHOUT ANY WARRANTY; without even the implied warranty of
    MERCHANTABILITY or FITNESS FOR A PARTICULAR PURPOSE.  See the
    GNU General Public License for more details.

    You should have received a copy of the GNU General Public License
    along with OpenAirInterface.The full GNU General Public License is
   included in this distribution in the file called "COPYING". If not,
   see <http://www.gnu.org/licenses/>.

  Contact Information
  OpenAirInterface Admin: openair_admin@eurecom.fr
  OpenAirInterface Tech : openair_tech@eurecom.fr
  OpenAirInterface Dev  : openair4g-devel@eurecom.fr

  Address      : Eurecom, Compus SophiaTech 450, route des chappes, 06451 Biot,
 France.

 *******************************************************************************/

#include <stdio.h>
#include <string.h>
#include <stdint.h>

#include "dynamic_memory_check.h"
#include "intertask_interface.h"
#include "mme_app_ue_context.h"
#include "mme_app_itti_messaging.h"
#include "mme_app_defs.h"
#include "timer.h"
#include "conversions.h"
#include "service303.h"
#include "3gpp_36.401.h"
#include "common_defs.h"
#include "common_types.h"
#include "intertask_interface_types.h"
#include "itti_types.h"
#include "log.h"
#include "mme_app_state.h"
#include "mme_app_sgs_fsm.h"
#include "s1ap_messages_types.h"
#include "sgs_messages_types.h"
#include "mme_app_timer.h"

/**
 * Function to send a SGS EPS detach indication to SGSAP in either the initial
 * case or the retransmission case.
 *
 * @param ue_context - ue_context pointer
 * @param sgs_detach_type - SGS EPS detach type
 */
static void mme_app_send_sgs_eps_detach_indication(
    ue_mm_context_t* ue_context_p, uint8_t detach_type) {
  MessageDef* message_p = NULL;

  OAILOG_FUNC_IN(LOG_MME_APP);
  OAILOG_INFO(
      LOG_MME_APP,
      "Send SGSAP_EPS_DETACH_IND to SGS, detach_type = %u for "
      "ue_id: " MME_UE_S1AP_ID_FMT "\n",
      detach_type, ue_context_p->mme_ue_s1ap_id);
  message_p = itti_alloc_new_message(TASK_MME_APP, SGSAP_EPS_DETACH_IND);
  if (!message_p) {
    OAILOG_ERROR(
        LOG_MME_APP,
        "Failed to allocate memory for SGSAP_EPS_DETACH_IND for "
        "ue_id: " MME_UE_S1AP_ID_FMT "\n",
        ue_context_p->mme_ue_s1ap_id);
    OAILOG_FUNC_OUT(LOG_MME_APP);
  }
  memset(
      (void*) &message_p->ittiMsg.sgsap_eps_detach_ind, 0,
      sizeof(itti_sgsap_eps_detach_ind_t));

  IMSI64_TO_STRING(
      ue_context_p->emm_context._imsi64, SGSAP_EPS_DETACH_IND(message_p).imsi,
      ue_context_p->emm_context._imsi.length);
  SGSAP_EPS_DETACH_IND(message_p).imsi_length =
      (uint8_t) strlen(SGSAP_IMSI_DETACH_IND(message_p).imsi);

  SGSAP_EPS_DETACH_IND(message_p).eps_detach_type = detach_type;

  send_msg_to_task(&mme_app_task_zmq_ctx, TASK_SGS, message_p);

  nas_itti_timer_arg_t timer_callback_fun = {0};
  timer_callback_fun.nas_timer_callback_arg =
      (void*) &(ue_context_p->mme_ue_s1ap_id);

  // Start SGS Implicit EPS Detach indication timer
  if (detach_type == SGS_NW_INITIATED_IMSI_DETACH_FROM_EPS) {
    timer_callback_fun.nas_timer_callback =
        mme_app_handle_sgs_implicit_eps_detach_timer_expiry;

    if (timer_setup(
            ue_context_p->sgs_context->ts13_timer.sec, 0, TASK_MME_APP,
            INSTANCE_DEFAULT, TIMER_ONE_SHOT, &timer_callback_fun,
            sizeof(timer_callback_fun),
            &(ue_context_p->sgs_context->ts13_timer.id)) < 0) {
      OAILOG_ERROR(
          LOG_MME_APP,
          "Failed to start SGS Implicit EPS Detach indication timer for "
          "ue_id " MME_UE_S1AP_ID_FMT "\n",
          ue_context_p->mme_ue_s1ap_id);
      ue_context_p->sgs_context->ts13_timer.id = MME_APP_TIMER_INACTIVE_ID;
    } else {
      OAILOG_DEBUG(
          LOG_MME_APP,
          "Started SGS Implicit EPS Detach indication timer for "
          "ue_id " MME_UE_S1AP_ID_FMT "\n",
          ue_context_p->mme_ue_s1ap_id);
    }
  } else {
    // Start SGS EPS Detach indication timer
    if ((ue_context_p->sgs_context->ts8_timer.id = mme_app_start_timer(
             ue_context_p->sgs_context->ts8_timer.sec * 1000, TIMER_REPEAT_ONCE,
             mme_app_handle_sgs_eps_detach_timer_expiry,
             ue_context_p->mme_ue_s1ap_id)) == -1) {
      OAILOG_ERROR(
          LOG_MME_APP,
          "Failed to start SGS EPS Detach indication timer for "
          "ue_id " MME_UE_S1AP_ID_FMT "\n",
          ue_context_p->mme_ue_s1ap_id);
      ue_context_p->sgs_context->ts8_timer.id = MME_APP_TIMER_INACTIVE_ID;
    } else {
      OAILOG_DEBUG(
          LOG_MME_APP,
          "Started SGS EPS Detach indication timer for "
          "ue_id " MME_UE_S1AP_ID_FMT "\n",
          ue_context_p->mme_ue_s1ap_id);
    }

    // Stop  and reset SGS Location Update Request timer if running
    if (ue_context_p->sgs_context->ts6_1_timer.id !=
        MME_APP_TIMER_INACTIVE_ID) {
      mme_app_stop_timer(ue_context_p->sgs_context->ts6_1_timer.id);
      ue_context_p->sgs_context->ts6_1_timer.id = MME_APP_TIMER_INACTIVE_ID;
    }
  }

  increment_counter(
      "mme_sgs_eps_detach_indication_sent", 1, 1, "result", "success");
  OAILOG_FUNC_OUT(LOG_MME_APP);
}

// handle the SGS EPS detach timer expiry
int mme_app_handle_sgs_eps_detach_timer_expiry(
    zloop_t* loop, int timer_id, void* args) {
  OAILOG_FUNC_IN(LOG_MME_APP);
  mme_ue_s1ap_id_t mme_ue_s1ap_id = 0;
  if (!mme_app_get_timer_arg(timer_id, &mme_ue_s1ap_id)) {
    OAILOG_WARNING(
        LOG_MME_APP, "Invalid Timer Id expiration, Timer Id: %u\n", timer_id);
    OAILOG_FUNC_RETURN(LOG_MME_APP, RETURNerror);
  }
  struct ue_mm_context_s* ue_context_p =
      mme_app_get_ue_context_for_timer(mme_ue_s1ap_id, "sgs eps detach timer");
  if (ue_context_p == NULL) {
    OAILOG_ERROR(
        LOG_MME_APP,
        "Invalid UE context received, MME UE S1AP Id: " MME_UE_S1AP_ID_FMT "\n",
        mme_ue_s1ap_id);
    OAILOG_FUNC_RETURN(LOG_MME_APP, RETURNerror);
  }
  if (ue_context_p->sgs_context == NULL) {
    OAILOG_ERROR(
        LOG_MME_APP,
        "SGS EPS Detach Timer expired but no assoicated SGS context for UE "
        "id " MME_UE_S1AP_ID_FMT "\n",
        mme_ue_s1ap_id);
    OAILOG_FUNC_RETURN(LOG_MME_APP, RETURNerror);
  }

  /*
   * Increment the retransmission counter
   */
  ue_context_p->sgs_context->ts8_retransmission_count += 1;
  OAILOG_WARNING(
      LOG_MME_APP,
      "MME APP: Ts8 timer expired,retransmission "
      "counter = %u \n",
      ue_context_p->sgs_context->ts8_retransmission_count);

  ue_context_p->sgs_context->ts8_timer.id = MME_APP_TIMER_INACTIVE_ID;
  if (ue_context_p->sgs_context->ts8_retransmission_count <
      EPS_DETACH_RETRANSMISSION_COUNTER_MAX) {
    /*
     * Resend SGS EPS Detach Indication message to the SGS
     */
    mme_app_send_sgs_eps_detach_indication(
        ue_context_p, ue_context_p->sgs_detach_type);
  } else {
    OAILOG_DEBUG(
        LOG_MME_APP,
        "SGS EPS DETACH indication failed after %u retransmission and expiry "
        "\n",
        ue_context_p->sgs_context->ts8_retransmission_count);
    increment_counter(
        "sgs_eps_detach_timer_expired", 1, 1, "cause",
        "Ts8 timer expired after max tetransmission");
  }

  OAILOG_FUNC_RETURN(LOG_MME_APP, RETURNok);
}

// handle the SGS Implicit EPS detach timer expiry
void mme_app_handle_sgs_implicit_eps_detach_timer_expiry(
    void* args, imsi64_t* imsi64) {
  OAILOG_FUNC_IN(LOG_MME_APP);
  mme_ue_s1ap_id_t mme_ue_s1ap_id      = *((mme_ue_s1ap_id_t*) (args));
  struct ue_mm_context_s* ue_context_p = mme_app_get_ue_context_for_timer(
      mme_ue_s1ap_id, "sgs implicit eps detach timer");
  if (ue_context_p == NULL) {
    OAILOG_ERROR(
        LOG_MME_APP,
        "Invalid UE context received, MME UE S1AP Id: " MME_UE_S1AP_ID_FMT "\n",
        mme_ue_s1ap_id);
    OAILOG_FUNC_OUT(LOG_MME_APP);
  }

  if (ue_context_p->sgs_context == NULL) {
    OAILOG_ERROR(
        LOG_MME_APP,
        "SGS EPS Detach Timer expired but no assoicated SGS context for UE "
        "id " MME_UE_S1AP_ID_FMT "\n",
        mme_ue_s1ap_id);
    OAILOG_FUNC_OUT(LOG_MME_APP);
  }
  *imsi64 = ue_context_p->emm_context._imsi64;
  /*
   * Increment the retransmission counter
   */
  ue_context_p->sgs_context->ts13_retransmission_count += 1;
  OAILOG_ERROR(
      LOG_NAS_EMM,
      "MME APP: Ts13 timer expired,retransmission "
      "counter = %u \n",
      ue_context_p->sgs_context->ts13_retransmission_count);

  ue_context_p->sgs_context->ts13_timer.id = MME_APP_TIMER_INACTIVE_ID;
  if (ue_context_p->sgs_context->ts13_retransmission_count <
      IMPLICIT_EPS_DETACH_RETRANSMISSION_COUNTER_MAX) {
    /*
     * Resend SGS Implicit EPS Detach Indication message to the SGS
     */
    mme_app_send_sgs_eps_detach_indication(
        ue_context_p, ue_context_p->sgs_detach_type);
  } else {
    OAILOG_DEBUG(
        LOG_MME_APP,
        "SGS Implicit EPS DETACH indication failed after %u retransmission and "
        "expiry \n",
        ue_context_p->sgs_context->ts13_retransmission_count);
    increment_counter(
        "sgs_eps_implicit_detach_timer_expired", 1, 1, "cause",
        "Ts13 timer expired after max tetransmission");
  }
  OAILOG_FUNC_OUT(LOG_MME_APP);
}
//------------------------------------------------------------------------------
void mme_app_send_sgs_imsi_detach_indication(
    struct ue_mm_context_s* ue_context_p, uint8_t detach_type) {
  MessageDef* message_p = NULL;

  OAILOG_FUNC_IN(LOG_MME_APP);
  OAILOG_INFO(
      LOG_MME_APP,
      "Send SGSAP_IMSI_DETACH_IND to SGS, detach_type = %u for "
      "ue_id " MME_UE_S1AP_ID_FMT "\n",
      detach_type, ue_context_p->mme_ue_s1ap_id);
  message_p = itti_alloc_new_message(TASK_MME_APP, SGSAP_IMSI_DETACH_IND);
  if (!message_p) {
    OAILOG_ERROR(
        LOG_MME_APP,
        "Failed to allocate memory for SGSAP_IMSI_DETACH_IND for "
        "ue_id: " MME_UE_S1AP_ID_FMT "\n",
        ue_context_p->mme_ue_s1ap_id);
    OAILOG_FUNC_OUT(LOG_MME_APP);
  }
  memset(
      (void*) &message_p->ittiMsg.sgsap_imsi_detach_ind, 0,
      sizeof(itti_sgsap_imsi_detach_ind_t));
  IMSI64_TO_STRING(
      ue_context_p->emm_context._imsi64, SGSAP_IMSI_DETACH_IND(message_p).imsi,
      ue_context_p->emm_context._imsi.length);
  SGSAP_IMSI_DETACH_IND(message_p).imsi_length =
      (uint8_t) strlen(SGSAP_IMSI_DETACH_IND(message_p).imsi);
  SGSAP_IMSI_DETACH_IND(message_p).noneps_detach_type = detach_type;

  send_msg_to_task(&mme_app_task_zmq_ctx, TASK_SGS, message_p);
  nas_itti_timer_arg_t timer_callback_fun = {0};
  timer_callback_fun.nas_timer_callback_arg =
      (void*) &(ue_context_p->mme_ue_s1ap_id);

  if (detach_type == SGS_IMPLICIT_NW_INITIATED_IMSI_DETACH_FROM_EPS_N_NONEPS) {
    // Start SGS Implicit IMSI Detach indication timer
    timer_callback_fun.nas_timer_callback =
        mme_app_handle_sgs_implicit_imsi_detach_timer_expiry;

    if (timer_setup(
            ue_context_p->sgs_context->ts10_timer.sec, 0, TASK_MME_APP,
            INSTANCE_DEFAULT, TIMER_ONE_SHOT, &timer_callback_fun,
            sizeof(timer_callback_fun),
            &(ue_context_p->sgs_context->ts10_timer.id)) < 0) {
      OAILOG_ERROR(
          LOG_MME_APP,
          "Failed to start SGS Implicit IMSI Detach indication timer for UE id "
          " "
          "%d \n",
          ue_context_p->mme_ue_s1ap_id);
      ue_context_p->sgs_context->ts10_timer.id = MME_APP_TIMER_INACTIVE_ID;
    } else {
      OAILOG_DEBUG(
          LOG_MME_APP,
          "Started SGS Implicit IMSI Detach indication timer for UE id  %d \n",
          ue_context_p->mme_ue_s1ap_id);
    }
  } else {
    // Start SGS IMSI Detach indication timer

    if ((ue_context_p->sgs_context->ts9_timer.id = mme_app_start_timer(
             ue_context_p->sgs_context->ts9_timer.sec * 1000, TIMER_REPEAT_ONCE,
             mme_app_handle_sgs_imsi_detach_timer_expiry,
             ue_context_p->mme_ue_s1ap_id)) == -1) {
      OAILOG_ERROR(
          LOG_MME_APP,
          "Failed to start SGS IMSI Detach indication timer for UE id  %d \n",
          ue_context_p->mme_ue_s1ap_id);
      ue_context_p->sgs_context->ts9_timer.id = MME_APP_TIMER_INACTIVE_ID;
    } else {
      OAILOG_DEBUG(
          LOG_MME_APP,
          "Started SGS IMSI Detach indication timer for UE id  %d \n",
          ue_context_p->mme_ue_s1ap_id);
    }

    // Stop and reset SGS Location Update Request timer if running
    if (ue_context_p->sgs_context->ts6_1_timer.id !=
        MME_APP_TIMER_INACTIVE_ID) {
      mme_app_stop_timer(ue_context_p->sgs_context->ts6_1_timer.id);
      ue_context_p->sgs_context->ts6_1_timer.id = MME_APP_TIMER_INACTIVE_ID;
    }
  }
  increment_counter(
      "mme_sgs_imsi_detach_indication_sent", 1, 1, "result", "success");

  OAILOG_FUNC_OUT(LOG_MME_APP);
}

/* handle the SGS IMSI detach timer expiry. */
int mme_app_handle_sgs_imsi_detach_timer_expiry(
    zloop_t* loop, int timer_id, void* args) {
  OAILOG_FUNC_IN(LOG_MME_APP);
  mme_ue_s1ap_id_t mme_ue_s1ap_id = 0;
  if (!mme_app_get_timer_arg(timer_id, &mme_ue_s1ap_id)) {
    OAILOG_WARNING(
        LOG_MME_APP, "Invalid Timer Id expiration, Timer Id: %u\n", timer_id);
    OAILOG_FUNC_RETURN(LOG_MME_APP, RETURNerror);
  }
  struct ue_mm_context_s* ue_context_p =
      mme_app_get_ue_context_for_timer(mme_ue_s1ap_id, "sgs imsi detach timer");
  if (ue_context_p == NULL) {
    OAILOG_ERROR(
        LOG_MME_APP,
        "Invalid UE context received, MME UE S1AP Id: " MME_UE_S1AP_ID_FMT "\n",
        mme_ue_s1ap_id);
    OAILOG_FUNC_RETURN(LOG_MME_APP, RETURNerror);
  }
  if (ue_context_p->sgs_context == NULL) {
    OAILOG_ERROR(
        LOG_MME_APP,
        "SGS EPS Detach Timer expired but no associated SGS context for UE "
        "id " MME_UE_S1AP_ID_FMT "\n",
        mme_ue_s1ap_id);
<<<<<<< HEAD
    OAILOG_FUNC_RETURN(LOG_MME_APP, RETURNerror);
=======
    OAILOG_FUNC_RETURN(LOG_MME_APP, RETURNok);
>>>>>>> c693c534
  }

  /*
   * Increment the retransmission counter
   */
  ue_context_p->sgs_context->ts9_retransmission_count += 1;
  OAILOG_WARNING(
      LOG_MME_APP,
      "MME APP: Ts9 timer expired,retransmission "
      "counter = %u \n",
      ue_context_p->sgs_context->ts9_retransmission_count);

  ue_context_p->sgs_context->ts9_timer.id = MME_APP_TIMER_INACTIVE_ID;
  if (ue_context_p->sgs_context->ts9_retransmission_count <
      IMSI_DETACH_RETRANSMISSION_COUNTER_MAX) {
    /* Send the Detach Accept to Ue after the Ts9 timer expired and maximum
     * retransmission */
    send_msg_to_task(
        &mme_app_task_zmq_ctx, TASK_S1AP, ue_context_p->sgs_context->message_p);
    ue_context_p->sgs_context->message_p = NULL;
    /*
     Notify S1AP to send UE Context Release Command to eNB or free s1 context
     locally, if the ue requested for combined EPS/IMSI detach if the ue is in
     idle state and requested for IMSI detach
    */
    if ((ue_context_p->sgs_detach_type ==
         SGS_COMBINED_UE_INITIATED_IMSI_DETACH_FROM_EPS_N_NONEPS) ||
        ((ue_context_p->sgs_detach_type ==
          SGS_EXPLICIT_UE_INITIATED_IMSI_DETACH_FROM_NONEPS) &&
         (ue_context_p->ue_context_rel_cause ==
          S1AP_RADIO_EUTRAN_GENERATED_REASON))) {
      mme_app_itti_ue_context_release(
          ue_context_p, ue_context_p->ue_context_rel_cause);
      ue_context_p->ue_context_rel_cause = S1AP_INVALID_CAUSE;
    }
    /*
     * Resend SGS IMSI Detach Indication message to the SGS
     */
    mme_app_send_sgs_imsi_detach_indication(
        ue_context_p, ue_context_p->sgs_detach_type);
  } else {
    OAILOG_DEBUG(
        LOG_MME_APP,
        "SGS IMSI DETACH indication failed after %u retransmission and expiry "
        "\n",
        ue_context_p->sgs_context->ts9_retransmission_count);
    // Free the UE SGS context
    mme_app_ue_sgs_context_free_content(
        ue_context_p->sgs_context, ue_context_p->emm_context._imsi64);
    free_wrapper((void**) &(ue_context_p->sgs_context));
    increment_counter(
        "sgs_imsi_detach_timer_expired", 1, 1, "cause",
        "Ts9 timer expired after max retransmission");
  }
<<<<<<< HEAD
  OAILOG_FUNC_RETURN(LOG_MME_APP, RETURNerror);
=======
  OAILOG_FUNC_RETURN(LOG_MME_APP, RETURNok);
>>>>>>> c693c534
}

/* handle the SGS Implicit IMSI detach timer expiry. */
void mme_app_handle_sgs_implicit_imsi_detach_timer_expiry(
    void* args, imsi64_t* imsi64) {
  OAILOG_FUNC_IN(LOG_MME_APP);
  mme_ue_s1ap_id_t mme_ue_s1ap_id      = *((mme_ue_s1ap_id_t*) (args));
  struct ue_mm_context_s* ue_context_p = mme_app_get_ue_context_for_timer(
      mme_ue_s1ap_id, "sgs implicit imsi detach timer");
  if (ue_context_p == NULL) {
    OAILOG_ERROR(
        LOG_MME_APP,
        "Invalid UE context received, MME UE S1AP Id: " MME_UE_S1AP_ID_FMT "\n",
        mme_ue_s1ap_id);
    OAILOG_FUNC_OUT(LOG_MME_APP);
  }
  if (ue_context_p->sgs_context == NULL) {
    OAILOG_ERROR(
        LOG_MME_APP,
        "SGS IMPLICIT IMSI Detach Timer expired but no assoicated SGS context "
        "for"
        " ue_id " MME_UE_S1AP_ID_FMT "\n",
        mme_ue_s1ap_id);
    OAILOG_FUNC_OUT(LOG_MME_APP);
  }
  *imsi64 = ue_context_p->emm_context._imsi64;
  /*
   * Increment the retransmission counter
   */
  ue_context_p->sgs_context->ts10_retransmission_count += 1;
  OAILOG_WARNING(
      LOG_NAS_EMM,
      "MME APP: Ts10 timer expired,retransmission "
      "counter = %u \n",
      ue_context_p->sgs_context->ts10_retransmission_count);

  ue_context_p->sgs_context->ts10_timer.id = MME_APP_TIMER_INACTIVE_ID;
  if (ue_context_p->sgs_context->ts10_retransmission_count <
      IMPLICIT_IMSI_DETACH_RETRANSMISSION_COUNTER_MAX) {
    /*
     * Resend SGS Implicit IMSI Detach Indication message to the SGS
     */
    mme_app_send_sgs_imsi_detach_indication(
        ue_context_p, ue_context_p->sgs_detach_type);
  } else {
    OAILOG_DEBUG(
        LOG_MME_APP,
        "SGS Implicit IMSI DETACH indication failed after %u retransmission "
        "and "
        "expiry \n",
        ue_context_p->sgs_context->ts10_retransmission_count);
    increment_counter(
        "sgs_imsi_implicit_detach_timer_expired", 1, 1, "cause",
        "Ts10 timer expired after max tetransmission");
  }
  OAILOG_FUNC_OUT(LOG_MME_APP);
}

//------------------------------------------------------------------------------
void mme_app_handle_sgs_detach_req(
    ue_mm_context_t* ue_context_p, emm_proc_sgs_detach_type_t detach_type) {
  sgs_fsm_t evnt = {0};

  OAILOG_FUNC_IN(LOG_MME_APP);
  if (ue_context_p == NULL) {
    OAILOG_ERROR(
        LOG_MME_APP, "UE context doesn't exist -> Nothing to do :-) \n");
    OAILOG_FUNC_OUT(LOG_MME_APP);
  }
  if (ue_context_p->sgs_context) {
    evnt.ue_id = ue_context_p->mme_ue_s1ap_id;
    evnt.ctx   = ue_context_p->sgs_context;
    // check the SGS state and if it is null then do not send Detach towards SGS
    OAILOG_DEBUG(LOG_MME_APP, "SGS Detach type = ( %u )\n", detach_type);
    if (sgs_fsm_get_status(evnt.ue_id, evnt.ctx) != SGS_NULL) {
      switch (detach_type) {
        // Handle Ue initiated EPS detach towards SGS
        case EMM_SGS_UE_INITIATED_EPS_DETACH: {
          ue_context_p->sgs_detach_type = SGS_UE_INITIATED_IMSI_DETACH_FROM_EPS;
          mme_app_send_sgs_eps_detach_indication(
              ue_context_p, ue_context_p->sgs_detach_type);
          evnt.primitive = _SGS_EPS_DETACH_IND;
        } break;
        // Handle Ue initiated IMSI detach towards SGS
        case EMM_SGS_UE_INITIATED_EXPLICIT_NONEPS_DETACH: {
          ue_context_p->sgs_detach_type =
              SGS_EXPLICIT_UE_INITIATED_IMSI_DETACH_FROM_NONEPS;
          mme_app_send_sgs_imsi_detach_indication(
              ue_context_p, ue_context_p->sgs_detach_type);
          evnt.primitive = _SGS_IMSI_DETACH_IND;
        } break;
        // Handle Ue initiated Combined EPS/IMSI detach towards SGS
        case EMM_SGS_UE_INITIATED_COMBINED_DETACH: {
          ue_context_p->sgs_detach_type =
              SGS_COMBINED_UE_INITIATED_IMSI_DETACH_FROM_EPS_N_NONEPS;
          mme_app_send_sgs_imsi_detach_indication(
              ue_context_p, ue_context_p->sgs_detach_type);
          evnt.primitive = _SGS_IMSI_DETACH_IND;
        } break;
        // Handle Network initiated EPS detach towards SGS
        case EMM_SGS_NW_INITIATED_EPS_DETACH: {
          ue_context_p->sgs_detach_type = SGS_NW_INITIATED_IMSI_DETACH_FROM_EPS;
          mme_app_send_sgs_eps_detach_indication(
              ue_context_p, ue_context_p->sgs_detach_type);
          evnt.primitive = _SGS_EPS_DETACH_IND;
        } break;
        // Handle Network initiated Implicit IMSI detach towards SGS
        case EMM_SGS_NW_INITIATED_IMPLICIT_NONEPS_DETACH: {
          ue_context_p->sgs_detach_type =
              SGS_IMPLICIT_NW_INITIATED_IMSI_DETACH_FROM_EPS_N_NONEPS;
          mme_app_send_sgs_imsi_detach_indication(
              ue_context_p, ue_context_p->sgs_detach_type);
          evnt.primitive = _SGS_IMSI_DETACH_IND;
        } break;
        default:
          OAILOG_INFO(
              LOG_MME_APP,
              "SGS-DETACH REQ: Ue Id %u Invalid detach type : %u \n",
              ue_context_p->mme_ue_s1ap_id, ue_context_p->sgs_detach_type);
          break;
      }
      /*
       * Call the SGS FSM to process the respective message
       * in different state and update the SGS State based on event
       */
      sgs_fsm_process(&evnt);
    }
  } else {
    OAILOG_ERROR(
        LOG_MME_APP,
        "UE SGS context doesn't exist for ue-id" MME_UE_S1AP_ID_FMT
        "-> Nothing to do :-) \n",
        ue_context_p->mme_ue_s1ap_id);
  }
  OAILOG_FUNC_OUT(LOG_MME_APP);
}

int mme_app_handle_sgs_eps_detach_ack(
    mme_app_desc_t* mme_app_desc_p,
    const itti_sgsap_eps_detach_ack_t* const eps_detach_ack_p) {
  imsi64_t imsi64                      = INVALID_IMSI64;
  struct ue_mm_context_s* ue_context_p = NULL;

  OAILOG_FUNC_IN(LOG_MME_APP);
  if (eps_detach_ack_p == NULL) {
    OAILOG_ERROR(
        LOG_MME_APP,
        "Invalid EPS Detach Acknowledgement ITTI message received\n");
    OAILOG_FUNC_RETURN(LOG_MME_APP, RETURNerror);
  }

  IMSI_STRING_TO_IMSI64(eps_detach_ack_p->imsi, &imsi64);
  OAILOG_INFO(
      LOG_MME_APP, "Received SGS EPS DETACH ACK for imsi " IMSI_64_FMT "\n",
      imsi64);

  if ((ue_context_p = mme_ue_context_exists_imsi(
           &mme_app_desc_p->mme_ue_contexts, imsi64)) == NULL) {
    OAILOG_ERROR(
        LOG_MME_APP, "SGS-EPS DETACH ACK: Unknown IMSI " IMSI_64_FMT "\n",
        imsi64);
    OAILOG_FUNC_RETURN(LOG_MME_APP, RETURNerror);
  }
  if (ue_context_p->sgs_context) {
    // Stop SGS EPS Detach timer, after recieving the SGS EPS Detach Ack,if
    // running
    if (ue_context_p->sgs_context->ts8_timer.id != MME_APP_TIMER_INACTIVE_ID) {
      mme_app_stop_timer(ue_context_p->sgs_context->ts8_timer.id);
      ue_context_p->sgs_context->ts8_timer.id = MME_APP_TIMER_INACTIVE_ID;
      OAILOG_INFO(LOG_MME_APP, "Stopped Ts8 timer \n");
    } else if (
        ue_context_p->sgs_context->ts13_timer.id != MME_APP_TIMER_INACTIVE_ID) {
      nas_itti_timer_arg_t* timer_argP = NULL;
      if (timer_remove(
              ue_context_p->sgs_context->ts13_timer.id, (void**) &timer_argP)) {
        OAILOG_ERROR(
            LOG_MME_APP,
            "Failed to stop SGS Implicit IMSI Detach Indication timer for UE "
            "id "
            "%d \n",
            ue_context_p->mme_ue_s1ap_id);
      }
      if (timer_argP) {
        free_wrapper((void**) &timer_argP);
      }
      ue_context_p->sgs_context->ts13_timer.id = MME_APP_TIMER_INACTIVE_ID;
      OAILOG_INFO(LOG_MME_APP, "Stopped Ts13 timer \n");
    }
    // Release SGS Context
    if (ue_context_p->sgs_context != NULL) {
      // free the sgs context
      mme_app_ue_sgs_context_free_content(ue_context_p->sgs_context, imsi64);
      free_wrapper((void**) &(ue_context_p->sgs_context));
    }
  } else {
    OAILOG_ERROR(
        LOG_MME_APP,
        "SGS context not found in mme_app_handle_sgs_eps_detach_ack\n");
    OAILOG_FUNC_RETURN(LOG_MME_APP, RETURNerror);
  }
  OAILOG_FUNC_RETURN(LOG_MME_APP, RETURNok);
}

int mme_app_handle_sgs_imsi_detach_ack(
    mme_app_desc_t* mme_app_desc_p,
    const itti_sgsap_imsi_detach_ack_t* const imsi_detach_ack_p) {
  imsi64_t imsi64                      = INVALID_IMSI64;
  struct ue_mm_context_s* ue_context_p = NULL;
  int rc                               = RETURNok;

  OAILOG_FUNC_IN(LOG_MME_APP);
  if (imsi_detach_ack_p == NULL) {
    OAILOG_ERROR(
        LOG_MME_APP,
        "Invalid IMSI Detach Acknowledgement ITTI message received\n");
    OAILOG_FUNC_RETURN(LOG_MME_APP, RETURNerror);
  }

  IMSI_STRING_TO_IMSI64(imsi_detach_ack_p->imsi, &imsi64);
  OAILOG_DEBUG(
      LOG_MME_APP, "Received SGS IMSI DETACH ACK for imsi " IMSI_64_FMT "\n",
      imsi64);

  if ((ue_context_p = mme_ue_context_exists_imsi(
           &mme_app_desc_p->mme_ue_contexts, imsi64)) == NULL) {
    OAILOG_ERROR(
        LOG_MME_APP, "SGS-IMSI DETACH ACK: Unknown IMSI " IMSI_64_FMT "\n",
        imsi64);
    OAILOG_FUNC_RETURN(LOG_MME_APP, RETURNerror);
  }
  if (ue_context_p->sgs_context) {
    // Stop SGS IMSI Detach timer, after recieving the SGS EPS Detach Ack,if
    // running
    if (ue_context_p->sgs_context->ts9_timer.id != MME_APP_TIMER_INACTIVE_ID) {
      mme_app_stop_timer(ue_context_p->sgs_context->ts9_timer.id);
      ue_context_p->sgs_context->ts9_timer.id = MME_APP_TIMER_INACTIVE_ID;
    }
    /*
     * Send the S1AP NAS DL DATA REQ in case of IMSI or combined EPS/IMSI detach
     * once the SGS IMSI Detach Ack recieved from SGS task.
     */
    if ((ue_context_p->sgs_detach_type ==
         SGS_EXPLICIT_UE_INITIATED_IMSI_DETACH_FROM_NONEPS) ||
        (ue_context_p->sgs_detach_type ==
         SGS_COMBINED_UE_INITIATED_IMSI_DETACH_FROM_EPS_N_NONEPS)) {
      if (!ue_context_p->sgs_context->message_p) {
        OAILOG_DEBUG(
            LOG_MME_APP,
            "Detach Accept has been sent already after ts9 timer expired for "
            "UE id " MME_UE_S1AP_ID_FMT ", ignore the IMSI detach Ack \n",
            ue_context_p->mme_ue_s1ap_id);
        OAILOG_FUNC_RETURN(LOG_MME_APP, RETURNok);
      } else {
        rc = send_msg_to_task(
            &mme_app_task_zmq_ctx, TASK_S1AP,
            ue_context_p->sgs_context->message_p);
        ue_context_p->sgs_context->message_p = NULL;
      }
      /*
       Notify S1AP to send UE Context Release Command to eNB or free s1 context
       locally, if the ue requested for combined EPS/IMSI detach if the ue is in
       idle state and requested for IMSI detach
      */
      if ((ue_context_p->sgs_detach_type ==
           SGS_EXPLICIT_UE_INITIATED_IMSI_DETACH_FROM_NONEPS) &&
          (ue_context_p->ue_context_rel_cause ==
           S1AP_RADIO_EUTRAN_GENERATED_REASON)) {
        mme_app_itti_ue_context_release(
            ue_context_p, ue_context_p->ue_context_rel_cause);
        ue_context_p->ue_context_rel_cause = S1AP_INVALID_CAUSE;
      } else if (
          ue_context_p->sgs_detach_type ==
          SGS_COMBINED_UE_INITIATED_IMSI_DETACH_FROM_EPS_N_NONEPS) {
        mme_app_itti_ue_context_release(
            ue_context_p, ue_context_p->ue_context_rel_cause);
        ue_context_p->ue_context_rel_cause = S1AP_INVALID_CAUSE;
      }
    }
    // Free the UE SGS context
    mme_app_ue_sgs_context_free_content(
        ue_context_p->sgs_context, ue_context_p->emm_context._imsi64);
    free_wrapper((void**) &(ue_context_p->sgs_context));
  } else {
    OAILOG_ERROR(
        LOG_MME_APP,
        "SGS context not found in mme_app_handle_sgs_imsi_detach_ack\n");
    rc = RETURNerror;
  }
  OAILOG_FUNC_RETURN(LOG_MME_APP, rc);
}<|MERGE_RESOLUTION|>--- conflicted
+++ resolved
@@ -381,11 +381,7 @@
         "SGS EPS Detach Timer expired but no associated SGS context for UE "
         "id " MME_UE_S1AP_ID_FMT "\n",
         mme_ue_s1ap_id);
-<<<<<<< HEAD
-    OAILOG_FUNC_RETURN(LOG_MME_APP, RETURNerror);
-=======
-    OAILOG_FUNC_RETURN(LOG_MME_APP, RETURNok);
->>>>>>> c693c534
+    OAILOG_FUNC_RETURN(LOG_MME_APP, RETURNerror);
   }
 
   /*
@@ -440,11 +436,7 @@
         "sgs_imsi_detach_timer_expired", 1, 1, "cause",
         "Ts9 timer expired after max retransmission");
   }
-<<<<<<< HEAD
-  OAILOG_FUNC_RETURN(LOG_MME_APP, RETURNerror);
-=======
   OAILOG_FUNC_RETURN(LOG_MME_APP, RETURNok);
->>>>>>> c693c534
 }
 
 /* handle the SGS Implicit IMSI detach timer expiry. */
