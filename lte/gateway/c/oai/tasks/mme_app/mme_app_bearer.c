/*
 * Licensed to the OpenAirInterface (OAI) Software Alliance under one or more
 * contributor license agreements.  See the NOTICE file distributed with
 * this work for additional information regarding copyright ownership.
 * The OpenAirInterface Software Alliance licenses this file to You under
 * the Apache License, Version 2.0  (the "License"); you may not use this file
 * except in compliance with the License.
 * You may obtain a copy of the License at
 *
 *      http://www.apache.org/licenses/LICENSE-2.0
 *
 * Unless required by applicable law or agreed to in writing, software
 * distributed under the License is distributed on an "AS IS" BASIS,
 * WITHOUT WARRANTIES OR CONDITIONS OF ANY KIND, either express or implied.
 * See the License for the specific language governing permissions and
 * limitations under the License.
 *-------------------------------------------------------------------------------
 * For more information about the OpenAirInterface (OAI) Software Alliance:
 *      contact@openairinterface.org
 */

/*! \file mme_app_bearer.c
  \brief
  \author Sebastien ROUX, Lionel Gauthier
  \company Eurecom
  \email: lionel.gauthier@eurecom.fr
*/
#include <stdio.h>
#include <string.h>
#include <stdlib.h>
#include <stdbool.h>
#include <stdint.h>
#include <3gpp_29.274.h>
#include <inttypes.h>
#include <netinet/in.h>

#include "bstrlib.h"
#include "dynamic_memory_check.h"
#include "log.h"
#include "assertions.h"
#include "conversions.h"
#include "common_types.h"
#include "intertask_interface.h"
#include "mme_config.h"
#include "mme_app_ue_context.h"
#include "mme_app_defs.h"
#include "mme_app_bearer_context.h"
#include "sgw_ie_defs.h"
#include "common_defs.h"
#include "mme_app_itti_messaging.h"
#include "mme_app_procedures.h"
#include "mme_app_statistics.h"
#include "timer.h"
#include "nas_proc.h"
#include "3gpp_23.003.h"
#include "3gpp_24.007.h"
#include "3gpp_24.008.h"
#include "3gpp_24.301.h"
#include "3gpp_36.401.h"
#include "3gpp_36.413.h"
#include "CsfbResponse.h"
#include "ServiceType.h"
#include "TrackingAreaIdentity.h"
#include "nas/as_message.h"
#include "emm_data.h"
#include "esm_data.h"
#include "hashtable.h"
#include "intertask_interface_types.h"
#include "itti_types.h"
#include "mme_api.h"
#include "mme_app_state.h"
#include "mme_app_messages_types.h"
#include "nas_messages_types.h"
#include "s11_messages_types.h"
#include "s1ap_messages_types.h"
#include "nas/securityDef.h"
#include "service303.h"
#include "sgs_messages_types.h"
#include "secu_defs.h"

#if EMBEDDED_SGW
#define TASK_SPGW TASK_SPGW_APP
#else
#define TASK_SPGW TASK_S11
#endif

void print_bearer_ids_helper(const ebi_t *ebi, uint32_t no_of_bearers)
{
  OAILOG_FUNC_IN(LOG_MME_APP);

  char buf[128], *pos = buf;
  for (int i = 0 ; i != no_of_bearers ; i++) {
    if (i) {
      pos += sprintf(pos, ", ");
    }
    pos += sprintf(pos, "%d", ebi[i]);
  }
  OAILOG_INFO(LOG_MME_APP, " EBIs in the list %s\n", buf);
  OAILOG_FUNC_OUT(LOG_MME_APP);
}

//------------------------------------------------------------------------------
int _send_pcrf_bearer_actv_rsp(
  struct ue_mm_context_s *ue_context_p,
  ebi_t ebi,
  gtpv2c_cause_value_t cause)
{
  OAILOG_FUNC_IN(LOG_MME_APP);
  MessageDef *message_p =
    itti_alloc_new_message(TASK_MME_APP, S11_NW_INITIATED_ACTIVATE_BEARER_RESP);
  if (message_p == NULL) {
    OAILOG_ERROR(
      LOG_MME_APP,
      "Cannot allocte memory to S11_NW_INITIATED_BEARER_ACTV_RSP\n");
    OAILOG_FUNC_RETURN(LOG_MME_APP, RETURNerror);
  }
  itti_s11_nw_init_actv_bearer_rsp_t *s11_nw_init_actv_bearer_rsp =
    &message_p->ittiMsg.s11_nw_init_actv_bearer_rsp;

  //Fetch PDN context
  pdn_cid_t cid = ue_context_p->bearer_contexts[EBI_TO_INDEX(ebi)]->pdn_cx_id;
  pdn_context_t *pdn_context = ue_context_p->pdn_contexts[cid];
  //Fill SGW S11 CP TEID
  s11_nw_init_actv_bearer_rsp->sgw_s11_teid = pdn_context->s_gw_teid_s11_s4;
  int msg_bearer_index = 0;

  bearer_context_t *bc = mme_app_get_bearer_context(ue_context_p, ebi);
  s11_nw_init_actv_bearer_rsp->cause.cause_value = cause;
  s11_nw_init_actv_bearer_rsp->bearer_contexts.bearer_contexts[msg_bearer_index]
    .eps_bearer_id = ebi;
  s11_nw_init_actv_bearer_rsp->bearer_contexts.bearer_contexts[msg_bearer_index]
    .cause.cause_value = REQUEST_ACCEPTED;
  //  FTEID eNB
  s11_nw_init_actv_bearer_rsp->bearer_contexts.bearer_contexts[msg_bearer_index]
    .s1u_enb_fteid = bc->enb_fteid_s1u;

  /* FTEID SGW S1U
   * This IE shall be sent on the S11 interface.
  It shall be used to fetch context*/
  s11_nw_init_actv_bearer_rsp->bearer_contexts.bearer_contexts[msg_bearer_index]
    .s1u_sgw_fteid = bc->s_gw_fteid_s1u;
  s11_nw_init_actv_bearer_rsp->bearer_contexts.num_bearer_context++;
  //Saved TFT to be sent to SGW in order to save in the SPGW context
  if (bc->saved_tft) {
    memcpy(
      &s11_nw_init_actv_bearer_rsp->tft,
      bc->saved_tft,
      sizeof(traffic_flow_template_t));
  }
  //Saved QoS to be sent to SGW in order to save in the SPGW context
  if (bc->saved_qos) {
    memcpy(
      &s11_nw_init_actv_bearer_rsp->eps_bearer_qos,
      bc->saved_qos,
      sizeof(bearer_qos_t));
  }

  OAILOG_INFO(
    LOG_MME_APP,
    "Sending create_dedicated_bearer_rsp to SGW with EBI %d %d\n",
    ebi,
    s11_nw_init_actv_bearer_rsp->bearer_contexts
      .bearer_contexts[msg_bearer_index]
      .eps_bearer_id);
  itti_send_msg_to_task(TASK_SPGW, INSTANCE_DEFAULT, message_p);
  OAILOG_FUNC_RETURN(LOG_MME_APP, RETURNok);
}

//---------------------------------------------------------------------------
static bool mme_app_construct_guti(
  const plmn_t *const plmn_p,
  const s_tmsi_t *const s_tmsi_p,
  guti_t *const guti_p);
static void notify_s1ap_new_ue_mme_s1ap_id_association(
  struct ue_mm_context_s *ue_context_p);

//------------------------------------------------------------------------------
void mme_app_handle_conn_est_cnf(nas_establish_rsp_t* const nas_conn_est_cnf_p)
{
  OAILOG_FUNC_IN(LOG_MME_APP);
  struct ue_mm_context_s* ue_context_p = NULL;
  emm_context_t emm_context = {0};
  mme_app_desc_t* mme_app_desc_p = NULL;
  MessageDef* message_p = NULL;
  itti_mme_app_connection_establishment_cnf_t* establishment_cnf_p = NULL;
  int rc = RETURNok;

  OAILOG_DEBUG(
    LOG_MME_APP,
    "Handle MME_APP_CONNECTION_ESTABLISHMENT_CNF for ue-id " MME_UE_S1AP_ID_FMT
    "\n",
    nas_conn_est_cnf_p->ue_id);
<<<<<<< HEAD
  mme_app_desc_p = get_locked_mme_nas_state(false);
=======
  mme_app_desc_p = get_mme_nas_state(false);
>>>>>>> cdcb2e34
  ue_context_p = mme_ue_context_exists_mme_ue_s1ap_id(
    &mme_app_desc_p->mme_ue_contexts, nas_conn_est_cnf_p->ue_id);

  if (!ue_context_p) {
    OAILOG_ERROR(
      LOG_MME_APP,
      "UE context doesn't exist for UE " MME_UE_S1AP_ID_FMT "\n",
      nas_conn_est_cnf_p->ue_id);
    // memory leak
    bdestroy_wrapper(&nas_conn_est_cnf_p->nas_msg);
    OAILOG_FUNC_OUT(LOG_MME_APP);
  }
  emm_context = ue_context_p->emm_context;
  /* Check that if Service Request is recieved in response to SGS Paging for MT SMS */
  if (ue_context_p->sgs_context) {
    /*
     * Move the UE to ECM Connected State.
     */
    /*
    * Check that if SGS paging is recieved without LAI then
    * send IMSI Detach towads UE to re-attach for non-eps services
    * otherwise send itti SGS Service request message to SGS
    */
  OAILOG_DEBUG(
    LOG_MME_APP,
    "CSFB Service Type = (%d) for (ue_id = " MME_UE_S1AP_ID_FMT ")\n",
    ue_context_p->sgs_context->csfb_service_type,
    nas_conn_est_cnf_p->ue_id);
    if (ue_context_p->sgs_context->csfb_service_type == CSFB_SERVICE_MT_SMS) {
      /* send SGS SERVICE request message to SGS */
      if (
        RETURNok !=
        (rc = mme_app_send_sgsap_service_request(
           ue_context_p->sgs_context->service_indicator, ue_context_p))) {
        OAILOG_ERROR(
          LOG_MME_APP,
          "Failed to send CS-Service Request to SGS-Task for (ue_id = %u) \n",
          ue_context_p->mme_ue_s1ap_id);
      }
    } else if (
      ue_context_p->sgs_context->csfb_service_type ==
      CSFB_SERVICE_MT_CALL_OR_SMS_WITHOUT_LAI) {
      //Send itti detach request message to NAS to trigger N/W initiated imsi detach request towards UE
      OAILOG_DEBUG(
        LOG_MME_APP,
        "Sending itti detach request to NAS-MME (ue_id = " MME_UE_S1AP_ID_FMT ")\n"
        "csfb service type = CSFB_SERVICE_MT_CALL_OR_SMS_WITHOUT_LAI\n",
        ue_context_p->mme_ue_s1ap_id);

      mme_app_send_nas_detach_request(
        ue_context_p->mme_ue_s1ap_id, SGS_INITIATED_IMSI_DETACH);
      ue_context_p->sgs_context->csfb_service_type = CSFB_SERVICE_NONE;
      unlock_ue_contexts(ue_context_p);
      OAILOG_FUNC_OUT(LOG_MME_APP);
    }
  }

  if (
    (((nas_conn_est_cnf_p->presencemask) & SERVICE_TYPE_PRESENT) ==
     SERVICE_TYPE_PRESENT) &&
   ((nas_conn_est_cnf_p->service_type == MO_CS_FB) ||
    (nas_conn_est_cnf_p->service_type == MO_CS_FB_EMRGNCY_CALL))) {
    if (ue_context_p->sgs_context != NULL) {
      ue_context_p->sgs_context->csfb_service_type = CSFB_SERVICE_MO_CALL;
    } else {
      OAILOG_ERROR(
        LOG_MME_APP,
        "SGS context doesn't exist for UE" MME_UE_S1AP_ID_FMT "\n",
        nas_conn_est_cnf_p->ue_id);
      mme_app_notify_service_reject_to_nas(
        ue_context_p->mme_ue_s1ap_id,
        EMM_CAUSE_CONGESTION,
        INTIAL_CONTEXT_SETUP_PROCEDURE_FAILED);
      OAILOG_FUNC_OUT(LOG_MME_APP);
    }
    if(nas_conn_est_cnf_p->service_type == MO_CS_FB_EMRGNCY_CALL){
     ue_context_p->sgs_context->is_emergency_call = true;
    }
  }
  if (
    (ue_context_p->sgs_context) &&
    (ue_context_p->sgs_context->csfb_service_type == CSFB_SERVICE_MT_CALL)) {
    if (nas_conn_est_cnf_p->csfb_response == CSFB_REJECTED_BY_UE) {
      /* CSFB MT calll rejected by user, send sgsap-paging reject to VLR */
      if (
        (rc = mme_app_send_sgsap_paging_reject(
           ue_context_p,
           emm_context._imsi64,
           emm_context._imsi.length,
           SGS_CAUSE_MT_CSFB_CALL_REJECTED_BY_USER)) != RETURNok) {
        OAILOG_WARNING(
          LOG_MME_APP,
          "Failed to send SGSAP-Paging Reject for imsi with reject cause:"
          "SGS_CAUSE_MT_CSFB_CALL_REJECTED_BY_USER" IMSI_64_FMT "\n",
          emm_context._imsi64);
      }
      OAILOG_FUNC_OUT(LOG_MME_APP);
    }
  }
  message_p =
    itti_alloc_new_message(TASK_MME_APP, MME_APP_CONNECTION_ESTABLISHMENT_CNF);
  establishment_cnf_p =
    &message_p->ittiMsg.mme_app_connection_establishment_cnf;

  establishment_cnf_p->ue_id = nas_conn_est_cnf_p->ue_id;

  if (
    (ue_context_p->sgs_context != NULL) &&
    ((ue_context_p->sgs_context->csfb_service_type == CSFB_SERVICE_MT_CALL) ||
     (ue_context_p->sgs_context->csfb_service_type == CSFB_SERVICE_MO_CALL))) {
    establishment_cnf_p->presencemask |= S1AP_CSFB_INDICATOR_PRESENT;
    if (ue_context_p->sgs_context->is_emergency_call == true){
      establishment_cnf_p->cs_fallback_indicator   = CSFB_HIGH_PRIORITY;
      ue_context_p->sgs_context->is_emergency_call = false;
    } else {
      establishment_cnf_p->cs_fallback_indicator      = CSFB_REQUIRED;
    }
  }
  OAILOG_DEBUG(
    LOG_MME_APP,
    "CSFB Fallback indicator = (%d)\n",establishment_cnf_p->cs_fallback_indicator );
  // Copy UE radio capabilities into message if it exists
  OAILOG_DEBUG(
    LOG_MME_APP,
    "UE radio context already cached: %s\n",
    ue_context_p->ue_radio_capability ? "yes" : "no");
  if (ue_context_p->ue_radio_capability) {
    establishment_cnf_p->ue_radio_capability =
      bstrcpy(ue_context_p->ue_radio_capability);
  }

  int j = 0;
  for (int i = 0; i < BEARERS_PER_UE; i++) {
    bearer_context_t *bc = ue_context_p->bearer_contexts[i];
    if (bc) {
      if (BEARER_STATE_SGW_CREATED & bc->bearer_state) {
        establishment_cnf_p->e_rab_id[j] =
          bc->ebi; //+ EPS_BEARER_IDENTITY_FIRST;
        establishment_cnf_p->e_rab_level_qos_qci[j] = bc->qci;
        establishment_cnf_p->e_rab_level_qos_priority_level[j] =
          bc->priority_level;
        establishment_cnf_p->e_rab_level_qos_preemption_capability[j] =
          bc->preemption_capability;
        establishment_cnf_p->e_rab_level_qos_preemption_vulnerability[j] =
          bc->preemption_vulnerability;
        establishment_cnf_p->transport_layer_address[j] =
          fteid_ip_address_to_bstring(&bc->s_gw_fteid_s1u);
        establishment_cnf_p->gtp_teid[j] = bc->s_gw_fteid_s1u.teid;
        if (!j) {
          establishment_cnf_p->nas_pdu[j] = nas_conn_est_cnf_p->nas_msg;
          nas_conn_est_cnf_p->nas_msg = NULL;
#if DEBUG_IS_ON
          if (!establishment_cnf_p->nas_pdu[j]) {
            OAILOG_ERROR(
              LOG_MME_APP,
              "No NAS PDU found ue " MME_UE_S1AP_ID_FMT "\n",
              nas_conn_est_cnf_p->ue_id);
          }
#endif
        }
        j = j + 1;
      }
    }
  }
  establishment_cnf_p->no_of_e_rabs = j;

  //#pragma message  "Check ue_context_p ambr"
  establishment_cnf_p->ue_ambr.br_ul = ue_context_p->subscribed_ue_ambr.br_ul;
  establishment_cnf_p->ue_ambr.br_dl = ue_context_p->subscribed_ue_ambr.br_dl;
  establishment_cnf_p->ue_security_capabilities_encryption_algorithms =
    ((uint16_t) emm_context._ue_network_capability.eea &
    ~(1 << 7)) << 1;

  establishment_cnf_p->ue_security_capabilities_integrity_algorithms =
    ((uint16_t) emm_context._ue_network_capability.eia &
    ~(1 << 7)) << 1;

  if (!((0 <= emm_context._security.vector_index) &&
    (MAX_EPS_AUTH_VECTORS > emm_context._security.vector_index))) {
    OAILOG_ERROR(
      LOG_MME_APP,
      "Invalid security vector index %d",
      emm_context._security.vector_index);
    OAILOG_FUNC_OUT(LOG_MME_APP);
  }

  derive_keNB(
    emm_context._vector[emm_context._security.vector_index].kasme,
    emm_context._security.kenb_ul_count.seq_num |
    (emm_context._security.kenb_ul_count.overflow << 8),
    establishment_cnf_p->kenb);

  /* Genarate Next HOP key parameter */
  derive_NH(
    emm_context._vector[emm_context._security.vector_index].kasme,
    establishment_cnf_p->kenb,
    emm_context._security.next_hop,
    &emm_context._security.next_hop_chaining_count);

  OAILOG_DEBUG(
    LOG_MME_APP,
    "security_capabilities_encryption_algorithms 0x%04X\n",
    establishment_cnf_p->ue_security_capabilities_encryption_algorithms);
  OAILOG_DEBUG(
    LOG_MME_APP,
    "security_capabilities_integrity_algorithms  0x%04X\n",
    establishment_cnf_p->ue_security_capabilities_integrity_algorithms);

  itti_send_msg_to_task(TASK_S1AP, INSTANCE_DEFAULT, message_p);

  /*
   * Move the UE to ECM Connected State.However if S1-U bearer establishment fails then we need to move the UE to idle.
   * S1 Signaling connection gets established via first DL NAS Trasnport message in some scenarios so check the state
   * first
   */
  if (ue_context_p->ecm_state != ECM_CONNECTED) {
    mme_ue_context_update_ue_sig_connection_state(
      &mme_app_desc_p->mme_ue_contexts, ue_context_p, ECM_CONNECTED);

    if (
      (ue_context_p->sgs_context) &&
      (ue_context_p->sgs_context->csfb_service_type == CSFB_SERVICE_MT_CALL)) {
      /* send sgsap-Service Request to VLR */
      if (
        RETURNok !=
        (rc = mme_app_send_sgsap_service_request(
           ue_context_p->sgs_context->service_indicator, ue_context_p))) {
        OAILOG_ERROR(
          LOG_MME_APP,
          "Failed to send CS-Service Request to SGS-Task for ue-id:"
           MME_UE_S1AP_ID_FMT "\n", ue_context_p->mme_ue_s1ap_id);
      }
    }
  }

  /* Start timer to wait for Initial UE Context Response from eNB
   * If timer expires treat this as failure of ongoing procedure and abort corresponding NAS procedure such as ATTACH
   * or SERVICE REQUEST. Send UE context release command to eNB
   */
  if (
    timer_setup(
      ue_context_p->initial_context_setup_rsp_timer.sec,
      0,
      TASK_MME_APP,
      INSTANCE_DEFAULT,
      TIMER_ONE_SHOT,
      (void *) &(ue_context_p->mme_ue_s1ap_id),
      sizeof(mme_ue_s1ap_id_t),
      &(ue_context_p->initial_context_setup_rsp_timer.id)) < 0) {
    OAILOG_ERROR(
      LOG_MME_APP,
      "Failed to start initial context setup response timer for UE id  %d \n",
      ue_context_p->mme_ue_s1ap_id);
    ue_context_p->initial_context_setup_rsp_timer.id =
      MME_APP_TIMER_INACTIVE_ID;
  } else {
    OAILOG_INFO(
      LOG_MME_APP,
      "MME APP : Sent Initial context Setup Request and Started guard timer "
      "for UE id  %d \n",
      ue_context_p->mme_ue_s1ap_id);
  }
  unlock_ue_contexts(ue_context_p);
  OAILOG_FUNC_OUT(LOG_MME_APP);
}

// sent by S1AP
//------------------------------------------------------------------------------
void mme_app_handle_initial_ue_message(mme_app_desc_t *mme_app_desc_p,
  itti_s1ap_initial_ue_message_t *const initial_pP)
{
  OAILOG_FUNC_IN(LOG_MME_APP);
  struct ue_mm_context_s *ue_context_p = NULL;
  bool is_guti_valid = false;
  bool is_mm_ctx_new = false;
  emm_context_t *ue_nas_ctx = NULL;
  enb_s1ap_id_key_t enb_s1ap_id_key = INVALID_ENB_UE_S1AP_ID_KEY;

  OAILOG_INFO(LOG_MME_APP, "Received MME_APP_INITIAL_UE_MESSAGE from S1AP\n");

  DevAssert(INVALID_MME_UE_S1AP_ID == initial_pP->mme_ue_s1ap_id);

  // Check if there is any existing UE context using S-TMSI/GUTI
  if (initial_pP->is_s_tmsi_valid) {
    OAILOG_DEBUG(
      LOG_MME_APP,
      "INITIAL UE Message: Valid mme_code %u and S-TMSI %u received from "
      "eNB.\n",
      initial_pP->opt_s_tmsi.mme_code,
      initial_pP->opt_s_tmsi.m_tmsi);
    guti_t guti = {.gummei.plmn = {0},
                   .gummei.mme_gid = 0,
                   .gummei.mme_code = 0,
                   .m_tmsi = INVALID_M_TMSI};
    plmn_t plmn = {.mcc_digit1 = initial_pP->tai.mcc_digit1,
                   .mcc_digit2 = initial_pP->tai.mcc_digit2,
                   .mcc_digit3 = initial_pP->tai.mcc_digit3,
                   .mnc_digit1 = initial_pP->tai.mnc_digit1,
                   .mnc_digit2 = initial_pP->tai.mnc_digit2,
                   .mnc_digit3 = initial_pP->tai.mnc_digit3};
    is_guti_valid =
      mme_app_construct_guti(&plmn, &(initial_pP->opt_s_tmsi), &guti);
    if (is_guti_valid) {
      ue_nas_ctx = emm_context_get_by_guti(&_emm_data, &guti);
      if (ue_nas_ctx) {
        // Get the UE context using mme_ue_s1ap_id
        ue_context_p =
          PARENT_STRUCT(ue_nas_ctx, struct ue_mm_context_s, emm_context);
        DevAssert(ue_context_p != NULL);
        if (ue_context_p != NULL) {
          initial_pP->mme_ue_s1ap_id = ue_context_p->mme_ue_s1ap_id;
          if (ue_context_p->enb_s1ap_id_key != INVALID_ENB_UE_S1AP_ID_KEY) {
            /*
             * Ideally this should never happen. When UE move to IDLE this key is set to INVALID.
             * Note - This can happen if eNB detects RLF late and by that time UE sends Initial NAS message via new RRC
             * connection
             * However if this key is valid, remove the key from the hashtable.
             */

            OAILOG_ERROR(
              LOG_MME_APP,
              "MME_APP_INITAIL_UE_MESSAGE: enb_s1ap_id_key %ld has "
              "valid value \n",
              ue_context_p->enb_s1ap_id_key);
            //inform s1ap to do local cleanup of enb_ue_s1ap_id from the ue context
            ue_context_p->ue_context_rel_cause = S1AP_INVALID_ENB_ID;
            OAILOG_ERROR(
              LOG_MME_APP,
              " Sending UE Context Release to S1AP for ue_id =(%u)\n",
              ue_context_p->mme_ue_s1ap_id);
            mme_app_itti_ue_context_release(
              ue_context_p, ue_context_p->ue_context_rel_cause);
            hashtable_uint64_ts_remove(
              mme_app_desc_p->mme_ue_contexts.enb_ue_s1ap_id_ue_context_htbl,
              (const hash_key_t) ue_context_p->enb_s1ap_id_key);
            ue_context_p->enb_s1ap_id_key = INVALID_ENB_UE_S1AP_ID_KEY;
            ue_context_p->ue_context_rel_cause = S1AP_INVALID_CAUSE;
          }
          // Update MME UE context with new enb_ue_s1ap_id
          ue_context_p->enb_ue_s1ap_id = initial_pP->enb_ue_s1ap_id;
          // regenerate the enb_s1ap_id_key as enb_ue_s1ap_id is changed.
          MME_APP_ENB_S1AP_ID_KEY(
            enb_s1ap_id_key, initial_pP->enb_id, initial_pP->enb_ue_s1ap_id);
          // Update enb_s1ap_id_key in hashtable
          mme_ue_context_update_coll_keys(
            &mme_app_desc_p->mme_ue_contexts,
            ue_context_p,
            enb_s1ap_id_key,
            ue_context_p->mme_ue_s1ap_id,
            ue_nas_ctx->_imsi64,
            ue_context_p->mme_teid_s11,
            &guti);
          // Check if paging timer exists for UE and remove
          if (
            ue_context_p->paging_response_timer.id !=
            MME_APP_TIMER_INACTIVE_ID) {
            if (timer_remove(ue_context_p->paging_response_timer.id, NULL)) {
              OAILOG_ERROR(
                LOG_MME_APP,
                "Failed to stop paging response timer for UE id %d\n",
                ue_context_p->mme_ue_s1ap_id);
            }
            ue_context_p->paging_response_timer.id = MME_APP_TIMER_INACTIVE_ID;
          }
        }
      } else {
        OAILOG_DEBUG(
          LOG_MME_APP,
          "MME_APP_INITIAL_UE_MESSAGE with mme code %u and S-TMSI %u:"
          "no UE context found \n",
          initial_pP->opt_s_tmsi.mme_code,
          initial_pP->opt_s_tmsi.m_tmsi);
      }
    } else {
      OAILOG_DEBUG(
        LOG_MME_APP,
        "No MME is configured with MME code %u received in S-TMSI %u from "
        "UE.\n",
        initial_pP->opt_s_tmsi.mme_code,
        initial_pP->opt_s_tmsi.m_tmsi);
    }
  } else {
    OAILOG_DEBUG(
      LOG_MME_APP, "MME_APP_INITIAL_UE_MESSAGE from S1AP,without S-TMSI. \n");
  }
  // create a new ue context if nothing is found
  if (!(ue_context_p)) {
    OAILOG_DEBUG(LOG_MME_APP, "UE context doesn't exist -> create one\n");
    if (!(ue_context_p = mme_create_new_ue_context())) {
      /*
       * Error during ue context malloc
       */
      DevMessage("mme_create_new_ue_context");
      OAILOG_FUNC_OUT(LOG_MME_APP);
    }
    // Initialize timers to INVALID IDs
    ue_context_p->mobile_reachability_timer.id = MME_APP_TIMER_INACTIVE_ID;
    ue_context_p->implicit_detach_timer.id = MME_APP_TIMER_INACTIVE_ID;
    ue_context_p->initial_context_setup_rsp_timer.id =
      MME_APP_TIMER_INACTIVE_ID;
    ue_context_p->initial_context_setup_rsp_timer.sec =
      MME_APP_INITIAL_CONTEXT_SETUP_RSP_TIMER_VALUE;
    ue_context_p->paging_response_timer.id = MME_APP_TIMER_INACTIVE_ID;
    ue_context_p->paging_response_timer.sec =
      MME_APP_PAGING_RESPONSE_TIMER_VALUE;
    ue_context_p->ulr_response_timer.id = MME_APP_TIMER_INACTIVE_ID;
    ue_context_p->ulr_response_timer.sec = MME_APP_ULR_RESPONSE_TIMER_VALUE;
    ue_context_p->ue_context_modification_timer.id = MME_APP_TIMER_INACTIVE_ID;
    ue_context_p->ue_context_modification_timer.sec =
      MME_APP_UE_CONTEXT_MODIFICATION_TIMER_VALUE;
    is_mm_ctx_new = true;
    // Allocate new mme_ue_s1ap_id
    ue_context_p->mme_ue_s1ap_id = mme_app_ctx_get_new_ue_id();
    if (ue_context_p->mme_ue_s1ap_id == INVALID_MME_UE_S1AP_ID) {
      OAILOG_CRITICAL(
        LOG_MME_APP,
        "MME_APP_INITIAL_UE_MESSAGE. MME_UE_S1AP_ID allocation Failed.\n");
      mme_remove_ue_context(&mme_app_desc_p->mme_ue_contexts, ue_context_p);
      OAILOG_FUNC_OUT(LOG_MME_APP);
    }
    OAILOG_DEBUG(
      LOG_MME_APP,
      "Allocated new MME UE context and new "
      "(mme_ue_s1ap_id = %d)\n",
      ue_context_p->mme_ue_s1ap_id);
    ue_context_p->enb_ue_s1ap_id = initial_pP->enb_ue_s1ap_id;
    MME_APP_ENB_S1AP_ID_KEY(
      ue_context_p->enb_s1ap_id_key,
      initial_pP->enb_id,
      initial_pP->enb_ue_s1ap_id);
    DevAssert(
      mme_insert_ue_context(&mme_app_desc_p->mme_ue_contexts, ue_context_p) ==
      0);
  }
  ue_context_p->sctp_assoc_id_key = initial_pP->sctp_assoc_id;
  ue_context_p->e_utran_cgi = initial_pP->ecgi;
  // Notify S1AP about the mapping between mme_ue_s1ap_id and sctp assoc id + enb_ue_s1ap_id
  notify_s1ap_new_ue_mme_s1ap_id_association(ue_context_p);
  s_tmsi_t s_tmsi = {0};
  if (initial_pP->is_s_tmsi_valid) {
    s_tmsi = initial_pP->opt_s_tmsi;
  } else {
    s_tmsi.mme_code = 0;
    s_tmsi.m_tmsi = INVALID_M_TMSI;
  }
  OAILOG_INFO(
    LOG_MME_APP,
    "INITIAL_UE_MESSAGE RCVD \n"
    "mme_ue_s1ap_id  = %d\n"
    "enb_ue_s1ap_id  = %d\n",
    ue_context_p->mme_ue_s1ap_id,
    ue_context_p->enb_ue_s1ap_id);
  OAILOG_DEBUG(
    LOG_MME_APP, "Is S-TMSI Valid - (%d)\n",initial_pP->is_s_tmsi_valid);

  OAILOG_INFO(LOG_MME_APP, "Sending NAS Establishment Indication to NAS for ue_id = (%d)\n",
    ue_context_p->mme_ue_s1ap_id );
  nas_proc_establish_ind(
    ue_context_p->mme_ue_s1ap_id,
    is_mm_ctx_new,
    initial_pP->tai,
    initial_pP->ecgi,
    initial_pP->rrc_establishment_cause,
    s_tmsi,
    &initial_pP->nas);
  //   s1ap_initial_ue_message_t transparent; may be needed :
  // OLD CODE memcpy (&message_p->ittiMsg.nas_initial_ue_message.transparent, (const void*)&initial_pP->transparent, sizeof (message_p->ittiMsg.nas_initial_ue_message.transparent));

  initial_pP->nas = NULL;

  unlock_ue_contexts(ue_context_p);

  OAILOG_FUNC_OUT(LOG_MME_APP);
}

//------------------------------------------------------------------------------
void mme_app_handle_erab_setup_req(mme_app_desc_t *mme_app_desc_p,
  itti_erab_setup_req_t *const itti_erab_setup_req)
{
  OAILOG_FUNC_IN(LOG_MME_APP);
  struct ue_mm_context_s *ue_context_p = mme_ue_context_exists_mme_ue_s1ap_id(
    &mme_app_desc_p->mme_ue_contexts, itti_erab_setup_req->ue_id);

  if (!ue_context_p) {
    OAILOG_ERROR(
      LOG_MME_APP,
      "UE context doesn't exist for UE " MME_UE_S1AP_ID_FMT "\n",
      itti_erab_setup_req->ue_id);
    // memory leak
    bdestroy_wrapper(&itti_erab_setup_req->nas_msg);
    OAILOG_FUNC_OUT(LOG_MME_APP);
  }

  bearer_context_t *bearer_context =
    mme_app_get_bearer_context(ue_context_p, itti_erab_setup_req->ebi);

  if (bearer_context) {
    MessageDef *message_p =
      itti_alloc_new_message(TASK_MME_APP, S1AP_E_RAB_SETUP_REQ);
    itti_s1ap_e_rab_setup_req_t *s1ap_e_rab_setup_req =
      &message_p->ittiMsg.s1ap_e_rab_setup_req;

    s1ap_e_rab_setup_req->mme_ue_s1ap_id = ue_context_p->mme_ue_s1ap_id;
    s1ap_e_rab_setup_req->enb_ue_s1ap_id = ue_context_p->enb_ue_s1ap_id;

    // E-RAB to Be Setup List
    s1ap_e_rab_setup_req->e_rab_to_be_setup_list.no_of_items = 1;
    s1ap_e_rab_setup_req->e_rab_to_be_setup_list.item[0].e_rab_id =
      bearer_context->ebi;
    s1ap_e_rab_setup_req->e_rab_to_be_setup_list.item[0]
      .e_rab_level_qos_parameters.allocation_and_retention_priority
      .pre_emption_capability = bearer_context->preemption_capability;
    s1ap_e_rab_setup_req->e_rab_to_be_setup_list.item[0]
      .e_rab_level_qos_parameters.allocation_and_retention_priority
      .pre_emption_vulnerability = bearer_context->preemption_vulnerability;
    s1ap_e_rab_setup_req->e_rab_to_be_setup_list.item[0]
      .e_rab_level_qos_parameters.allocation_and_retention_priority
      .priority_level = bearer_context->priority_level;
    s1ap_e_rab_setup_req->e_rab_to_be_setup_list.item[0]
      .e_rab_level_qos_parameters.gbr_qos_information
      .e_rab_maximum_bit_rate_downlink = itti_erab_setup_req->mbr_dl;
    s1ap_e_rab_setup_req->e_rab_to_be_setup_list.item[0]
      .e_rab_level_qos_parameters.gbr_qos_information
      .e_rab_maximum_bit_rate_uplink = itti_erab_setup_req->mbr_ul;
    s1ap_e_rab_setup_req->e_rab_to_be_setup_list.item[0]
      .e_rab_level_qos_parameters.gbr_qos_information
      .e_rab_guaranteed_bit_rate_downlink = itti_erab_setup_req->gbr_dl;
    s1ap_e_rab_setup_req->e_rab_to_be_setup_list.item[0]
      .e_rab_level_qos_parameters.gbr_qos_information
      .e_rab_guaranteed_bit_rate_uplink = itti_erab_setup_req->gbr_ul;
    s1ap_e_rab_setup_req->e_rab_to_be_setup_list.item[0]
      .e_rab_level_qos_parameters.qci = bearer_context->qci;

    s1ap_e_rab_setup_req->e_rab_to_be_setup_list.item[0].gtp_teid =
      bearer_context->s_gw_fteid_s1u.teid;
    s1ap_e_rab_setup_req->e_rab_to_be_setup_list.item[0]
      .transport_layer_address =
      fteid_ip_address_to_bstring(&bearer_context->s_gw_fteid_s1u);

    s1ap_e_rab_setup_req->e_rab_to_be_setup_list.item[0].nas_pdu =
      itti_erab_setup_req->nas_msg;
    itti_erab_setup_req->nas_msg = NULL;

    itti_send_msg_to_task(TASK_S1AP, INSTANCE_DEFAULT, message_p);
  } else {
    OAILOG_DEBUG(
      LOG_MME_APP,
      "No bearer context found ue " MME_UE_S1AP_ID_FMT " ebi %u\n",
      itti_erab_setup_req->ue_id,
      itti_erab_setup_req->ebi);
  }
  unlock_ue_contexts(ue_context_p);
  OAILOG_FUNC_OUT(LOG_MME_APP);
}

//------------------------------------------------------------------------------
void mme_app_handle_delete_session_rsp(mme_app_desc_t *mme_app_desc_p,
  const itti_s11_delete_session_response_t *const delete_sess_resp_pP)
//------------------------------------------------------------------------------
{
  struct ue_mm_context_s *ue_context_p = NULL;

  OAILOG_FUNC_IN(LOG_MME_APP);
  DevAssert(delete_sess_resp_pP);
  OAILOG_DEBUG(
    LOG_MME_APP,
    "Received S11_DELETE_SESSION_RESPONSE from S+P-GW with teid " TEID_FMT
    "\n ",
    delete_sess_resp_pP->teid);
  ue_context_p = mme_ue_context_exists_s11_teid(
    &mme_app_desc_p->mme_ue_contexts, delete_sess_resp_pP->teid);

  if (!ue_context_p) {
    OAILOG_WARNING(
      LOG_MME_APP,
      "We didn't find this teid in list of UE: %08x\n",
      delete_sess_resp_pP->teid);
    OAILOG_FUNC_OUT(LOG_MME_APP);
  }
  hashtable_uint64_ts_remove(
    mme_app_desc_p->mme_ue_contexts.tun11_ue_context_htbl,
    (const hash_key_t) ue_context_p->mme_teid_s11);
  ue_context_p->mme_teid_s11 = 0;

  if (delete_sess_resp_pP->cause.cause_value != REQUEST_ACCEPTED) {
    OAILOG_WARNING(
      LOG_MME_APP,
      "***WARNING****S11 Delete Session Rsp: NACK received from SPGW : %08x\n",
      delete_sess_resp_pP->teid);
    increment_counter("mme_spgw_delete_session_rsp", 1, 1, "result", "failure");
  }
  increment_counter("mme_spgw_delete_session_rsp", 1, 1, "result", "success");
  /*
   * Updating statistics
   */
  update_mme_app_stats_s1u_bearer_sub();
  update_mme_app_stats_default_bearer_sub();

  /* If VoLTE is enabled and UE has sent PDN Disconnect
   * send mme_app_itti_pdn_disconnect_rsp to NAS.
   * NAS will trigger deactivate Bearer Context Req to UE
   */
  if (
    (mme_config.eps_network_feature_support.ims_voice_over_ps_session_in_s1) &&
    (ue_context_p->emm_context.esm_ctx.is_pdn_disconnect)) {
    mme_app_itti_pdn_disconnect_rsp(
      ue_context_p->mme_ue_s1ap_id, delete_sess_resp_pP->lbi);
    unlock_ue_contexts(ue_context_p);
    OAILOG_FUNC_OUT(LOG_MME_APP);
  }

  /*
   * If UE is already in idle state, skip asking eNB to release UE context and just clean up locally.
   * This can happen during implicit detach and UE initiated detach when UE sends detach req (type = switch off)
   */
  if (ECM_IDLE == ue_context_p->ecm_state) {
    ue_context_p->ue_context_rel_cause = S1AP_IMPLICIT_CONTEXT_RELEASE;
    // Notify S1AP to release S1AP UE context locally.
    mme_app_itti_ue_context_release(
      ue_context_p, ue_context_p->ue_context_rel_cause);
    // Free MME UE Context
    mme_notify_ue_context_released(&mme_app_desc_p->mme_ue_contexts,
        ue_context_p);
    // Send PUR,before removal of ue contexts
    if (
      (ue_context_p->send_ue_purge_request == true) &&
      (ue_context_p->hss_initiated_detach == false)) {
      mme_app_send_s6a_purge_ue_req(mme_app_desc_p, ue_context_p);
    }
    OAILOG_DEBUG(
      LOG_MME_APP,
      "Deleting UE context associated in MME for "
      "mme_ue_s1ap_id " MME_UE_S1AP_ID_FMT "\n ",
      ue_context_p->mme_ue_s1ap_id);
    unlock_ue_contexts(ue_context_p);
    mme_remove_ue_context(&mme_app_desc_p->mme_ue_contexts, ue_context_p);
    // return now, otherwize will unlock ue context already free
    OAILOG_FUNC_OUT(LOG_MME_APP);
  } else {
    if (ue_context_p->ue_context_rel_cause == S1AP_INVALID_CAUSE) {
      ue_context_p->ue_context_rel_cause = S1AP_NAS_DETACH;
    }
    /* In case of Ue initiated explicit IMSI Detach or Combined EPS/IMSI detach
       Do not send UE Context Release Command to eNB before receiving SGs IMSI Detach Ack from MSC/VLR */
    if (ue_context_p->sgs_context != NULL) {
      if (
        ((ue_context_p->sgs_detach_type !=
          SGS_EXPLICIT_UE_INITIATED_IMSI_DETACH_FROM_NONEPS) ||
         (ue_context_p->sgs_detach_type !=
          SGS_COMBINED_UE_INITIATED_IMSI_DETACH_FROM_EPS_N_NONEPS)) &&
        (ue_context_p->sgs_context->ts9_timer.id ==
         MME_APP_TIMER_INACTIVE_ID)) {
        // Notify S1AP to send UE Context Release Command to eNB or free s1 context locally.
        mme_app_itti_ue_context_release(
          ue_context_p, ue_context_p->ue_context_rel_cause);
        ue_context_p->ue_context_rel_cause = S1AP_INVALID_CAUSE;
      }
    } else {
      // Notify S1AP to send UE Context Release Command to eNB or free s1 context locally.
      mme_app_itti_ue_context_release(
        ue_context_p, ue_context_p->ue_context_rel_cause);
      ue_context_p->ue_context_rel_cause = S1AP_INVALID_CAUSE;
    }
  }

  unlock_ue_contexts(ue_context_p);
  OAILOG_FUNC_OUT(LOG_MME_APP);
}

//------------------------------------------------------------------------------
int mme_app_handle_create_sess_resp(
  mme_app_desc_t* mme_app_desc_p,
  itti_s11_create_session_response_t* const create_sess_resp_pP)
{
  OAILOG_FUNC_IN(LOG_MME_APP);
  struct ue_mm_context_s* ue_context_p = NULL;
  bearer_context_t* current_bearer_p = NULL;
  ebi_t bearer_id = 0;
  int rc = RETURNok;

  OAILOG_INFO(
    LOG_MME_APP, "Received S11_CREATE_SESSION_RESPONSE from S+P-GW\n");
  DevAssert(create_sess_resp_pP);
  ue_context_p = mme_ue_context_exists_s11_teid(
    &mme_app_desc_p->mme_ue_contexts, create_sess_resp_pP->teid);

  if (ue_context_p == NULL) {
    OAILOG_ERROR(
      LOG_MME_APP,
      "We didn't find this teid in list of UE: %08x\n",
      create_sess_resp_pP->teid);
    OAILOG_FUNC_RETURN(LOG_MME_APP, RETURNerror);
  }

  OAILOG_DEBUG(
    LOG_MME_APP,
    "MME S11 teid = %u, cause = %d, ue_id = %u\n",
    create_sess_resp_pP->teid,
    create_sess_resp_pP->cause.cause_value,
    ue_context_p->mme_ue_s1ap_id);

  proc_tid_t transaction_identifier = 0;
  pdn_cid_t pdn_cx_id = 0;

  /* Whether SGW has created the session (IP address allocation, local GTP-U end point creation etc.)
   * successfully or not , it is indicated by cause value in create session response message.
   * If cause value is not equal to "REQUEST_ACCEPTED" then this implies that SGW could not allocate the resources for
   * the requested session. In this case, MME-APP sends PDN Connectivity fail message to NAS-ESM with the "cause" received
   * in S11 Session Create Response message.
   * NAS-ESM maps this "S11 cause" to "ESM cause" and sends it in PDN Connectivity Reject message to the UE.
   */

  if (create_sess_resp_pP->cause.cause_value != REQUEST_ACCEPTED) {
    // Send PDN CONNECTIVITY FAIL message  to NAS layer
    increment_counter("mme_spgw_create_session_rsp", 1, 1, "result", "failure");
    OAILOG_DEBUG(
      LOG_MME_APP,
      "Create Session Response Cause value = (%d) for ue_id =(%u)\n",
      create_sess_resp_pP->cause.cause_value,
      ue_context_p->mme_ue_s1ap_id);
    emm_cn_ula_or_csrsp_fail_t create_session_response_fail = {0};
    bearer_id = create_sess_resp_pP->bearer_contexts_created.bearer_contexts[0]
                  .eps_bearer_id /* - 5 */;
    current_bearer_p = mme_app_get_bearer_context(ue_context_p, bearer_id);
    if (current_bearer_p) {
      transaction_identifier = current_bearer_p->transaction_identifier;
    }
    create_session_response_fail.pti = transaction_identifier;
    create_session_response_fail.ue_id = ue_context_p->mme_ue_s1ap_id;
    create_session_response_fail.cause =
      (pdn_conn_rsp_cause_t)(create_sess_resp_pP->cause.cause_value);
    OAILOG_ERROR(
      LOG_MME_APP,
      "Handling Create Session Response failure for ue_id = (%u)"
      ", bearer id = (%d)"
      ", pti = (%d)\n",
      ue_context_p->mme_ue_s1ap_id,
      bearer_id,
      transaction_identifier);
    rc = nas_proc_ula_or_csrsp_fail(&create_session_response_fail);
    unlock_ue_contexts(ue_context_p);
    OAILOG_FUNC_RETURN(LOG_MME_APP, rc);
  }
  increment_counter("mme_spgw_create_session_rsp", 1, 1, "result", "success");
  //---------------------------------------------------------
  // Process itti_sgw_create_session_response_t.bearer_context_created
  //---------------------------------------------------------
  for (int i = 0;
       i < create_sess_resp_pP->bearer_contexts_created.num_bearer_context;
       i++) {
    bearer_id = create_sess_resp_pP->bearer_contexts_created.bearer_contexts[i]
                  .eps_bearer_id /* - 5 */;
    /*
     * Depending on s11 result we have to send reject or accept for bearers
     */
    DevCheck(
      (bearer_id < BEARERS_PER_UE) && (bearer_id >= 0),
      bearer_id,
      BEARERS_PER_UE,
      0);

    if (
      create_sess_resp_pP->bearer_contexts_created.bearer_contexts[i]
        .cause.cause_value != REQUEST_ACCEPTED) {
      DevMessage(
        "Cases where bearer cause != REQUEST_ACCEPTED are not handled\n");
    }
    DevAssert(
      create_sess_resp_pP->bearer_contexts_created.bearer_contexts[i]
        .s1u_sgw_fteid.interface_type == S1_U_SGW_GTP_U);

    current_bearer_p = mme_app_get_bearer_context(ue_context_p, bearer_id);
    AssertFatal(current_bearer_p, "Could not get bearer context");

    update_mme_app_stats_default_bearer_add();

    current_bearer_p->bearer_state |= BEARER_STATE_SGW_CREATED;
    if (!i) {
      pdn_cx_id = current_bearer_p->pdn_cx_id;
      /*
       * Store the S-GW teid
       */
      AssertFatal(
        (pdn_cx_id >= 0) && (pdn_cx_id < MAX_APN_PER_UE),
        "Bad pdn id for bearer");
      ue_context_p->pdn_contexts[pdn_cx_id]->s_gw_teid_s11_s4 =
        create_sess_resp_pP->s11_sgw_fteid.teid;
      transaction_identifier = current_bearer_p->transaction_identifier;
    }

    current_bearer_p->s_gw_fteid_s1u =
      create_sess_resp_pP->bearer_contexts_created.bearer_contexts[i]
        .s1u_sgw_fteid;
    current_bearer_p->p_gw_fteid_s5_s8_up =
      create_sess_resp_pP->bearer_contexts_created.bearer_contexts[i]
        .s5_s8_u_pgw_fteid;
    OAILOG_DEBUG(
      LOG_MME_APP,
      "S1U S-GW teid   = (%u)\n"
      "S5/S8U PGW teid = (%u)\n",
      current_bearer_p->s_gw_fteid_s1u.teid,
      current_bearer_p->p_gw_fteid_s5_s8_up.teid);

    // if modified by pgw
    if (create_sess_resp_pP->bearer_contexts_created.bearer_contexts[i]
          .bearer_level_qos) {
      current_bearer_p->qci =
        create_sess_resp_pP->bearer_contexts_created.bearer_contexts[i]
          .bearer_level_qos->qci;
      current_bearer_p->priority_level =
        create_sess_resp_pP->bearer_contexts_created.bearer_contexts[i]
          .bearer_level_qos->pl;
      current_bearer_p->preemption_vulnerability =
        create_sess_resp_pP->bearer_contexts_created.bearer_contexts[i]
          .bearer_level_qos->pvi;
      current_bearer_p->preemption_capability =
        create_sess_resp_pP->bearer_contexts_created.bearer_contexts[i]
          .bearer_level_qos->pci;

      //TODO should be set in NAS_PDN_CONNECTIVITY_RSP message
      current_bearer_p->esm_ebr_context.gbr_dl =
        create_sess_resp_pP->bearer_contexts_created.bearer_contexts[i]
          .bearer_level_qos->gbr.br_dl;
      current_bearer_p->esm_ebr_context.gbr_ul =
        create_sess_resp_pP->bearer_contexts_created.bearer_contexts[i]
          .bearer_level_qos->gbr.br_ul;
      current_bearer_p->esm_ebr_context.mbr_dl =
        create_sess_resp_pP->bearer_contexts_created.bearer_contexts[i]
          .bearer_level_qos->mbr.br_dl;
      current_bearer_p->esm_ebr_context.mbr_ul =
        create_sess_resp_pP->bearer_contexts_created.bearer_contexts[i]
          .bearer_level_qos->mbr.br_ul;
      OAILOG_DEBUG(
        LOG_MME_APP,
        "Set qci %u in bearer %u\n",
        current_bearer_p->qci,
        bearer_id);
    } else {
      OAILOG_DEBUG(
        LOG_MME_APP,
        "Set qci %u in bearer %u (qos not modified by P-GW)\n",
        current_bearer_p->qci,
        bearer_id);
    }
  }
  /* Send Create Session Response to NAS module */
  emm_cn_cs_response_success_t nas_pdn_cs_respose_success = {0};
  nas_pdn_cs_respose_success.pdn_cid = pdn_cx_id;
  nas_pdn_cs_respose_success.pti = transaction_identifier; // NAS internal ref
  nas_pdn_cs_respose_success.pdn_addr =
    paa_to_bstring(&create_sess_resp_pP->paa);
  nas_pdn_cs_respose_success.pdn_type = create_sess_resp_pP->paa.pdn_type;

  // ASSUME NO HO now, so assume 1 bearer only and is default bearer

  nas_pdn_cs_respose_success.ue_id = ue_context_p->mme_ue_s1ap_id;
  nas_pdn_cs_respose_success.ebi = bearer_id;
  nas_pdn_cs_respose_success.qci = current_bearer_p->qci;
  nas_pdn_cs_respose_success.prio_level = current_bearer_p->priority_level;
  nas_pdn_cs_respose_success.pre_emp_vulnerability =
    current_bearer_p->preemption_vulnerability;
  nas_pdn_cs_respose_success.pre_emp_capability =
    current_bearer_p->preemption_capability;
  nas_pdn_cs_respose_success.sgw_s1u_fteid = current_bearer_p->s_gw_fteid_s1u;
  // optional IE
  nas_pdn_cs_respose_success.ambr.br_ul =
    ue_context_p->subscribed_ue_ambr.br_ul;
  nas_pdn_cs_respose_success.ambr.br_dl =
    ue_context_p->subscribed_ue_ambr.br_dl;

  // This IE is not applicable for TAU/RAU/Handover.
  // If PGW decides to return PCO to the UE, PGW shall send PCO to
  // SGW. If SGW receives the PCO IE, SGW shall forward it to MME/SGSN.
  if (create_sess_resp_pP->pco.num_protocol_or_container_id) {
    copy_protocol_configuration_options(
      &nas_pdn_cs_respose_success.pco, &create_sess_resp_pP->pco);
    clear_protocol_configuration_options(&create_sess_resp_pP->pco);
  }

  nas_proc_cs_respose_success(&nas_pdn_cs_respose_success);
  unlock_ue_contexts(ue_context_p);
  OAILOG_FUNC_RETURN(LOG_MME_APP, rc);
}

//------------------------------------------------------------------------------
void mme_app_handle_initial_context_setup_rsp(mme_app_desc_t *mme_app_desc_p,
  itti_mme_app_initial_context_setup_rsp_t *const initial_ctxt_setup_rsp_pP)
{
  OAILOG_FUNC_IN(LOG_MME_APP);
  struct ue_mm_context_s *ue_context_p = NULL;
  MessageDef *message_p = NULL;

  OAILOG_INFO(
    LOG_MME_APP, "Received MME_APP_INITIAL_CONTEXT_SETUP_RSP from S1AP for ue_id = (%u)\n",
    initial_ctxt_setup_rsp_pP->ue_id);
  ue_context_p = mme_ue_context_exists_mme_ue_s1ap_id(
      &mme_app_desc_p->mme_ue_contexts,
      initial_ctxt_setup_rsp_pP->ue_id);

  if (ue_context_p == NULL) {
    OAILOG_DEBUG(
      LOG_MME_APP,
      " We didn't find this mme_ue_s1ap_id in list of UE: " MME_UE_S1AP_ID_FMT
      "\n UE Context NULL...\n",
      initial_ctxt_setup_rsp_pP->ue_id);
    OAILOG_FUNC_OUT(LOG_MME_APP);
  }

  // Stop Initial context setup process guard timer,if running
  if (
    ue_context_p->initial_context_setup_rsp_timer.id !=
    MME_APP_TIMER_INACTIVE_ID) {
    if (timer_remove(ue_context_p->initial_context_setup_rsp_timer.id, NULL)) {
      OAILOG_ERROR(
        LOG_MME_APP,
        "Failed to stop Initial Context Setup Rsp timer for UE id  %d \n",
        ue_context_p->mme_ue_s1ap_id);
    }
    ue_context_p->initial_context_setup_rsp_timer.id =
      MME_APP_TIMER_INACTIVE_ID;
  }

  message_p = itti_alloc_new_message(TASK_MME_APP, S11_MODIFY_BEARER_REQUEST);
  AssertFatal(message_p, "itti_alloc_new_message Failed");
  itti_s11_modify_bearer_request_t *s11_modify_bearer_request =
    &message_p->ittiMsg.s11_modify_bearer_request;
  s11_modify_bearer_request->local_teid = ue_context_p->mme_teid_s11;
  /*
   * Delay Value in integer multiples of 50 millisecs, or zero
   */
  s11_modify_bearer_request->delay_dl_packet_notif_req = 0; // TODO

  for (int item = 0; item < initial_ctxt_setup_rsp_pP->no_of_e_rabs; item++) {
    s11_modify_bearer_request->bearer_contexts_to_be_modified
      .bearer_contexts[item]
      .eps_bearer_id = initial_ctxt_setup_rsp_pP->e_rab_id[item];
    s11_modify_bearer_request->bearer_contexts_to_be_modified
      .bearer_contexts[item]
      .s1_eNB_fteid.teid = initial_ctxt_setup_rsp_pP->gtp_teid[item];
    s11_modify_bearer_request->bearer_contexts_to_be_modified
      .bearer_contexts[item]
      .s1_eNB_fteid.interface_type = S1_U_ENODEB_GTP_U;

    if (!item) {
      ebi_t ebi = initial_ctxt_setup_rsp_pP->e_rab_id[item];
      pdn_cid_t cid =
        ue_context_p->bearer_contexts[EBI_TO_INDEX(ebi)]->pdn_cx_id;
      pdn_context_t *pdn_context = ue_context_p->pdn_contexts[cid];

      s11_modify_bearer_request->peer_ip =
        pdn_context->s_gw_address_s11_s4.address.ipv4_address;
      s11_modify_bearer_request->teid = pdn_context->s_gw_teid_s11_s4;
    }
    if (
      4 == blength(initial_ctxt_setup_rsp_pP->transport_layer_address[item])) {
      s11_modify_bearer_request->bearer_contexts_to_be_modified
        .bearer_contexts[item]
        .s1_eNB_fteid.ipv4 = 1;
      memcpy(
        &s11_modify_bearer_request->bearer_contexts_to_be_modified
           .bearer_contexts[item]
           .s1_eNB_fteid.ipv4_address,
        initial_ctxt_setup_rsp_pP->transport_layer_address[item]->data,
        blength(initial_ctxt_setup_rsp_pP->transport_layer_address[item]));
    } else if (
      16 == blength(initial_ctxt_setup_rsp_pP->transport_layer_address[item])) {
      s11_modify_bearer_request->bearer_contexts_to_be_modified
        .bearer_contexts[item]
        .s1_eNB_fteid.ipv6 = 1;
      memcpy(
        &s11_modify_bearer_request->bearer_contexts_to_be_modified
           .bearer_contexts[item]
           .s1_eNB_fteid.ipv6_address,
        initial_ctxt_setup_rsp_pP->transport_layer_address[item]->data,
        blength(initial_ctxt_setup_rsp_pP->transport_layer_address[item]));
    } else {
      AssertFatal(
        0,
        "TODO IP address %d bytes",
        blength(initial_ctxt_setup_rsp_pP->transport_layer_address[item]));
    }
    bdestroy_wrapper(&initial_ctxt_setup_rsp_pP->transport_layer_address[item]);
  }
  s11_modify_bearer_request->bearer_contexts_to_be_modified.num_bearer_context =
    initial_ctxt_setup_rsp_pP->no_of_e_rabs;

  s11_modify_bearer_request->bearer_contexts_to_be_removed.num_bearer_context =
    0;

  s11_modify_bearer_request->mme_fq_csid.node_id_type =
    GLOBAL_UNICAST_IPv4;                           // TODO
  s11_modify_bearer_request->mme_fq_csid.csid = 0; // TODO ...
  memset(
    &s11_modify_bearer_request->indication_flags,
    0,
    sizeof(s11_modify_bearer_request->indication_flags)); // TODO
  s11_modify_bearer_request->rat_type = RAT_EUTRAN;
  /*
   * S11 stack specific parameter. Not used in standalone epc mode
   */
  s11_modify_bearer_request->trxn = NULL;
  OAILOG_INFO(
    TASK_MME_APP, "Sending S11 MODIFY BEARER REQ to SPGW for ue_id = (%d), teid = (%u)\n",
    initial_ctxt_setup_rsp_pP->ue_id, s11_modify_bearer_request->teid);
  itti_send_msg_to_task(TASK_SPGW, INSTANCE_DEFAULT, message_p);
  /*
   * During Service request procedure,after initial context setup response
   * Send ULR, when UE moved from Idle to Connected and
   * flag location_info_confirmed_in_hss set to true during hss reset.
   */
  if (ue_context_p->location_info_confirmed_in_hss == true) {
    mme_app_send_s6a_update_location_req(ue_context_p);
  }
  if (ue_context_p->sgs_context) {
    ue_context_p->sgs_context->csfb_service_type = CSFB_SERVICE_NONE;
    //Reset mt_call_in_progress flag
    if (ue_context_p->sgs_context->mt_call_in_progress) {
      ue_context_p->sgs_context->mt_call_in_progress = false;
    }
  }

  unlock_ue_contexts(ue_context_p);
  OAILOG_FUNC_OUT(LOG_MME_APP);
}

//------------------------------------------------------------------------------
void mme_app_handle_release_access_bearers_resp(mme_app_desc_t *mme_app_desc_p,
  const itti_s11_release_access_bearers_response_t
    *const rel_access_bearers_rsp_pP)
{
  OAILOG_FUNC_IN(LOG_MME_APP);
  struct ue_mm_context_s *ue_context_p = NULL;

  ue_context_p = mme_ue_context_exists_s11_teid(
    &mme_app_desc_p->mme_ue_contexts, rel_access_bearers_rsp_pP->teid);

  if (ue_context_p == NULL) {
    OAILOG_DEBUG(
      LOG_MME_APP,
      "We didn't find this teid in list of UE: %" PRIX32 "\n",
      rel_access_bearers_rsp_pP->teid);
    OAILOG_FUNC_OUT(LOG_MME_APP);
  }
  /*
   * Updating statistics
   */
  update_mme_app_stats_s1u_bearer_sub();

  // Send UE Context Release Command
  mme_app_itti_ue_context_release(
    ue_context_p, ue_context_p->ue_context_rel_cause);
  if (
    ue_context_p->ue_context_rel_cause == S1AP_SCTP_SHUTDOWN_OR_RESET ||
    ue_context_p->ue_context_rel_cause ==
      S1AP_INITIAL_CONTEXT_SETUP_TMR_EXPRD) {
    // Just cleanup the MME APP state associated with s1.
    mme_ue_context_update_ue_sig_connection_state(
      &mme_app_desc_p->mme_ue_contexts, ue_context_p, ECM_IDLE);
    ue_context_p->ue_context_rel_cause = S1AP_INVALID_CAUSE;
  }
  unlock_ue_contexts(ue_context_p);
  OAILOG_FUNC_OUT(LOG_MME_APP);
}

//------------------------------------------------------------------------------
void mme_app_handle_s11_create_bearer_req(mme_app_desc_t *mme_app_desc_p,
  const itti_s11_create_bearer_request_t *const create_bearer_request_pP)
{
  OAILOG_FUNC_IN(LOG_MME_APP);
  //MessageDef                             *message_p = NULL;
  struct ue_mm_context_s *ue_context_p = NULL;

  ue_context_p = mme_ue_context_exists_s11_teid(
    &mme_app_desc_p->mme_ue_contexts, create_bearer_request_pP->teid);

  if (ue_context_p == NULL) {
    OAILOG_DEBUG(
      LOG_MME_APP,
      "We didn't find this teid in list of UE: %" PRIX32 "\n",
      create_bearer_request_pP->teid);
    OAILOG_FUNC_OUT(LOG_MME_APP);
  }

  // check if default bearer already created
  ebi_t linked_eps_bearer_id = create_bearer_request_pP->linked_eps_bearer_id;
  bearer_context_t *linked_bc =
    mme_app_get_bearer_context(ue_context_p, linked_eps_bearer_id);
  if (!linked_bc) {
    // May create default EPS bearer ?
    OAILOG_DEBUG(
      LOG_MME_APP,
      "We didn't find the linked bearer id %" PRIu8
      " for UE: " MME_UE_S1AP_ID_FMT "\n",
      linked_eps_bearer_id,
      ue_context_p->mme_ue_s1ap_id);
    unlock_ue_contexts(ue_context_p);
    OAILOG_FUNC_OUT(LOG_MME_APP);
  }

  pdn_cid_t cid = linked_bc->pdn_cx_id;

  mme_app_s11_proc_create_bearer_t *s11_proc_create_bearer =
    mme_app_create_s11_procedure_create_bearer(ue_context_p);
  s11_proc_create_bearer->proc.s11_trxn =
    (uintptr_t) create_bearer_request_pP->trxn;

  for (int i = 0;
       i < create_bearer_request_pP->bearer_contexts.num_bearer_context;
       i++) {
    //!!!!!!!!!!!!!!!!!!!!!!!!!!!!!!!!!!!!!!!!!!!!!!!!!!!!!!!!!!!!!!!!!!!!!!!!!!!!!!!!!!!
    // TODO THINK OF BEARER AGGREGATING SEVERAL SDFs, 1 bearer <-> (QCI, ARP)
    // TODO DELEGATE TO NAS THE CREATION OF THE BEARER
    //!!!!!!!!!!!!!!!!!!!!!!!!!!!!!!!!!!!!!!!!!!!!!!!!!!!!!!!!!!!!!!!!!!!!!!!!!!!!!!!!!!!
    const bearer_context_within_create_bearer_request_t *msg_bc =
      &create_bearer_request_pP->bearer_contexts.bearer_contexts[i];
    bearer_context_t *dedicated_bc = mme_app_create_bearer_context(
      ue_context_p, cid, msg_bc->eps_bearer_id, false);

    s11_proc_create_bearer->num_bearers++;
    s11_proc_create_bearer->bearer_status[EBI_TO_INDEX(dedicated_bc->ebi)] =
      S11_PROC_BEARER_PENDING;

    dedicated_bc->bearer_state |= BEARER_STATE_SGW_CREATED;
    dedicated_bc->bearer_state |= BEARER_STATE_MME_CREATED;

    dedicated_bc->s_gw_fteid_s1u = msg_bc->s1u_sgw_fteid;
    dedicated_bc->p_gw_fteid_s5_s8_up = msg_bc->s5_s8_u_pgw_fteid;

    dedicated_bc->qci = msg_bc->bearer_level_qos.qci;
    dedicated_bc->priority_level = msg_bc->bearer_level_qos.pl;
    dedicated_bc->preemption_vulnerability = msg_bc->bearer_level_qos.pvi;
    dedicated_bc->preemption_capability = msg_bc->bearer_level_qos.pci;

    // forward request to NAS
    MessageDef *message_p =
      itti_alloc_new_message(TASK_MME_APP, MME_APP_CREATE_DEDICATED_BEARER_REQ);
    AssertFatal(message_p, "itti_alloc_new_message Failed");
    MME_APP_CREATE_DEDICATED_BEARER_REQ(message_p).ue_id =
      ue_context_p->mme_ue_s1ap_id;
    MME_APP_CREATE_DEDICATED_BEARER_REQ(message_p).cid = cid;
    MME_APP_CREATE_DEDICATED_BEARER_REQ(message_p).ebi = dedicated_bc->ebi;
    MME_APP_CREATE_DEDICATED_BEARER_REQ(message_p).linked_ebi =
      ue_context_p->pdn_contexts[cid]->default_ebi;
    MME_APP_CREATE_DEDICATED_BEARER_REQ(message_p).bearer_qos =
      msg_bc->bearer_level_qos;
    if (msg_bc->tft.numberofpacketfilters) {
      MME_APP_CREATE_DEDICATED_BEARER_REQ(message_p).tft =
        calloc(1, sizeof(traffic_flow_template_t));
      copy_traffic_flow_template(
        MME_APP_CREATE_DEDICATED_BEARER_REQ(message_p).tft, &msg_bc->tft);
    }
    if (msg_bc->pco.num_protocol_or_container_id) {
      MME_APP_CREATE_DEDICATED_BEARER_REQ(message_p).pco =
        calloc(1, sizeof(protocol_configuration_options_t));
      copy_protocol_configuration_options(
        MME_APP_CREATE_DEDICATED_BEARER_REQ(message_p).pco, &msg_bc->pco);
    }

    itti_send_msg_to_task(TASK_NAS_MME, INSTANCE_DEFAULT, message_p);
  }
  unlock_ue_contexts(ue_context_p);
  OAILOG_FUNC_OUT(LOG_MME_APP);
}

void mme_app_handle_e_rab_setup_rsp(mme_app_desc_t *mme_app_desc_p,
  itti_s1ap_e_rab_setup_rsp_t *const e_rab_setup_rsp)
{
  OAILOG_FUNC_IN(LOG_MME_APP);
  struct ue_mm_context_s *ue_context_p = NULL;
  bool send_s11_response = false;

  ue_context_p = mme_ue_context_exists_mme_ue_s1ap_id(
    &mme_app_desc_p->mme_ue_contexts, e_rab_setup_rsp->mme_ue_s1ap_id);

  if (ue_context_p == NULL) {
    OAILOG_DEBUG(
      LOG_MME_APP,
      "We didn't find this mme_ue_s1ap_id in list of UE: " MME_UE_S1AP_ID_FMT
      "\n",
      e_rab_setup_rsp->mme_ue_s1ap_id);
    OAILOG_FUNC_OUT(LOG_MME_APP);
  }

  for (int i = 0; i < e_rab_setup_rsp->e_rab_setup_list.no_of_items; i++) {
    e_rab_id_t e_rab_id = e_rab_setup_rsp->e_rab_setup_list.item[i].e_rab_id;
    bearer_context_t *bc =
      mme_app_get_bearer_context(ue_context_p, (ebi_t) e_rab_id);
    if (bc->bearer_state & BEARER_STATE_SGW_CREATED) {
      bc->enb_fteid_s1u.teid =
        e_rab_setup_rsp->e_rab_setup_list.item[i].gtp_teid;
      // Do not process transport_layer_address now
      //bstring e_rab_setup_rsp->e_rab_setup_list.item[i].transport_layer_address;
      ip_address_t enb_ip_address = {0};
      bstring_to_ip_address(
        e_rab_setup_rsp->e_rab_setup_list.item[i].transport_layer_address,
        &enb_ip_address);

      bc->enb_fteid_s1u.interface_type = S1_U_ENODEB_GTP_U;
      // TODO better than that later
      switch (enb_ip_address.pdn_type) {
        case IPv4:
          bc->enb_fteid_s1u.ipv4 = 1;
          bc->enb_fteid_s1u.ipv4_address = enb_ip_address.address.ipv4_address;
          break;
        case IPv6:
          bc->enb_fteid_s1u.ipv6 = 1;
          memcpy(
            &bc->enb_fteid_s1u.ipv6_address,
            &enb_ip_address.address.ipv6_address,
            sizeof(enb_ip_address.address.ipv6_address));
          break;
        default: AssertFatal(0, "Bug enb_ip_address->pdn_type");
      }
      bdestroy_wrapper(
        &e_rab_setup_rsp->e_rab_setup_list.item[i].transport_layer_address);

      AssertFatal(
        bc->bearer_state & BEARER_STATE_MME_CREATED,
        "TO DO check bearer state");
      bc->bearer_state |= BEARER_STATE_ENB_CREATED;
    }
  }
  for (int i = 0; i < e_rab_setup_rsp->e_rab_failed_to_setup_list.no_of_items;
       i++) {
    e_rab_id_t e_rab_id =
      e_rab_setup_rsp->e_rab_failed_to_setup_list.item[i].e_rab_id;
    bearer_context_t *bc =
      mme_app_get_bearer_context(ue_context_p, (ebi_t) e_rab_id);
    if (bc->bearer_state & BEARER_STATE_SGW_CREATED) {
      //S1ap_Cause_t cause = e_rab_setup_rsp->e_rab_failed_to_setup_list.item[i].cause;
      AssertFatal(
        bc->bearer_state & BEARER_STATE_MME_CREATED,
        "TO DO check bearer state");
      bc->bearer_state &= (~BEARER_STATE_ENB_CREATED);
      bc->bearer_state &= (~BEARER_STATE_MME_CREATED);
    }
  }

  // check if UE already responded with NAS (may depend on eNB implementation?) -> send response to SGW
  if (send_s11_response) {
    MessageDef *message_p =
      itti_alloc_new_message(TASK_MME_APP, S11_CREATE_BEARER_RESPONSE);
    AssertFatal(message_p, "itti_alloc_new_message Failed");
    itti_s11_create_bearer_response_t *s11_create_bearer_response =
      &message_p->ittiMsg.s11_create_bearer_response;
    s11_create_bearer_response->local_teid = ue_context_p->mme_teid_s11;
    s11_create_bearer_response->trxn = NULL;
    s11_create_bearer_response->cause.cause_value = 0;
    int msg_bearer_index = 0;

    for (int i = 0; i < e_rab_setup_rsp->e_rab_setup_list.no_of_items; i++) {
      e_rab_id_t e_rab_id = e_rab_setup_rsp->e_rab_setup_list.item[i].e_rab_id;
      bearer_context_t *bc =
        mme_app_get_bearer_context(ue_context_p, (ebi_t) e_rab_id);
      if (bc->bearer_state & BEARER_STATE_ENB_CREATED) {
        s11_create_bearer_response->cause.cause_value = REQUEST_ACCEPTED;
        s11_create_bearer_response->bearer_contexts
          .bearer_contexts[msg_bearer_index]
          .eps_bearer_id = e_rab_id;
        s11_create_bearer_response->bearer_contexts
          .bearer_contexts[msg_bearer_index]
          .cause.cause_value = REQUEST_ACCEPTED;
        //  FTEID eNB
        s11_create_bearer_response->bearer_contexts
          .bearer_contexts[msg_bearer_index]
          .s1u_enb_fteid = bc->enb_fteid_s1u;

        // FTEID SGW S1U
        s11_create_bearer_response->bearer_contexts
          .bearer_contexts[msg_bearer_index]
          .s1u_sgw_fteid =
          bc->s_gw_fteid_s1u; ///< This IE shall be sent on the S11 interface. It shall be used
        s11_create_bearer_response->bearer_contexts.num_bearer_context++;
      }
    }

    for (int i = 0; i < e_rab_setup_rsp->e_rab_setup_list.no_of_items; i++) {
      e_rab_id_t e_rab_id = e_rab_setup_rsp->e_rab_setup_list.item[i].e_rab_id;
      bearer_context_t *bc =
        mme_app_get_bearer_context(ue_context_p, (ebi_t) e_rab_id);
      if (bc->bearer_state & BEARER_STATE_MME_CREATED) {
        if (REQUEST_ACCEPTED == s11_create_bearer_response->cause.cause_value) {
          s11_create_bearer_response->cause.cause_value =
            REQUEST_ACCEPTED_PARTIALLY;
        } else {
          s11_create_bearer_response->cause.cause_value = REQUEST_REJECTED;
        }
        s11_create_bearer_response->bearer_contexts
          .bearer_contexts[msg_bearer_index]
          .eps_bearer_id = e_rab_id;
        s11_create_bearer_response->bearer_contexts
          .bearer_contexts[msg_bearer_index]
          .cause.cause_value =
          REQUEST_REJECTED; // TODO translation of S1AP cause to SGW cause
        s11_create_bearer_response->bearer_contexts.num_bearer_context++;
        bc->bearer_state = BEARER_STATE_NULL;
      }
    }

    itti_send_msg_to_task(TASK_S11, INSTANCE_DEFAULT, message_p);
  } else {
    // not send S11 response
    // TODO create a procedure with bearers to receive a response from NAS
  }
  unlock_ue_contexts(ue_context_p);
  OAILOG_FUNC_OUT(LOG_MME_APP);
}

//------------------------------------------------------------------------------
void mme_app_handle_mobile_reachability_timer_expiry(
  struct ue_mm_context_s *ue_context_p)
{
  OAILOG_FUNC_IN(LOG_MME_APP);
  DevAssert(ue_context_p != NULL);
  ue_context_p->mobile_reachability_timer.id = MME_APP_TIMER_INACTIVE_ID;
  OAILOG_INFO(
    LOG_MME_APP,
    "Expired- Mobile Reachability Timer for UE id  %d \n",
    ue_context_p->mme_ue_s1ap_id);
  //Set PPF flag to false
  ue_context_p->ppf = false;
  // Start Implicit Detach timer
  if (
    timer_setup(
      ue_context_p->implicit_detach_timer.sec,
      0,
      TASK_MME_APP,
      INSTANCE_DEFAULT,
      TIMER_ONE_SHOT,
      (void *) &(ue_context_p->mme_ue_s1ap_id),
      sizeof(mme_ue_s1ap_id_t),
      &(ue_context_p->implicit_detach_timer.id)) < 0) {
    OAILOG_ERROR(
      LOG_MME_APP,
      "Failed to start Implicit Detach timer for UE id  %d \n",
      ue_context_p->mme_ue_s1ap_id);
    ue_context_p->implicit_detach_timer.id = MME_APP_TIMER_INACTIVE_ID;
  } else {
    OAILOG_DEBUG(
      LOG_MME_APP,
      "Started Implicit Detach timer for UE id  %d \n",
      ue_context_p->mme_ue_s1ap_id);
  }
  /* PPF is set to false due to "Inactivity of UE including non reception of periodic TAU
   * If CS paging is received for MT call, MME shall indicate to VLR that UE is unreachable
   */
  ue_context_p->ppf = false;
  OAILOG_FUNC_OUT(LOG_MME_APP);
}
//------------------------------------------------------------------------------
void mme_app_handle_implicit_detach_timer_expiry(
  struct ue_mm_context_s *ue_context_p)
{
  OAILOG_FUNC_IN(LOG_MME_APP);
  DevAssert(ue_context_p != NULL);
  MessageDef *message_p = NULL;
  OAILOG_INFO(
    LOG_MME_APP,
    "Expired- Implicit Detach timer for UE id  %d \n",
    ue_context_p->mme_ue_s1ap_id);
  ue_context_p->implicit_detach_timer.id = MME_APP_TIMER_INACTIVE_ID;

  // Initiate Implicit Detach for the UE
  message_p = itti_alloc_new_message(TASK_MME_APP, NAS_IMPLICIT_DETACH_UE_IND);
  DevAssert(message_p != NULL);
  message_p->ittiMsg.nas_implicit_detach_ue_ind.ue_id =
    ue_context_p->mme_ue_s1ap_id;
  itti_send_msg_to_task(TASK_NAS_MME, INSTANCE_DEFAULT, message_p);
  OAILOG_FUNC_OUT(LOG_MME_APP);
}

//------------------------------------------------------------------------------
void mme_app_handle_initial_context_setup_rsp_timer_expiry(
  struct ue_mm_context_s *ue_context_p)
{
  OAILOG_FUNC_IN(LOG_MME_APP);
  DevAssert(ue_context_p != NULL);
  MessageDef *message_p = NULL;
  OAILOG_INFO(
    LOG_MME_APP,
    "Expired- Initial context setup rsp timer for UE id  %d \n",
    ue_context_p->mme_ue_s1ap_id);
  ue_context_p->initial_context_setup_rsp_timer.id = MME_APP_TIMER_INACTIVE_ID;
  /* *********Abort the ongoing procedure*********
   * Check if UE is registered already that implies service request procedure is active. If so then release the S1AP
   * context and move the UE back to idle mode. Otherwise if UE is not yet registered that implies attach procedure is
   * active. If so,then abort the attach procedure and release the UE context.
   */
  ue_context_p->ue_context_rel_cause = S1AP_INITIAL_CONTEXT_SETUP_TMR_EXPRD;
  if (ue_context_p->mm_state == UE_UNREGISTERED) {
    // Initiate Implicit Detach for the UE
    message_p =
      itti_alloc_new_message(TASK_MME_APP, NAS_IMPLICIT_DETACH_UE_IND);
    DevAssert(message_p != NULL);
    message_p->ittiMsg.nas_implicit_detach_ue_ind.ue_id =
      ue_context_p->mme_ue_s1ap_id;
    itti_send_msg_to_task(TASK_NAS_MME, INSTANCE_DEFAULT, message_p);
    increment_counter(
      "ue_attach",
      1,
      2,
      "result",
      "failure",
      "cause",
      "no_context_setup_rsp_from_enb");
    increment_counter("ue_attach", 1, 1, "action", "attach_abort");
  } else {
    // Release S1-U bearer and move the UE to idle mode
    for (pdn_cid_t i = 0; i < MAX_APN_PER_UE; i++) {
      if (ue_context_p->pdn_contexts[i]) {
        mme_app_send_s11_release_access_bearers_req(ue_context_p, i);
      }
    }
    /* Handles CSFB failure */
    if (ue_context_p->sgs_context != NULL) {
      handle_csfb_s1ap_procedure_failure(
        ue_context_p,
        "initial_context_setup_timer_expired",
        INTIAL_CONTEXT_SETUP_PROCEDURE_FAILED);
    }
  }
  OAILOG_FUNC_OUT(LOG_MME_APP);
}
//------------------------------------------------------------------------------
void mme_app_handle_initial_context_setup_failure(
  mme_app_desc_t *mme_app_desc_p,
  const itti_mme_app_initial_context_setup_failure_t
    *const initial_ctxt_setup_failure_pP)
{
  struct ue_mm_context_s *ue_context_p = NULL;
  MessageDef *message_p = NULL;

  OAILOG_FUNC_IN(LOG_MME_APP);
  OAILOG_DEBUG(
    LOG_MME_APP, "Received MME_APP_INITIAL_CONTEXT_SETUP_FAILURE from S1AP\n");
  ue_context_p = mme_ue_context_exists_mme_ue_s1ap_id(
    &mme_app_desc_p->mme_ue_contexts,
    initial_ctxt_setup_failure_pP->mme_ue_s1ap_id);

  if (ue_context_p == NULL) {
    OAILOG_DEBUG(
      LOG_MME_APP,
      "We didn't find this mme_ue_s1ap_id in list of UE: %d \n",
      initial_ctxt_setup_failure_pP->mme_ue_s1ap_id);
    OAILOG_FUNC_OUT(LOG_MME_APP);
  }
  increment_counter("initial_context_setup_failure_received", 1, NO_LABELS);
  // Stop Initial context setup process guard timer,if running
  if (
    ue_context_p->initial_context_setup_rsp_timer.id !=
    MME_APP_TIMER_INACTIVE_ID) {
    if (timer_remove(ue_context_p->initial_context_setup_rsp_timer.id, NULL)) {
      OAILOG_ERROR(
        LOG_MME_APP,
        "Failed to stop Initial Context Setup Rsp timer for UE id  %d \n",
        ue_context_p->mme_ue_s1ap_id);
    }
    ue_context_p->initial_context_setup_rsp_timer.id =
      MME_APP_TIMER_INACTIVE_ID;
  }
  /* *********Abort the ongoing procedure*********
   * Check if UE is registered already that implies service request procedure is active. If so then release the S1AP
   * context and move the UE back to idle mode. Otherwise if UE is not yet registered that implies attach procedure is
   * active. If so,then abort the attach procedure and release the UE context.
   */
  ue_context_p->ue_context_rel_cause = S1AP_INITIAL_CONTEXT_SETUP_FAILED;
  if (ue_context_p->mm_state == UE_UNREGISTERED) {
    // Initiate Implicit Detach for the UE
    message_p =
      itti_alloc_new_message(TASK_MME_APP, NAS_IMPLICIT_DETACH_UE_IND);
    DevAssert(message_p != NULL);
    message_p->ittiMsg.nas_implicit_detach_ue_ind.ue_id =
      ue_context_p->mme_ue_s1ap_id;
    itti_send_msg_to_task(TASK_NAS_MME, INSTANCE_DEFAULT, message_p);
    increment_counter(
      "ue_attach",
      1,
      2,
      "result",
      "failure",
      "cause",
      "initial_context_setup_failure_rcvd");
    increment_counter("ue_attach", 1, 1, "action", "attach_abort");
  } else {
    // Release S1-U bearer and move the UE to idle mode

    for (pdn_cid_t i = 0; i < MAX_APN_PER_UE; i++) {
      if (ue_context_p->pdn_contexts[i]) {
        mme_app_send_s11_release_access_bearers_req(ue_context_p, i);
      }
    }
    /* Handles CSFB failure */
    if (ue_context_p->sgs_context != NULL) {
      handle_csfb_s1ap_procedure_failure(
        ue_context_p,
        "initial_context_setup_failed",
        INTIAL_CONTEXT_SETUP_PROCEDURE_FAILED);
    }
  }
  unlock_ue_contexts(ue_context_p);
  OAILOG_FUNC_OUT(LOG_MME_APP);
}
//------------------------------------------------------------------------------
static bool mme_app_construct_guti(
  const plmn_t *const plmn_p,
  const s_tmsi_t *const s_tmsi_p,
  guti_t *const guti_p)
{
  /*
   * This is a helper function to construct GUTI from S-TMSI. It uses PLMN id and MME Group Id of the serving MME for
   * this purpose.
   *
   */

  bool is_guti_valid =
    false; // Set to true if serving MME is found and GUTI is constructed
  uint8_t num_mme = 0; // Number of configured MME in the MME pool
  guti_p->m_tmsi = s_tmsi_p->m_tmsi;
  guti_p->gummei.mme_code = s_tmsi_p->mme_code;
  // Create GUTI by using PLMN Id and MME-Group Id of serving MME
  OAILOG_DEBUG(
    LOG_MME_APP,
    "Construct GUTI using S-TMSI received form UE and MME Group Id and PLMN id "
    "from MME Conf: %u, %u \n",
    s_tmsi_p->m_tmsi,
    s_tmsi_p->mme_code);
  mme_config_read_lock(&mme_config);
  /*
   * Check number of MMEs in the pool.
   * At present it is assumed that one MME is supported in MME pool but in case there are more
   * than one MME configured then search the serving MME using MME code.
   * Assumption is that within one PLMN only one pool of MME will be configured
   */
  if (mme_config.gummei.nb > 1) {
    OAILOG_DEBUG(LOG_MME_APP, "More than one MMEs are configured.");
  }
  for (num_mme = 0; num_mme < mme_config.gummei.nb; num_mme++) {
    /*Verify that the MME code within S-TMSI is same as what is configured in MME conf*/
    if (
      (plmn_p->mcc_digit2 ==
       mme_config.gummei.gummei[num_mme].plmn.mcc_digit2) &&
      (plmn_p->mcc_digit1 ==
       mme_config.gummei.gummei[num_mme].plmn.mcc_digit1) &&
      (plmn_p->mnc_digit3 ==
       mme_config.gummei.gummei[num_mme].plmn.mnc_digit3) &&
      (plmn_p->mcc_digit3 ==
       mme_config.gummei.gummei[num_mme].plmn.mcc_digit3) &&
      (plmn_p->mnc_digit2 ==
       mme_config.gummei.gummei[num_mme].plmn.mnc_digit2) &&
      (plmn_p->mnc_digit1 ==
       mme_config.gummei.gummei[num_mme].plmn.mnc_digit1) &&
      (guti_p->gummei.mme_code == mme_config.gummei.gummei[num_mme].mme_code)) {
      break;
    }
  }
  if (num_mme >= mme_config.gummei.nb) {
    OAILOG_DEBUG(LOG_MME_APP, "No MME serves this UE");
  } else {
    guti_p->gummei.plmn = mme_config.gummei.gummei[num_mme].plmn;
    guti_p->gummei.mme_gid = mme_config.gummei.gummei[num_mme].mme_gid;
    is_guti_valid = true;
  }
  mme_config_unlock(&mme_config);
  return is_guti_valid;
}

//------------------------------------------------------------------------------
static void notify_s1ap_new_ue_mme_s1ap_id_association(
  struct ue_mm_context_s *ue_context_p)
{
  MessageDef *message_p = NULL;
  itti_mme_app_s1ap_mme_ue_id_notification_t *notification_p = NULL;

  OAILOG_FUNC_IN(LOG_MME_APP);
  if (ue_context_p == NULL) {
    OAILOG_ERROR(LOG_MME_APP, " NULL UE context pointer!\n");
    OAILOG_FUNC_OUT(LOG_MME_APP);
  }
  message_p =
    itti_alloc_new_message(TASK_MME_APP, MME_APP_S1AP_MME_UE_ID_NOTIFICATION);
  notification_p = &message_p->ittiMsg.mme_app_s1ap_mme_ue_id_notification;
  memset(notification_p, 0, sizeof(itti_mme_app_s1ap_mme_ue_id_notification_t));
  notification_p->enb_ue_s1ap_id = ue_context_p->enb_ue_s1ap_id;
  notification_p->mme_ue_s1ap_id = ue_context_p->mme_ue_s1ap_id;
  notification_p->sctp_assoc_id = ue_context_p->sctp_assoc_id_key;

  itti_send_msg_to_task(TASK_S1AP, INSTANCE_DEFAULT, message_p);
  OAILOG_DEBUG(
    LOG_MME_APP,
    " Sent MME_APP_S1AP_MME_UE_ID_NOTIFICATION to S1AP for (ue_id = %u)\n",
    notification_p->mme_ue_s1ap_id);
  OAILOG_FUNC_OUT(LOG_MME_APP);
}

/**
 * Helper function to send a paging request to S1AP in either the initial case
 * or the retransmission case.
 *
 * @param ue_context_p - Pointer to UE context
 * @param set_timer - set true if this is the first attempt at paging and false
 *                    if this is the retransmission
 * @param paging_id_stmsi- paging ID, either to page with IMSI or STMSI
 * @param domain_indicator- Informs paging initiated for CS/PS
 */
int mme_app_paging_request_helper(
  ue_mm_context_t *ue_context_p,
  bool set_timer,
  uint8_t paging_id_stmsi,
  s1ap_cn_domain_t domain_indicator)
{
  MessageDef *message_p = NULL;
  int rc = RETURNok;
  OAILOG_FUNC_IN(LOG_MME_APP);
  // First, check if the UE is already connected. If so, stop
  if (ue_context_p->ecm_state == ECM_CONNECTED) {
    OAILOG_ERROR(
      LOG_MME_APP,
      "Paging process attempted for connected UE with id %d\n",
      ue_context_p->mme_ue_s1ap_id);
    OAILOG_FUNC_RETURN(LOG_MME_APP, RETURNerror);
  }
  message_p = itti_alloc_new_message(TASK_MME_APP, S1AP_PAGING_REQUEST);
  itti_s1ap_paging_request_t* paging_request =
    &message_p->ittiMsg.s1ap_paging_request;
  memset(paging_request, 0, sizeof(itti_s1ap_paging_request_t));

  // @TODO Check
  IMSI64_TO_STRING(
    ue_context_p->emm_context._imsi64,
    (char*) paging_request->imsi,
    ue_context_p->emm_context._imsi.length);
  paging_request->imsi_length = ue_context_p->emm_context._imsi.length;
  paging_request->mme_code = ue_context_p->emm_context._guti.gummei.mme_code;
  paging_request->m_tmsi = ue_context_p->emm_context._guti.m_tmsi;
  // TODO Pass enb ids based on TAIs
  paging_request->sctp_assoc_id = ue_context_p->sctp_assoc_id_key;
  if (paging_id_stmsi) {
    paging_request->paging_id = S1AP_PAGING_ID_STMSI;
  } else {
    paging_request->paging_id = S1AP_PAGING_ID_IMSI;
  }
  paging_request->domain_indicator = domain_indicator;

  rc = itti_send_msg_to_task(TASK_S1AP, INSTANCE_DEFAULT, message_p);

  if (!set_timer) {
    OAILOG_FUNC_RETURN(LOG_MME_APP, rc);
  }
  int timer_rc = timer_setup(
    ue_context_p->paging_response_timer.sec,
    0,
    TASK_MME_APP,
    INSTANCE_DEFAULT,
    TIMER_ONE_SHOT,
    (void *) &(ue_context_p->mme_ue_s1ap_id),
    sizeof(mme_ue_s1ap_id_t),
    &(ue_context_p->paging_response_timer.id));
  if (timer_rc < 0) {
    OAILOG_ERROR(
      LOG_MME_APP,
      "Failed to start paging timer for ue %d\n",
      ue_context_p->mme_ue_s1ap_id);
  }
  OAILOG_FUNC_RETURN(LOG_MME_APP, timer_rc);
}

int mme_app_handle_initial_paging_request(mme_app_desc_t *mme_app_desc_p,
    const char *imsi)
{
  imsi64_t imsi64 = INVALID_IMSI64;
  ue_mm_context_t *ue_context_p = NULL;

  IMSI_STRING_TO_IMSI64(imsi, &imsi64);
  ue_context_p =
    mme_ue_context_exists_imsi(&mme_app_desc_p->mme_ue_contexts, imsi64);
  if (ue_context_p == NULL) {
    OAILOG_ERROR(
      LOG_MME_APP, "Unknown IMSI%s, could not initiate paging\n", imsi);
    mme_ue_context_dump_coll_keys(&mme_app_desc_p->mme_ue_contexts);
    OAILOG_FUNC_RETURN(LOG_MME_APP, RETURNerror);
  }
  return mme_app_paging_request_helper(
    ue_context_p, true, true /* s-tmsi */, CN_DOMAIN_PS);
}

int mme_app_handle_paging_timer_expiry(ue_mm_context_t *ue_context_p)
{
  ue_context_p->paging_response_timer.id = MME_APP_TIMER_INACTIVE_ID;
  return mme_app_paging_request_helper(
    ue_context_p, false, true /* s-tmsi */, CN_DOMAIN_PS);
}

void mme_app_handle_ulr_timer_expiry(ue_mm_context_t* ue_context_p)
{
  OAILOG_FUNC_IN(LOG_MME_APP);

  OAILOG_ERROR(
    LOG_MME_APP,
    "Update Location Timer expired for ue-id" MME_UE_S1AP_ID_FMT "\n",
    ue_context_p->mme_ue_s1ap_id);
  ue_context_p->ulr_response_timer.id = MME_APP_TIMER_INACTIVE_ID;

  // Send PDN CONNECTIVITY FAIL message  to NAS layer
  increment_counter("mme_s6a_update_location_ans", 1, 1, "result", "failure");
  emm_cn_ula_or_csrsp_fail_t cn_ula_fail = {0};
  cn_ula_fail.ue_id = ue_context_p->mme_ue_s1ap_id;
  cn_ula_fail.cause = CAUSE_SYSTEM_FAILURE;
  for (pdn_cid_t i = 0; i < MAX_APN_PER_UE; i++) {
    if (ue_context_p->pdn_contexts[i]) {
      bearer_context_t* bearer_context = mme_app_get_bearer_context(
        ue_context_p, ue_context_p->pdn_contexts[i]->default_ebi);
      cn_ula_fail.pti = bearer_context->transaction_identifier;
      break;
    }
  }
  nas_proc_ula_or_csrsp_fail(&cn_ula_fail);
  OAILOG_FUNC_OUT(LOG_MME_APP);
}

/**
 * Send Suspend Notification to inform SPGW that UE is not available for PS handover
 * and discard the DL data received for this UE
 *
 * */
int mme_app_send_s11_suspend_notification(
  struct ue_mm_context_s *const ue_context_pP,
  const pdn_cid_t pdn_index)
{
  MessageDef *message_p = NULL;
  itti_s11_suspend_notification_t *suspend_notification_p = NULL;
  int rc = RETURNok;

  OAILOG_FUNC_IN(LOG_MME_APP);
  DevAssert(ue_context_pP);
  OAILOG_DEBUG(
    LOG_MME_APP,
    "Preparing to send Suspend Notification for imsi " IMSI_64_FMT "\n",
    ue_context_pP->emm_context._imsi64);

  message_p = itti_alloc_new_message(TASK_MME_APP, S11_SUSPEND_NOTIFICATION);
  AssertFatal(message_p, "itti_alloc_new_message Failed");

  suspend_notification_p = &message_p->ittiMsg.s11_suspend_notification;
  memset(suspend_notification_p, 0, sizeof(itti_s11_suspend_notification_t));

  pdn_context_t* pdn_connection = ue_context_pP->pdn_contexts[pdn_index];
  suspend_notification_p->teid = pdn_connection->s_gw_teid_s11_s4;

  IMSI64_TO_STRING(
    ue_context_pP->emm_context._imsi64,
    (char*) suspend_notification_p->imsi.digit,
    ue_context_pP->emm_context._imsi.length);
  suspend_notification_p->imsi.length =
    (uint8_t) strlen((const char*) suspend_notification_p->imsi.digit);

  /* lbi: currently one default bearer, fill lbi from UE context
   * TODO for multiple PDN support, get lbi from PDN context
  */
  suspend_notification_p->lbi = ue_context_pP->pdn_contexts[pdn_index]->default_ebi;

  OAILOG_INFO(
    LOG_MME_APP,
    "Send Suspend Notification for IMSI = " IMSI_64_FMT "\n",
    ue_context_pP->emm_context._imsi64);
  rc = itti_send_msg_to_task(TASK_SPGW, INSTANCE_DEFAULT, message_p);

  OAILOG_FUNC_RETURN(LOG_MME_APP, rc);
}

/*
 * Handle Suspend Acknowledge from SPGW
 *
 */
void mme_app_handle_suspend_acknowledge(mme_app_desc_t *mme_app_desc_p,
  const itti_s11_suspend_acknowledge_t *const suspend_acknowledge_pP)
{
  struct ue_mm_context_s *ue_context_p = NULL;

  OAILOG_FUNC_IN(LOG_MME_APP);
  OAILOG_INFO(
    LOG_MME_APP,
    "Rx Suspend Acknowledge with MME_S11_TEID :%d \n",
    suspend_acknowledge_pP->teid);

  ue_context_p = mme_ue_context_exists_s11_teid(
    &mme_app_desc_p->mme_ue_contexts, suspend_acknowledge_pP->teid);
  if (ue_context_p == NULL) {
    OAILOG_ERROR(
      LOG_MME_APP,
      "We didn't find this teid in list of UE: %" PRIX32 "\n",
      suspend_acknowledge_pP->teid);
    OAILOG_FUNC_OUT(LOG_MME_APP);
  }
  OAILOG_DEBUG(
    LOG_MME_APP,
    " Rx Suspend Acknowledge with MME_S11_TEID " TEID_FMT " IMSI " IMSI_64_FMT
    " \n",
    suspend_acknowledge_pP->teid,
    ue_context_p->emm_context._imsi64);
  /*
   * Updating statistics
   */
  update_mme_app_stats_s1u_bearer_sub();

  // Send UE Context Release Command
  mme_app_itti_ue_context_release(
    ue_context_p, ue_context_p->ue_context_rel_cause);
  OAILOG_FUNC_OUT(LOG_MME_APP);
}

//------------------------------------------------------------------------------
int mme_app_handle_nas_extended_service_req(mme_app_desc_t *mme_app_desc_p,
  itti_nas_extended_service_req_t *const nas_extended_service_req_pP)
{
  struct ue_mm_context_s *ue_context_p = NULL;
  int rc = RETURNok;
  mme_ue_s1ap_id_t ue_id = INVALID_MME_UE_S1AP_ID;
  Service_Type serviceType = -1;

  OAILOG_FUNC_IN(LOG_MME_APP);
  DevAssert(nas_extended_service_req_pP);

  serviceType = nas_extended_service_req_pP->servType;
  ue_id = nas_extended_service_req_pP->ue_id;
  if (ue_id == INVALID_MME_UE_S1AP_ID) {
    OAILOG_ERROR(
      LOG_MME_APP,
      "ERROR***** Invalid UE Id received from NAS in Extended Service "
      "Request\n");
    OAILOG_FUNC_RETURN(LOG_MME_APP, RETURNerror);
  }
  ue_context_p =
    mme_ue_context_exists_mme_ue_s1ap_id(&mme_app_desc_p->mme_ue_contexts,
        ue_id);
  if (ue_context_p) {
    if (ue_id != ue_context_p->mme_ue_s1ap_id) {
      OAILOG_ERROR(
        LOG_MME_APP,
        "ERROR***** Abnormal case: ue_id does not match with ue_id in "
        "ue_context %d, %d\n",
        ue_id,
        ue_context_p->mme_ue_s1ap_id);
      unlock_ue_contexts(ue_context_p);
      OAILOG_FUNC_RETURN(LOG_MME_APP, RETURNerror);
    }
  } else {
    OAILOG_ERROR(
      LOG_MME_APP,
      "ERROR***** Invalid UE Id received from NAS in Extended Service Request "
      "%d\n",
      ue_id);
    OAILOG_FUNC_RETURN(LOG_MME_APP, RETURNerror);
  }

  switch (serviceType) {
    /* Extended Service request received for CSFB */
    case MO_CS_FB1:
    case MT_CS_FB1:
    case MO_CS_FB:
      if (ue_context_p->sgs_context != NULL) {
        ue_context_p->sgs_context->csfb_service_type = CSFB_SERVICE_MO_CALL;
        /*If call_cancelled is set to TRUE when MO call is triggered. Set call_cancelled to false*/
        if (ue_context_p->sgs_context->call_cancelled == true) {
          ue_context_p->sgs_context->call_cancelled = false;
        }
        mme_app_itti_ue_context_mod_for_csfb(ue_context_p);
      } else {
        /* send Service Reject to UE */
        mme_app_notify_service_reject_to_nas(
          ue_context_p->mme_ue_s1ap_id,
          EMM_CAUSE_CONGESTION,
          UE_CONTEXT_MODIFICATION_PROCEDURE_FAILED);
      }
      break;
    case MT_CS_FB:
      if (nas_extended_service_req_pP->csfb_response == CSFB_REJECTED_BY_UE) {
        if (ue_context_p->sgs_context != NULL) {
          /*If call_cancelled is set to TRUE and we receive EXT Service Request with csfb_response
          *set to call_rejected. Set call_cancelled to false*/
          if (ue_context_p->sgs_context->call_cancelled == true) {
            ue_context_p->sgs_context->call_cancelled = false;
          }
          if (
            (rc = mme_app_send_sgsap_paging_reject(
               ue_context_p,
               ue_context_p->emm_context._imsi64,
               ue_context_p->emm_context._imsi.length,
               SGS_CAUSE_MT_CSFB_CALL_REJECTED_BY_USER)) != RETURNok) {
            OAILOG_WARNING(
              LOG_MME_APP,
              "Failed to send SGSAP-Paging Reject for imsi with reject cause:"
              "SGS_CAUSE_MT_CSFB_CALL_REJECTED_BY_USER" IMSI_64_FMT "\n",
              ue_context_p->emm_context._imsi64);
          }
          increment_counter(
            "sgsap_paging_reject", 1, 1, "cause", "call_rejected_by_user");
        } else {
          OAILOG_ERROR(
            LOG_MME_APP,
            "sgs_context is null for ue" IMSI_64_FMT "\n",
            ue_context_p->emm_context._imsi64);
        }
      } else if (
        nas_extended_service_req_pP->csfb_response == CSFB_ACCEPTED_BY_UE) {
        DevAssert(ue_context_p->sgs_context);
        /*Set mt_call_in_progress flag as UE accepted the MT Call.
          * This will be used to decide whether to abort the on going MT call or
          * not when SERVICE ABORT request is received from MSC/VLR
          */
        ue_context_p->sgs_context->mt_call_in_progress = true;
        if (ue_context_p->sgs_context->call_cancelled) {
          /*Sending Service Reject to UE as MSC/VLR has triggered SGSAP SERVICE ABORT*/
          if (ue_context_p->ecm_state == ECM_IDLE) {
            mme_app_notify_service_reject_to_nas(
              ue_context_p->mme_ue_s1ap_id,
              EMM_CAUSE_CS_SERVICE_NOT_AVAILABLE,
              MT_CALL_CANCELLED_BY_NW_IN_IDLE_STATE);
          } else if (ue_context_p->ecm_state == ECM_CONNECTED) {
            mme_app_notify_service_reject_to_nas(
              ue_context_p->mme_ue_s1ap_id,
              EMM_CAUSE_CS_SERVICE_NOT_AVAILABLE,
              MT_CALL_CANCELLED_BY_NW_IN_CONNECTED_STATE);
          }
          //Reset call_cancelled flag
          ue_context_p->sgs_context->call_cancelled = false;
          OAILOG_WARNING(
            LOG_MME_APP,
            "Sending Service Reject to NAS as MSC has triggered SGSAP SERVICE "
            "ABORT"
            "Request for UE id :%u \n",
            ue_id);
        } else {
          mme_app_itti_ue_context_mod_for_csfb(ue_context_p);
        }
      } else {
        OAILOG_WARNING(
          LOG_MME_APP,
          "Invalid csfb_response for service type :%d and ue_id :%u \n",
          nas_extended_service_req_pP->servType,
          ue_id);
      }
      break;
    case MO_CS_FB_EMRGNCY_CALL:
      if (ue_context_p->sgs_context != NULL) {
        ue_context_p->sgs_context->csfb_service_type = CSFB_SERVICE_MO_CALL;
        ue_context_p->sgs_context->is_emergency_call = true;
        mme_app_itti_ue_context_mod_for_csfb(ue_context_p);
      } else {
        /* send Service Reject to UE */
        mme_app_notify_service_reject_to_nas(ue_context_p->mme_ue_s1ap_id, EMM_CAUSE_CONGESTION,
             UE_CONTEXT_MODIFICATION_PROCEDURE_FAILED);
      }
      break;
    /* packet service via s1 */
    case PKT_SRV_VIA_S1:
    case PKT_SRV_VIA_S1_1:
    case PKT_SRV_VIA_S1_2:
    case PKT_SRV_VIA_S1_3:
      /*TODO */
      break;
    default:
      OAILOG_ERROR(
        LOG_MME_APP,
        "ERROR***** Invalid Service Type Received %d\n",
        serviceType);
  }
  unlock_ue_contexts(ue_context_p);
  OAILOG_FUNC_RETURN(LOG_MME_APP, rc);
}

//------------------------------------------------------------------------------
void mme_app_handle_ue_context_modification_timer_expiry(
  struct ue_mm_context_s *ue_context_p)
{
  OAILOG_FUNC_IN(LOG_MME_APP);
  DevAssert(ue_context_p != NULL);

  OAILOG_INFO(
    LOG_MME_APP,
    "Expired- UE context modification timer for UE id  %d \n",
    ue_context_p->mme_ue_s1ap_id);
  ue_context_p->ue_context_modification_timer.id = MME_APP_TIMER_INACTIVE_ID;

  if (ue_context_p->sgs_context != NULL) {
    handle_csfb_s1ap_procedure_failure(
      ue_context_p,
      "ue_context_modification_timer_expired",
      UE_CONTEXT_MODIFICATION_PROCEDURE_FAILED);
  }
  OAILOG_FUNC_OUT(LOG_MME_APP);
}

/* Description: CSFB procedure to handle S1ap procedure failure,
 * In case of MT CS call, send SGSAP Paging reject to MSC/VLR
 * And Send Service Reject to UE
 * In case of of MO CS call, send Service Reject to UE
 */
int handle_csfb_s1ap_procedure_failure(
  ue_mm_context_t *ue_context_p,
  char *failed_statement,
  uint8_t failed_procedure)
{
  int rc = RETURNok;
  OAILOG_FUNC_IN(LOG_MME_APP);
  DevAssert(ue_context_p != NULL);

  /* If ICS procedure is initiated due to CS-Paging in UE idle mode
   * On ICS failure, send sgsap-Paging Reject to VLR
   */
  if (ue_context_p->sgs_context) {
    //Reset mt_call_in_progress flag
    if (ue_context_p->sgs_context->mt_call_in_progress) {
      ue_context_p->sgs_context->mt_call_in_progress = false;
    }
    if (ue_context_p->sgs_context->csfb_service_type == CSFB_SERVICE_MT_CALL) {
      /* send sgsap-Paging Reject to VLR */
      if (
        (mme_app_send_sgsap_paging_reject(
          ue_context_p,
          ue_context_p->emm_context._imsi64,
          ue_context_p->emm_context._imsi.length,
          SGS_CAUSE_MT_CSFB_CALL_REJECTED_BY_USER)) != RETURNok) {
        OAILOG_WARNING(
          LOG_MME_APP,
          "Failed to send SGSAP-Paging Reject for imsi with reject cause:"
          "SGS_CAUSE_MT_CSFB_CALL_REJECTED_BY_USER" IMSI_64_FMT "\n",
          ue_context_p->emm_context._imsi64);
      }
      if (failed_statement) {
        increment_counter(
          "sgsap_paging_reject", 1, 1, "cause", failed_statement);
      }
      rc = mme_app_notify_service_reject_to_nas(
        ue_context_p->mme_ue_s1ap_id,
        EMM_CAUSE_CONGESTION,
        UE_CONTEXT_MODIFICATION_PROCEDURE_FAILED);
    } else if (
      ue_context_p->sgs_context->csfb_service_type == CSFB_SERVICE_MO_CALL) {
      /* send Service Reject to UE */
      rc = mme_app_notify_service_reject_to_nas(
        ue_context_p->mme_ue_s1ap_id,
        EMM_CAUSE_CONGESTION,
        UE_CONTEXT_MODIFICATION_PROCEDURE_FAILED);
    }
    ue_context_p->sgs_context->csfb_service_type = CSFB_SERVICE_NONE;
    if (failed_statement) {
      increment_counter("nas service reject", 1, 1, "cause", failed_statement);
    }
  }
  OAILOG_FUNC_RETURN(LOG_MME_APP, rc);
}

/****************************************************************************
 **                                                                        **
 ** Name:    mme_app_notify_service_reject_to_nas()                        **
 **                                                                        **
 ** Description: As part of handling CSFB procedure, if ICS or UE context  **
 **      modification failed, indicate to NAS to send Service Reject to UE **
 **                                                                        **
 ** Inputs:  ue_id: UE identifier                                          **
 **          emm_casue: failed cause                                       **
 **          Failed_procedure: ICS/UE context modification                 **
 **                                                                        **
 ** Outputs:                                                               **
 **      Return:    RETURNok, RETURNerror                                  **
 **                                                                        **
 ***************************************************************************/

int mme_app_notify_service_reject_to_nas(
  mme_ue_s1ap_id_t ue_id,
  uint8_t emm_cause,
  uint8_t failed_procedure)
{
  int rc = RETURNok;
  MessageDef *message_p = NULL;
  itti_nas_notify_service_reject_t *itti_nas_notify_service_reject_p = NULL;
  OAILOG_FUNC_IN(LOG_MME_APP);
  OAILOG_INFO(
    LOG_MME_APP,
    " Ongoing Service request procedure failed,"
    "send Notify Service Reject to NAS for ue_id :%u \n",
    ue_id);
  message_p = itti_alloc_new_message(TASK_MME_APP, NAS_NOTIFY_SERVICE_REJECT);
  itti_nas_notify_service_reject_p =
    &message_p->ittiMsg.nas_notify_service_reject;
  memset(
    (void *) itti_nas_notify_service_reject_p,
    0,
    sizeof(itti_nas_extended_service_req_t));

  itti_nas_notify_service_reject_p->ue_id = ue_id;
  itti_nas_notify_service_reject_p->emm_cause = emm_cause;
  itti_nas_notify_service_reject_p->failed_procedure = failed_procedure;

  rc = itti_send_msg_to_task(TASK_NAS_MME, INSTANCE_DEFAULT, message_p);
  OAILOG_FUNC_RETURN(LOG_MME_APP, rc);
}
//------------------------------------------------------------------------------
void mme_app_handle_create_dedicated_bearer_rsp(mme_app_desc_t *mme_app_desc_p,
  itti_mme_app_create_dedicated_bearer_rsp_t *const create_dedicated_bearer_rsp)
{
  OAILOG_FUNC_IN(LOG_MME_APP);
  struct ue_mm_context_s *ue_context_p = NULL;

  ue_context_p = mme_ue_context_exists_mme_ue_s1ap_id(
    &mme_app_desc_p->mme_ue_contexts, create_dedicated_bearer_rsp->ue_id);

  if (ue_context_p == NULL) {
    OAILOG_DEBUG(
      LOG_MME_APP,
      "We didn't find this mme_ue_s1ap_id in list of UE: " MME_UE_S1AP_ID_FMT
      "\n",
      create_dedicated_bearer_rsp->ue_id);
    OAILOG_FUNC_OUT(LOG_MME_APP);
  }

#if EMBEDDED_SGW
    OAILOG_INFO(
      LOG_MME_APP,
      "Sending Activate Dedicated bearer Response to SPGW: " MME_UE_S1AP_ID_FMT
      "\n",
      create_dedicated_bearer_rsp->ue_id);
    _send_pcrf_bearer_actv_rsp(
      ue_context_p,create_dedicated_bearer_rsp->ebi,
      REQUEST_ACCEPTED);
    unlock_ue_contexts(ue_context_p);
    OAILOG_FUNC_OUT(LOG_MME_APP);
#endif
  // TODO:
  // Actually do it simple, because it appear we have to wait for NAS procedure reworking (work in progress on another branch)
  // for responding to S11 without mistakes (may be the create bearer procedure can be impacted by a S1 ue context release or
  // a UE originating  NAS procedure)
  mme_app_s11_proc_create_bearer_t *s11_proc_create =
    mme_app_get_s11_procedure_create_bearer(ue_context_p);
  if (s11_proc_create) {
    ebi_t ebi = create_dedicated_bearer_rsp->ebi;

    s11_proc_create->num_status_received++;
    s11_proc_create->bearer_status[EBI_TO_INDEX(ebi)] = S11_PROC_BEARER_SUCCESS;
    // if received all bearers creation results
    if (s11_proc_create->num_status_received == s11_proc_create->num_bearers) {
      //Send Rsp to SGW if SPGW is embedded
      bearer_context_t *bc = mme_app_get_bearer_context(
        ue_context_p, create_dedicated_bearer_rsp->ebi);
      if (bc == NULL) {
        OAILOG_ERROR(
        LOG_MME_APP,
        "Could not get bearer context for EBI:%d\n",
        ebi);
        OAILOG_FUNC_OUT(LOG_MME_APP);
      }
      mme_app_s11_procedure_create_bearer_send_response(
        ue_context_p, s11_proc_create);
      mme_app_delete_s11_procedure_create_bearer(ue_context_p);
    }
  }
  unlock_ue_contexts(ue_context_p);
  OAILOG_FUNC_OUT(LOG_MME_APP);
}

//------------------------------------------------------------------------------
void mme_app_handle_create_dedicated_bearer_rej(mme_app_desc_t *mme_app_desc_p,
  itti_mme_app_create_dedicated_bearer_rej_t *const create_dedicated_bearer_rej)
{
  OAILOG_FUNC_IN(LOG_MME_APP);
  struct ue_mm_context_s *ue_context_p = NULL;

  ue_context_p = mme_ue_context_exists_mme_ue_s1ap_id(
    &mme_app_desc_p->mme_ue_contexts, create_dedicated_bearer_rej->ue_id);

  if (ue_context_p == NULL) {
    OAILOG_DEBUG(
      LOG_MME_APP,
      "We didn't find this mme_ue_s1ap_id in list of UE: " MME_UE_S1AP_ID_FMT
      "\n",
      create_dedicated_bearer_rej->ue_id);
    OAILOG_FUNC_OUT(LOG_MME_APP);
  }

#if EMBEDDED_SGW
    OAILOG_INFO(
      LOG_MME_APP,
      "Sending Activate Dedicated bearer Reject to SPGW: " MME_UE_S1AP_ID_FMT
      "\n",
      create_dedicated_bearer_rej->ue_id);
    _send_pcrf_bearer_actv_rsp(
      ue_context_p,create_dedicated_bearer_rej->ebi,
      REQUEST_REJECTED);
    unlock_ue_contexts(ue_context_p);
    OAILOG_FUNC_OUT(LOG_MME_APP);
#endif

  // TODO:
  // Actually do it simple, because it appear we have to wait for NAS procedure reworking (work in progress on another branch)
  // for responding to S11 without mistakes (may be the create bearer procedure can be impacted by a S1 ue context release or
  // a UE originating  NAS procedure)
  mme_app_s11_proc_create_bearer_t *s11_proc_create =
    mme_app_get_s11_procedure_create_bearer(ue_context_p);
  if (s11_proc_create) {
    ebi_t ebi = create_dedicated_bearer_rej->ebi;

    s11_proc_create->num_status_received++;
    s11_proc_create->bearer_status[EBI_TO_INDEX(ebi)] = S11_PROC_BEARER_FAILED;
    // if received all bearers creation results
    if (s11_proc_create->num_status_received == s11_proc_create->num_bearers) {
      mme_app_s11_procedure_create_bearer_send_response(
        ue_context_p, s11_proc_create);
      mme_app_delete_s11_procedure_create_bearer(ue_context_p);
    }
  }
  unlock_ue_contexts(ue_context_p);
  OAILOG_FUNC_OUT(LOG_MME_APP);
}

//------------------------------------------------------------------------------
// See 3GPP TS 23.401 version 10.13.0 Release 10: 5.4.4.2 MME Initiated Dedicated Bearer Deactivation
void mme_app_trigger_mme_initiated_dedicated_bearer_deactivation_procedure(
    mme_app_desc_t *mme_app_desc_p,
    ue_mm_context_t *const ue_context,
    const pdn_cid_t cid)
{
  OAILOG_DEBUG(LOG_MME_APP, "TODO \n");
}

/**
 * This Function checks for ue context based on given teid,
 * if present send ue context modification request to S1AP
 * otherwise drop the message
 */
void mme_app_handle_modify_ue_ambr_request(mme_app_desc_t *mme_app_desc_p,
  const itti_s11_modify_ue_ambr_request_t *const modify_ue_ambr_request_p)
{
  MessageDef *message_p;
  ue_mm_context_t *ue_context_p = NULL;
  OAILOG_FUNC_IN(LOG_MME_APP);

  ue_context_p = mme_ue_context_exists_s11_teid(
    &mme_app_desc_p->mme_ue_contexts, modify_ue_ambr_request_p->teid);

  if (ue_context_p == NULL) {
    OAILOG_WARNING(
      LOG_MME_APP,
      "We didn't find this teid in list of UE: \
        %08x\n, Dropping MODIFY_UE_AMBR_REQUEST",
      modify_ue_ambr_request_p->teid);
    OAILOG_FUNC_OUT(LOG_MME_APP);
  } else {
    message_p = itti_alloc_new_message(
      TASK_MME_APP, S1AP_UE_CONTEXT_MODIFICATION_REQUEST);
    DevAssert(message_p != NULL);
    memset(
      (void *) &message_p->ittiMsg.s1ap_ue_context_mod_request,
      0,
      sizeof(itti_s1ap_ue_context_mod_req_t));
    S1AP_UE_CONTEXT_MODIFICATION_REQUEST(message_p).mme_ue_s1ap_id =
      ue_context_p->mme_ue_s1ap_id;
    S1AP_UE_CONTEXT_MODIFICATION_REQUEST(message_p).enb_ue_s1ap_id =
      ue_context_p->enb_ue_s1ap_id;
    S1AP_UE_CONTEXT_MODIFICATION_REQUEST(message_p).presencemask =
      S1AP_UE_CONTEXT_MOD_UE_AMBR_INDICATOR_PRESENT;
    S1AP_UE_CONTEXT_MODIFICATION_REQUEST(message_p).ue_ambr.br_ul =
      modify_ue_ambr_request_p->ue_ambr.br_ul;
    S1AP_UE_CONTEXT_MODIFICATION_REQUEST(message_p).ue_ambr.br_dl =
      modify_ue_ambr_request_p->ue_ambr.br_dl;
    itti_send_msg_to_task(TASK_S1AP, INSTANCE_DEFAULT, message_p);
    OAILOG_DEBUG(
      LOG_MME_APP,
      "MME APP :Sent UE context modification request \
        for UE id %d\n",
      ue_context_p->mme_ue_s1ap_id);
  }
  unlock_ue_contexts(ue_context_p);
  OAILOG_FUNC_OUT(LOG_MME_APP);
}

/**
 * This Function handles NW initiated
 * Dedicated bearer activation Request message from SGW
 */
void mme_app_handle_nw_init_ded_bearer_actv_req(
    mme_app_desc_t *mme_app_desc_p,
    const itti_s11_nw_init_actv_bearer_request_t
   *const nw_init_bearer_actv_req_p)
{
  ue_mm_context_t *ue_context_p = NULL;
  OAILOG_FUNC_IN(LOG_MME_APP);

  OAILOG_INFO(
    LOG_MME_APP,
    "Received Dedicated bearer activation Request from SGW with LBI %d\n",
    nw_init_bearer_actv_req_p->lbi);

  ebi_t linked_eps_bearer_id = nw_init_bearer_actv_req_p->lbi;
  ue_context_p = mme_ue_context_exists_s11_teid(
    &mme_app_desc_p->mme_ue_contexts, nw_init_bearer_actv_req_p->s11_mme_teid);

  if (ue_context_p == NULL) {
    OAILOG_ERROR(
      LOG_MME_APP,
      "We didn't find this teid in list of UE: %08x\n",
      nw_init_bearer_actv_req_p->s11_mme_teid);
    OAILOG_FUNC_OUT(LOG_MME_APP);
  }

  bearer_context_t *linked_bc =
    mme_app_get_bearer_context(ue_context_p, linked_eps_bearer_id);
  if (!linked_bc) {
    OAILOG_ERROR(
      LOG_MME_APP,
      "We didn't find the linked bearer id %" PRIu8
      " for UE: " MME_UE_S1AP_ID_FMT "\n",
      linked_eps_bearer_id,
      ue_context_p->mme_ue_s1ap_id);
    OAILOG_FUNC_OUT(LOG_MME_APP);
  }
  pdn_cid_t cid = linked_bc->pdn_cx_id;
  // forward request to NAS
  MessageDef *message_p =
    itti_alloc_new_message(TASK_MME_APP, MME_APP_CREATE_DEDICATED_BEARER_REQ);
  if (message_p == NULL) {
    OAILOG_ERROR(
    LOG_MME_APP,
    "itti_alloc_new_message failed for MME_APP_CREATE_DEDICATED_BEARER_REQ\n");
    OAILOG_FUNC_OUT(LOG_MME_APP);
  }
  MME_APP_CREATE_DEDICATED_BEARER_REQ(message_p).ue_id =
    ue_context_p->mme_ue_s1ap_id;
  MME_APP_CREATE_DEDICATED_BEARER_REQ(message_p).cid = cid;
  //EBI Will be assigned by NAS Task
  MME_APP_CREATE_DEDICATED_BEARER_REQ(message_p).ebi = 0;
  MME_APP_CREATE_DEDICATED_BEARER_REQ(message_p).linked_ebi =
    ue_context_p->pdn_contexts[cid]->default_ebi;
  MME_APP_CREATE_DEDICATED_BEARER_REQ(message_p).bearer_qos =
    nw_init_bearer_actv_req_p->eps_bearer_qos;
  /* Send sgw_fteid to NAS as dedicated bearer context is created in NAS.
  This logic will be removed once NAS and MME tasks are merged*/
  memcpy(&MME_APP_CREATE_DEDICATED_BEARER_REQ(message_p).sgw_fteid,
    &nw_init_bearer_actv_req_p->s1_u_sgw_fteid, sizeof(fteid_t));
  if (nw_init_bearer_actv_req_p->tft.numberofpacketfilters) {
    MME_APP_CREATE_DEDICATED_BEARER_REQ(message_p).tft =
      calloc(1, sizeof(traffic_flow_template_t));
    copy_traffic_flow_template(
      MME_APP_CREATE_DEDICATED_BEARER_REQ(message_p).tft,
      &nw_init_bearer_actv_req_p->tft);
  }
  if (nw_init_bearer_actv_req_p->pco.num_protocol_or_container_id) {
    MME_APP_CREATE_DEDICATED_BEARER_REQ(message_p).pco =
      calloc(1, sizeof(protocol_configuration_options_t));
    copy_protocol_configuration_options(
      MME_APP_CREATE_DEDICATED_BEARER_REQ(message_p).pco,
      &nw_init_bearer_actv_req_p->pco);
  }

  OAILOG_INFO(
    LOG_MME_APP,
    "Sending MME_APP_CREATE_DEDICATED_BEARER_REQ to NAS with UE ID"
    "%d for LBI %d\n",
    MME_APP_CREATE_DEDICATED_BEARER_REQ(message_p).ue_id,
    ue_context_p->pdn_contexts[cid]->default_ebi);
  itti_send_msg_to_task(TASK_NAS_MME, INSTANCE_DEFAULT, message_p);
  unlock_ue_contexts(ue_context_p);
  OAILOG_FUNC_OUT(LOG_MME_APP);
}

void _send_delete_dedicated_bearer_rsp(
  struct ue_mm_context_s *ue_context_p,
  bool delete_default_bearer,
  ebi_t ebi[],
  uint32_t num_bearer_context,
  teid_t s_gw_teid_s11_s4,
  gtpv2c_cause_value_t cause)
{
  itti_s11_nw_init_deactv_bearer_rsp_t *s11_deact_ded_bearer_rsp = NULL;
  MessageDef *message_p = NULL;
  uint32_t i = 0;

  OAILOG_FUNC_IN(LOG_MME_APP);
  if (ue_context_p == NULL) {
    OAILOG_ERROR(LOG_MME_APP, " NULL UE context ptr\n");
    OAILOG_FUNC_OUT(LOG_MME_APP);
  }
  message_p =
    itti_alloc_new_message(TASK_MME_APP,
    S11_NW_INITIATED_DEACTIVATE_BEARER_RESP);
  s11_deact_ded_bearer_rsp =
    &message_p->ittiMsg.s11_nw_init_deactv_bearer_rsp;

  if (message_p == NULL) {
    OAILOG_ERROR(
      LOG_MME_APP,
      "itti_alloc_new_message failed for"
      "S11_NW_INITIATED_DEACTIVATE_BEARER_RESP\n");
    OAILOG_FUNC_OUT(LOG_MME_APP);
  }
  memset(s11_deact_ded_bearer_rsp, 0,
    sizeof(itti_s11_nw_init_deactv_bearer_rsp_t));

  s11_deact_ded_bearer_rsp->delete_default_bearer = delete_default_bearer;

  if (delete_default_bearer) {
    s11_deact_ded_bearer_rsp->lbi = calloc(1, sizeof(ebi_t));
    *s11_deact_ded_bearer_rsp->lbi = ebi[0];
    s11_deact_ded_bearer_rsp->bearer_contexts.bearer_contexts[0].
      cause.cause_value = cause;
  } else {
    for (i = 0; i < num_bearer_context; i++) {
      s11_deact_ded_bearer_rsp->bearer_contexts.bearer_contexts[i].
        eps_bearer_id = ebi[i];
      s11_deact_ded_bearer_rsp->bearer_contexts.bearer_contexts[i].
        cause.cause_value = cause;
    }
  }
  /*Print bearer ids to be sent in nw_initiated_deactv_bearer_rsp*/
  print_bearer_ids_helper(ebi, num_bearer_context);
  s11_deact_ded_bearer_rsp->bearer_contexts.num_bearer_context =
    num_bearer_context;
  s11_deact_ded_bearer_rsp->imsi = ue_context_p->emm_context._imsi64;
  s11_deact_ded_bearer_rsp->s_gw_teid_s11_s4 = s_gw_teid_s11_s4;

  OAILOG_INFO(
    LOG_MME_APP,
    " Sending nw_initiated_deactv_bearer_rsp to SGW with %d bearers\n",
    num_bearer_context);
  itti_send_msg_to_task(TASK_SPGW, INSTANCE_DEFAULT, message_p);

  OAILOG_FUNC_OUT(LOG_MME_APP);
}


/**
 * This Function handles NW-initiated
 * dedicated bearer deactivation request message from SGW
 */
void mme_app_handle_nw_init_bearer_deactv_req(mme_app_desc_t *mme_app_desc_p,
  itti_s11_nw_init_deactv_bearer_request_t
  *const nw_init_bearer_deactv_req_p)
{
  ue_mm_context_t *ue_context_p = NULL;
  uint32_t i = 0;
  OAILOG_FUNC_IN(LOG_MME_APP);
  MessageDef *message_p = NULL;
  ebi_t ebi[BEARERS_PER_UE];
  uint32_t num_bearers_deleted = 0;

  OAILOG_INFO(
    LOG_MME_APP,
    "Received nw_initiated_deactv_bearer_req from SGW\n");

  /*Print bearer ids received in the message*/
  print_bearer_ids_helper(nw_init_bearer_deactv_req_p->ebi,
    nw_init_bearer_deactv_req_p->no_of_bearers);
  ue_context_p = mme_ue_context_exists_s11_teid(
    &mme_app_desc_p->mme_ue_contexts,
    nw_init_bearer_deactv_req_p->s11_mme_teid);

  if (ue_context_p == NULL) {
    OAILOG_FUNC_OUT(LOG_MME_APP);
  }

  //Fetch PDN context
  pdn_cid_t cid = ue_context_p->bearer_contexts
    [EBI_TO_INDEX(nw_init_bearer_deactv_req_p->ebi[0])]->pdn_cx_id;
  pdn_context_t *pdn_context = ue_context_p->pdn_contexts[cid];

  /* If delete_default_bearer is set and this is the only active PDN,
  *  Send Detach Request to UE
  */
  if ((nw_init_bearer_deactv_req_p->delete_default_bearer) &&
       (ue_context_p->nb_active_pdn_contexts == 1)) {
    OAILOG_INFO(
      LOG_MME_APP,
      "Send detach to NAS for EBI %d as delete_default_bearer = true\n",
      nw_init_bearer_deactv_req_p->ebi[0]);
    //Send Deatch Request to NAS
    if (ue_context_p->ecm_state == ECM_CONNECTED) {
      mme_app_send_nas_detach_request(
        ue_context_p->mme_ue_s1ap_id, MME_INITIATED_EPS_DETACH);
    } else {
      //If UE is in IDLE state send Paging Req
      mme_app_paging_request_helper(
        ue_context_p, true, false /* s-tmsi */, CN_DOMAIN_PS);
      // Set the flag and send detach to UE after receiving service req
      ue_context_p->emm_context.nw_init_bearer_deactv = true;
    }
  } else {
    /*If UE is in connected state send Deactivate Bearer Req
     * + ERAB Rel Cmd to NAS
     */
    if (ue_context_p->ecm_state == ECM_CONNECTED) {
      message_p =
      itti_alloc_new_message(TASK_MME_APP, MME_APP_DELETE_DEDICATED_BEARER_REQ);
      if (message_p == NULL) {
        OAILOG_INFO(
          LOG_MME_APP,
          "itti_alloc_new_message failed for"
          "nw_initiated_deactv_bearer_req\n");
        OAILOG_FUNC_OUT(LOG_MME_APP);
      }
      /* MME_APP_DELETE_DEDICATED_BEARER_REQ ITTI message is used to inform NAS
       * about dedicated/default bearer deactivation
       */
      MME_APP_DELETE_DEDICATED_BEARER_REQ(message_p).ue_id =
        ue_context_p->mme_ue_s1ap_id;
      MME_APP_DELETE_DEDICATED_BEARER_REQ(message_p).no_of_bearers =
        nw_init_bearer_deactv_req_p->no_of_bearers;
      memcpy(
        &MME_APP_DELETE_DEDICATED_BEARER_REQ(message_p).ebi,
        nw_init_bearer_deactv_req_p->ebi,
        sizeof(ebi_t));
      // Send MME_APP_DELETE_DEDICATED_BEARER_REQ to NAS
      itti_send_msg_to_task(TASK_NAS_MME, INSTANCE_DEFAULT, message_p);
    } else {
      /* If UE is in IDLE state remove bearer context
       * send delete dedicated bearer rsp to SPGW
       */
      for (i = 0; i < nw_init_bearer_deactv_req_p->no_of_bearers; i++) {
        /*Fetch bearer context*/
        bearer_context_t *bearer_context = mme_app_get_bearer_context(
          ue_context_p, nw_init_bearer_deactv_req_p->ebi[i]);
        if (bearer_context) {
          mme_app_free_bearer_context(&bearer_context);
          num_bearers_deleted ++;
          ebi[i] = nw_init_bearer_deactv_req_p->ebi[i];
        } else {
          OAILOG_ERROR(
            LOG_MME_APP, "Bearer context does not exist for ebi %d\n",
            nw_init_bearer_deactv_req_p->ebi[i]);
        }
      }
      //Send delete_dedicated_bearer_rsp to SPGW
      _send_delete_dedicated_bearer_rsp(
        ue_context_p,
        nw_init_bearer_deactv_req_p->delete_default_bearer,
        ebi,
        num_bearers_deleted,
        pdn_context->s_gw_teid_s11_s4,
        REQUEST_ACCEPTED);
     }
  }
  unlock_ue_contexts(ue_context_p);
  OAILOG_FUNC_OUT(LOG_MME_APP);
}

void mme_app_handle_path_switch_request(mme_app_desc_t *mme_app_desc_p,
  itti_s1ap_path_switch_request_t *const path_switch_req_p)
{
  OAILOG_FUNC_IN(LOG_MME_APP);
  struct ue_mm_context_s *ue_context_p = NULL;
  ue_network_capability_t ue_network_capability;
  enb_s1ap_id_key_t enb_s1ap_id_key = INVALID_ENB_UE_S1AP_ID_KEY;
  e_rab_to_be_switched_in_downlink_list_t e_rab_to_be_switched_dl_list =
    path_switch_req_p->e_rab_to_be_switched_dl_list;
  bearer_context_t *current_bearer_p = NULL;
  ebi_t bearer_id = 0;
  pdn_cid_t cid = 0;
  int idx = 0;
  pdn_context_t *pdn_context = NULL;
  MessageDef *message_p = NULL;

  OAILOG_DEBUG(LOG_MME_APP, "Received PATH_SWITCH_REQUEST from S1AP\n");

  ue_context_p = mme_ue_context_exists_mme_ue_s1ap_id(
    &mme_app_desc_p->mme_ue_contexts, path_switch_req_p->mme_ue_s1ap_id);
  if (!ue_context_p) {
    OAILOG_ERROR(
      LOG_MME_APP,
      " PATH_SWITCH_REQUEST RECEIVED, Failed to find UE context for "
      "mme_ue_s1ap_id 0x%06" PRIX32 " \n",
      path_switch_req_p->mme_ue_s1ap_id);
    OAILOG_FUNC_OUT(LOG_MME_APP);
  }
  if (ue_context_p->enb_s1ap_id_key != INVALID_ENB_UE_S1AP_ID_KEY) {
    /* Remove existing enb_s1ap_id_key which is mapped with suorce eNB  */
    hashtable_uint64_ts_remove(
          mme_app_desc_p->mme_ue_contexts.enb_ue_s1ap_id_ue_context_htbl,
          (const hash_key_t) ue_context_p->enb_s1ap_id_key);
    ue_context_p->enb_s1ap_id_key = INVALID_ENB_UE_S1AP_ID_KEY;
  }
  // Update MME UE context with new enb_ue_s1ap_id
  ue_context_p->enb_ue_s1ap_id = path_switch_req_p->enb_ue_s1ap_id;
  // regenerate the enb_s1ap_id_key as enb_ue_s1ap_id is changed.
  MME_APP_ENB_S1AP_ID_KEY(enb_s1ap_id_key,
        path_switch_req_p->enb_id, path_switch_req_p->enb_ue_s1ap_id);
  // Update enb_s1ap_id_key in hashtable
  if (!IS_EMM_CTXT_PRESENT_GUTI(&(ue_context_p->emm_context))) {
    mme_ue_context_update_coll_keys(
      &mme_app_desc_p->mme_ue_contexts,
      ue_context_p,
      enb_s1ap_id_key,
      ue_context_p->mme_ue_s1ap_id,
      ue_context_p->emm_context._imsi64,
      ue_context_p->mme_teid_s11,
      &ue_context_p->emm_context._guti);
  }
  ue_context_p->sctp_assoc_id_key = path_switch_req_p->sctp_assoc_id;
  ue_context_p->e_utran_cgi = path_switch_req_p->ecgi;
  ue_network_capability.eea =
    path_switch_req_p->encryption_algorithm_capabilities;
  ue_network_capability.eia =
    path_switch_req_p->integrity_algorithm_capabilities;
  if ((ue_network_capability.eea != ue_context_p->emm_context
    ._ue_network_capability.eea) || (ue_network_capability.eia !=
    ue_context_p->emm_context._ue_network_capability.eia)) {
    /* clear ue security capabilities and store security capabilities
     * recieved in PATH_SWITCH REQUEST */
    emm_ctx_clear_ue_nw_cap(&ue_context_p->emm_context);
    emm_ctx_set_valid_ue_nw_cap(&ue_context_p->emm_context,
      &ue_network_capability);
  }
  /*Build and send Modify Bearer Request*/
  message_p = itti_alloc_new_message(TASK_MME_APP, S11_MODIFY_BEARER_REQUEST);
  AssertFatal(message_p, "itti_alloc_new_message Failed");
  itti_s11_modify_bearer_request_t *s11_modify_bearer_request =
    &message_p->ittiMsg.s11_modify_bearer_request;
  s11_modify_bearer_request->local_teid = ue_context_p->mme_teid_s11;

  for (idx = 0; idx < e_rab_to_be_switched_dl_list.no_of_items; idx++) {
    bearer_id = e_rab_to_be_switched_dl_list.item[idx].e_rab_id;
    if ((current_bearer_p =
      mme_app_get_bearer_context(ue_context_p, bearer_id)) == NULL) {
      OAILOG_ERROR(
        LOG_MME_APP,
        "Bearer Contex for bearer_id %d does not exist for ue_id %d\n",
        bearer_id, ue_context_p->mme_ue_s1ap_id);
    } else {
      s11_modify_bearer_request->bearer_contexts_to_be_modified
      .bearer_contexts[idx].eps_bearer_id = e_rab_to_be_switched_dl_list
      .item[idx].e_rab_id;
      s11_modify_bearer_request->bearer_contexts_to_be_modified
      .bearer_contexts[idx].s1_eNB_fteid.teid = e_rab_to_be_switched_dl_list
      .item[idx].gtp_teid;
      s11_modify_bearer_request->bearer_contexts_to_be_modified
      .bearer_contexts[idx].s1_eNB_fteid.interface_type = S1_U_ENODEB_GTP_U;
      if (4 == blength(e_rab_to_be_switched_dl_list.item[idx]
        .transport_layer_address)) {
        s11_modify_bearer_request->bearer_contexts_to_be_modified
        .bearer_contexts[idx].s1_eNB_fteid.ipv4 = 1;
        memcpy(&s11_modify_bearer_request->bearer_contexts_to_be_modified
          .bearer_contexts[idx].s1_eNB_fteid.ipv4_address,
          e_rab_to_be_switched_dl_list.item[idx].transport_layer_address
          ->data, blength(e_rab_to_be_switched_dl_list.item[idx]
          .transport_layer_address));
      } else if (16 == blength(e_rab_to_be_switched_dl_list.item[idx]
               .transport_layer_address)) {
        s11_modify_bearer_request->bearer_contexts_to_be_modified
        .bearer_contexts[idx].s1_eNB_fteid.ipv6 = 1;
        memcpy(&s11_modify_bearer_request->bearer_contexts_to_be_modified
          .bearer_contexts[idx].s1_eNB_fteid.ipv6_address,
          e_rab_to_be_switched_dl_list.item[idx].transport_layer_address
          ->data, blength(e_rab_to_be_switched_dl_list.item[idx]
          .transport_layer_address));
      } else {
        AssertFatal(
          0, "TODO IP address %d bytes",
          blength(
            e_rab_to_be_switched_dl_list.item[idx].transport_layer_address));
      }
      s11_modify_bearer_request->bearer_contexts_to_be_modified
        .num_bearer_context++;

      OAILOG_DEBUG(
        LOG_MME_APP,
        "Build MBR for ue_id %d\t bearer_id %d\t enb_teid %u\t sgw_teid %u\n",
        ue_context_p->mme_ue_s1ap_id, bearer_id, s11_modify_bearer_request
        ->bearer_contexts_to_be_modified.bearer_contexts[idx].s1_eNB_fteid.teid, current_bearer_p->s_gw_fteid_s1u.teid);
    }

    if (!idx) {
      cid = ue_context_p->bearer_contexts[EBI_TO_INDEX(bearer_id)]->pdn_cx_id;
      pdn_context = ue_context_p->pdn_contexts[cid];
      s11_modify_bearer_request->peer_ip =
        pdn_context->s_gw_address_s11_s4.address.ipv4_address;
      s11_modify_bearer_request->teid = pdn_context->s_gw_teid_s11_s4;
    }
  }
  if (pdn_context->esm_data.n_bearers == e_rab_to_be_switched_dl_list
    .no_of_items) {
    s11_modify_bearer_request->bearer_contexts_to_be_removed
      .num_bearer_context = 0;
  } else {
    /* find the bearer which are present in current UE context and not present
     * in Path Switch Request, add them to bearer_contexts_to_be_removed list
     * */
    for (idx = 0; idx < pdn_context->esm_data.n_bearers; idx++) {
      bearer_id = ue_context_p->bearer_contexts[idx]->ebi;
      if (is_e_rab_id_present(
        e_rab_to_be_switched_dl_list, bearer_id) == true) {
        continue;
      } else {
        s11_modify_bearer_request->bearer_contexts_to_be_removed
        .bearer_contexts[idx].eps_bearer_id = bearer_id;
        s11_modify_bearer_request->bearer_contexts_to_be_removed
        .bearer_contexts[idx].s4u_sgsn_fteid.teid =
        ue_context_p->bearer_contexts[idx]->enb_fteid_s1u.teid;
        s11_modify_bearer_request->bearer_contexts_to_be_removed
        .bearer_contexts[idx].s4u_sgsn_fteid.interface_type =
        ue_context_p->bearer_contexts[idx]->enb_fteid_s1u.interface_type;
        if (ue_context_p->bearer_contexts[idx]->enb_fteid_s1u.ipv4) {
          s11_modify_bearer_request->bearer_contexts_to_be_removed
          .bearer_contexts[idx].s4u_sgsn_fteid.ipv4 = 1;
          s11_modify_bearer_request->bearer_contexts_to_be_removed
          .bearer_contexts[idx].s4u_sgsn_fteid.ipv4_address =
          ue_context_p->bearer_contexts[idx]->enb_fteid_s1u.ipv4_address;
        } else if (ue_context_p->bearer_contexts[idx]->enb_fteid_s1u.ipv6) {
          s11_modify_bearer_request->bearer_contexts_to_be_removed
          .bearer_contexts[idx].s4u_sgsn_fteid.ipv6 = 1;
          s11_modify_bearer_request->bearer_contexts_to_be_removed
          .bearer_contexts[idx].s4u_sgsn_fteid.ipv6_address =
          ue_context_p->bearer_contexts[idx]->enb_fteid_s1u.ipv6_address;
        }
        s11_modify_bearer_request->bearer_contexts_to_be_removed
          .num_bearer_context++;
      }
    }
  }
  /*
   * S11 stack specific parameter. Not used in standalone epc mode
   */
  s11_modify_bearer_request->trxn = NULL;
  OAILOG_DEBUG(
    LOG_MME_APP,
    "MME_APP send S11_MODIFY_BEARER_REQUEST to teid %u \n",
    s11_modify_bearer_request->teid);
  itti_send_msg_to_task(TASK_SPGW, INSTANCE_DEFAULT, message_p);
  ue_context_p->path_switch_req = true;

  unlock_ue_contexts(ue_context_p);
  OAILOG_FUNC_OUT(LOG_MME_APP);
}

//------------------------------------------------------------------------------
void mme_app_handle_erab_rel_cmd(mme_app_desc_t *mme_app_desc_p,
  itti_erab_rel_cmd_t *const itti_erab_rel_cmd)
{
  OAILOG_FUNC_IN(LOG_MME_APP);
  struct ue_mm_context_s *ue_context_p = mme_ue_context_exists_mme_ue_s1ap_id(
    &mme_app_desc_p->mme_ue_contexts, itti_erab_rel_cmd->ue_id);

  if (!ue_context_p) {
    OAILOG_ERROR(
      LOG_MME_APP,
      "UE context doesn't exist for UE " MME_UE_S1AP_ID_FMT "\n",
      itti_erab_rel_cmd->ue_id);
    // memory leak
    bdestroy_wrapper(&itti_erab_rel_cmd->nas_msg);
    OAILOG_FUNC_OUT(LOG_MME_APP);
  }

  bearer_context_t *bearer_context =
    mme_app_get_bearer_context(ue_context_p, itti_erab_rel_cmd->ebi);

  if (bearer_context) {
    MessageDef *message_p =
      itti_alloc_new_message(TASK_MME_APP, S1AP_E_RAB_REL_CMD);
    itti_s1ap_e_rab_rel_cmd_t *s1ap_e_rab_rel_cmd =
      &message_p->ittiMsg.s1ap_e_rab_rel_cmd;

    s1ap_e_rab_rel_cmd->mme_ue_s1ap_id = ue_context_p->mme_ue_s1ap_id;
    s1ap_e_rab_rel_cmd->enb_ue_s1ap_id = ue_context_p->enb_ue_s1ap_id;

    // E-RAB to be released list
    if (itti_erab_rel_cmd->bearers_to_be_rel) {
      s1ap_e_rab_rel_cmd->e_rab_to_be_rel_list.no_of_items =
        itti_erab_rel_cmd->n_bearers;
      for (uint8_t idx = 0; idx < itti_erab_rel_cmd->n_bearers; idx++) {
        s1ap_e_rab_rel_cmd->e_rab_to_be_rel_list.item[idx].e_rab_id =
          itti_erab_rel_cmd->bearers_to_be_rel[idx];
      }
    } else {
      s1ap_e_rab_rel_cmd->e_rab_to_be_rel_list.no_of_items = 1;
      s1ap_e_rab_rel_cmd->e_rab_to_be_rel_list.item[0].e_rab_id =
        bearer_context->ebi;
    }
    //s1ap_e_rab_rel_cmd->e_rab_to_be_rel_list.item[0].cause = 0; //Pruthvi TDB
    s1ap_e_rab_rel_cmd->nas_pdu =
      itti_erab_rel_cmd->nas_msg;
    itti_erab_rel_cmd->nas_msg = NULL;

    OAILOG_INFO(
      LOG_MME_APP,
      "Sending ERAB REL CMD to S1AP with UE ID %d and EBI %d",
      itti_erab_rel_cmd->ue_id,itti_erab_rel_cmd->ebi);
    itti_send_msg_to_task(TASK_S1AP, INSTANCE_DEFAULT, message_p);
  } else {
    OAILOG_ERROR(
      LOG_MME_APP,
      "No bearer context found ue " MME_UE_S1AP_ID_FMT " ebi %u\n",
      itti_erab_rel_cmd->ue_id,
      itti_erab_rel_cmd->ebi);
  }
  unlock_ue_contexts(ue_context_p);
  OAILOG_FUNC_OUT(LOG_MME_APP);
}

//------------------------------------------------------------------------------
void mme_app_handle_e_rab_rel_rsp(mme_app_desc_t *mme_app_desc_p,
  itti_s1ap_e_rab_rel_rsp_t *const e_rab_rel_rsp)
{
  OAILOG_FUNC_IN(LOG_MME_APP);
  struct ue_mm_context_s *ue_context_p = NULL;

  ue_context_p = mme_ue_context_exists_mme_ue_s1ap_id(
    &mme_app_desc_p->mme_ue_contexts, e_rab_rel_rsp->mme_ue_s1ap_id);

  if (ue_context_p == NULL) {
    OAILOG_ERROR(
      LOG_MME_APP,
      "We didn't find this mme_ue_s1ap_id in list of UE: " MME_UE_S1AP_ID_FMT
      "\n",
      e_rab_rel_rsp->mme_ue_s1ap_id);
    OAILOG_FUNC_OUT(LOG_MME_APP);
  }

  for (int i = 0; i < e_rab_rel_rsp->e_rab_rel_list.no_of_items; i++) {
    e_rab_id_t e_rab_id = e_rab_rel_rsp->e_rab_rel_list.item[i].e_rab_id;
    OAILOG_DEBUG(
      LOG_MME_APP,"Received ERAB Release Rsp with ERAB ID %d",e_rab_id);
  }
  for (int i = 0; i < e_rab_rel_rsp->e_rab_rel_list.no_of_items;
       i++) {
    e_rab_id_t e_rab_id =
      e_rab_rel_rsp->e_rab_failed_to_rel_list.item[i].e_rab_id;
    OAILOG_DEBUG(
      LOG_MME_APP,"Received ERAB Release Rsp with ERAB ID %d",e_rab_id);
  }
  unlock_ue_contexts(ue_context_p);
  OAILOG_FUNC_OUT(LOG_MME_APP);
}

//------------------------------------------------------------------------------
void mme_app_handle_delete_dedicated_bearer_rsp(mme_app_desc_t *mme_app_desc_p,
  itti_mme_app_delete_dedicated_bearer_rsp_t *const delete_dedicated_bearer_rsp)
{
  struct ue_mm_context_s *ue_context_p = NULL;

  OAILOG_FUNC_IN(LOG_MME_APP);
  ue_context_p = mme_ue_context_exists_mme_ue_s1ap_id(
    &mme_app_desc_p->mme_ue_contexts, delete_dedicated_bearer_rsp->ue_id);

  if (ue_context_p == NULL) {
    OAILOG_ERROR(
      LOG_MME_APP,
      "We didn't find this mme_ue_s1ap_id in list of UE: " MME_UE_S1AP_ID_FMT
      "\n",
      delete_dedicated_bearer_rsp->ue_id);
    OAILOG_FUNC_OUT(LOG_MME_APP);
  }

  //Send delete_dedicated_bearer_rsp to SPGW
  _send_delete_dedicated_bearer_rsp(
     ue_context_p,
     delete_dedicated_bearer_rsp->delete_default_bearer,
     delete_dedicated_bearer_rsp->ebi,
     delete_dedicated_bearer_rsp->no_of_bearers,
     delete_dedicated_bearer_rsp->s_gw_teid_s11_s4,
     REQUEST_ACCEPTED);

  unlock_ue_contexts(ue_context_p);
  OAILOG_FUNC_OUT(LOG_MME_APP);

}

//------------------------------------------------------------------------------
void mme_app_handle_delete_dedicated_bearer_rej(mme_app_desc_t *mme_app_desc_p,
  itti_mme_app_delete_dedicated_bearer_rej_t *const delete_dedicated_bearer_rej)
{
  struct ue_mm_context_s *ue_context_p = NULL;

  OAILOG_FUNC_IN(LOG_MME_APP);
  ue_context_p = mme_ue_context_exists_mme_ue_s1ap_id(
    &mme_app_desc_p->mme_ue_contexts, delete_dedicated_bearer_rej->ue_id);

  if (ue_context_p == NULL) {
    OAILOG_ERROR(
      LOG_MME_APP,
      "We didn't find this mme_ue_s1ap_id in list of UE: " MME_UE_S1AP_ID_FMT
      "\n",
      delete_dedicated_bearer_rej->ue_id);
    OAILOG_FUNC_OUT(LOG_MME_APP);
  }

  //Send delete_dedicated_bearer_rsp to SPGW
  _send_delete_dedicated_bearer_rsp(
     ue_context_p,
     delete_dedicated_bearer_rej->delete_default_bearer,
     delete_dedicated_bearer_rej->ebi,
     delete_dedicated_bearer_rej->no_of_bearers,
     delete_dedicated_bearer_rej->s_gw_teid_s11_s4,
     UE_NOT_RESPONDING);

  unlock_ue_contexts(ue_context_p);
  OAILOG_FUNC_OUT(LOG_MME_APP);
}

void mme_app_handle_pdn_disconnect_req(
  mme_app_desc_t* mme_app_desc_p,
  itti_mme_app_pdn_disconnect_req_t* const mme_app_pdn_disconnect_req)
{
  struct ue_mm_context_s* ue_context_p = NULL;

  OAILOG_FUNC_IN(LOG_MME_APP);
  OAILOG_INFO(
    LOG_MME_APP,
    "Received pdn_disconnect_req from NAS for UE: " MME_UE_S1AP_ID_FMT "\n",
    mme_app_pdn_disconnect_req->ue_id);

  ue_context_p = mme_ue_context_exists_mme_ue_s1ap_id(
    &mme_app_desc_p->mme_ue_contexts, mme_app_pdn_disconnect_req->ue_id);

  if (ue_context_p == NULL) {
    OAILOG_ERROR(
      LOG_MME_APP,
      "We didn't find this mme_ue_s1ap_id in list of UE: " MME_UE_S1AP_ID_FMT
      "\n",
      mme_app_pdn_disconnect_req->ue_id);
    OAILOG_FUNC_OUT(LOG_MME_APP);
  }
  //Send Delete Session Req to SGW
  mme_app_send_delete_session_request(
    ue_context_p,
    mme_app_pdn_disconnect_req->lbi,
    mme_app_pdn_disconnect_req->pid);

  unlock_ue_contexts(ue_context_p);
  OAILOG_FUNC_OUT(LOG_MME_APP);
}

bool is_e_rab_id_present(
  e_rab_to_be_switched_in_downlink_list_t e_rab_to_be_switched_dl_list,
  ebi_t bearer_id)
{
  OAILOG_FUNC_IN(LOG_MME_APP);
  uint8_t idx = 0;
  bool rc = false;

  for (; idx < e_rab_to_be_switched_dl_list.no_of_items; ++idx) {
    if (bearer_id != e_rab_to_be_switched_dl_list.item[idx].e_rab_id) {
      continue;
    } else {
      rc = true;
      break;
    }
  }
  OAILOG_FUNC_RETURN(LOG_MME_APP, rc);
}
//------------------------------------------------------------------------------
void mme_app_handle_path_switch_req_ack(
  itti_s11_modify_bearer_response_t  *const s11_modify_bearer_response,
  ue_mm_context_t *ue_context_p)
{
  OAILOG_FUNC_IN(LOG_MME_APP);
  emm_context_t *emm_ctx = &ue_context_p->emm_context;
  MessageDef *message_p = NULL;

  if (s11_modify_bearer_response->bearer_contexts_modified.num_bearer_context
    == 0) {
    mme_app_handle_path_switch_req_failure(ue_context_p);
    OAILOG_FUNC_OUT(LOG_MME_APP);
  }
  OAILOG_DEBUG(LOG_MME_APP, "Build PATH_SWITCH_REQUEST_ACK for ue_id %d\n",
    ue_context_p->mme_ue_s1ap_id);
  message_p = itti_alloc_new_message(
    TASK_MME_APP, S1AP_PATH_SWITCH_REQUEST_ACK);
  AssertFatal(message_p, "itti_alloc_new_message Failed");
  itti_s1ap_path_switch_request_ack_t *s1ap_path_switch_req_ack =
    &message_p->ittiMsg.s1ap_path_switch_request_ack;

  s1ap_path_switch_req_ack->sctp_assoc_id = ue_context_p->sctp_assoc_id_key;
  s1ap_path_switch_req_ack->enb_ue_s1ap_id = ue_context_p->enb_ue_s1ap_id;
  s1ap_path_switch_req_ack->mme_ue_s1ap_id = ue_context_p->mme_ue_s1ap_id;
  memcpy(s1ap_path_switch_req_ack->NH, emm_ctx->_security.next_hop,
    AUTH_NEXT_HOP_SIZE);
  s1ap_path_switch_req_ack->NCC = emm_ctx->_security.next_hop_chaining_count;
  /* Generate NH key parameter */
  if (emm_ctx->_security.vector_index != 0) {
    OAILOG_DEBUG(
    LOG_MME_APP,
    "Invalid Vector index %d for ue_id %d \n",
    emm_ctx->_security.vector_index, ue_context_p->mme_ue_s1ap_id);
  }
  derive_NH(emm_ctx->_vector[emm_ctx->_security.vector_index].kasme,
    emm_ctx->_security.next_hop,
    emm_ctx->_security.next_hop,
    &emm_ctx->_security.next_hop_chaining_count);

  OAILOG_DEBUG(
    LOG_MME_APP,
    "MME_APP send PATH_SWITCH_REQUEST_ACK to S1AP for ue_id %d \n",
    ue_context_p->mme_ue_s1ap_id);
  itti_send_msg_to_task(TASK_S1AP, INSTANCE_DEFAULT, message_p);

  OAILOG_FUNC_OUT(LOG_MME_APP);
}
//------------------------------------------------------------------------------
void mme_app_handle_path_switch_req_failure(
  ue_mm_context_t *ue_context_p)
{
  OAILOG_FUNC_IN(LOG_MME_APP);
  MessageDef *message_p = NULL;

  OAILOG_DEBUG(LOG_MME_APP, "Build PATH_SWITCH_REQUEST_FAILURE for ue_id %d\n",
    ue_context_p->mme_ue_s1ap_id);
  message_p = itti_alloc_new_message(
    TASK_MME_APP, S1AP_PATH_SWITCH_REQUEST_FAILURE);
  AssertFatal(message_p, "itti_alloc_new_message Failed");
  itti_s1ap_path_switch_request_failure_t *s1ap_path_switch_req_failure =
    &message_p->ittiMsg.s1ap_path_switch_request_failure;

  s1ap_path_switch_req_failure->sctp_assoc_id = ue_context_p->sctp_assoc_id_key;
  s1ap_path_switch_req_failure->enb_ue_s1ap_id = ue_context_p->enb_ue_s1ap_id;
  s1ap_path_switch_req_failure->mme_ue_s1ap_id = ue_context_p->mme_ue_s1ap_id;

  OAILOG_DEBUG(
    LOG_MME_APP,
    "MME_APP send PATH_SWITCH_REQUEST_FAILURE to S1AP for ue_id %d \n",
    ue_context_p->mme_ue_s1ap_id);
  itti_send_msg_to_task(TASK_S1AP, INSTANCE_DEFAULT, message_p);

  OAILOG_FUNC_OUT(LOG_MME_APP);
}<|MERGE_RESOLUTION|>--- conflicted
+++ resolved
@@ -190,11 +190,7 @@
     "Handle MME_APP_CONNECTION_ESTABLISHMENT_CNF for ue-id " MME_UE_S1AP_ID_FMT
     "\n",
     nas_conn_est_cnf_p->ue_id);
-<<<<<<< HEAD
-  mme_app_desc_p = get_locked_mme_nas_state(false);
-=======
   mme_app_desc_p = get_mme_nas_state(false);
->>>>>>> cdcb2e34
   ue_context_p = mme_ue_context_exists_mme_ue_s1ap_id(
     &mme_app_desc_p->mme_ue_contexts, nas_conn_est_cnf_p->ue_id);
 
