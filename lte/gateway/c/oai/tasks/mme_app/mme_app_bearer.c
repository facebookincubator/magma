--- conflicted
+++ resolved
@@ -2270,11 +2270,7 @@
         /* If call_cancelled is set to TRUE when MO call is triggered.
          * Set call_cancelled to false
          */
-<<<<<<< HEAD
-        if (ue_context_p->sgs_context->call_cancelled == true) {
-=======
         if (ue_context_p->sgs_context->call_cancelled) {
->>>>>>> 190a33c5
           ue_context_p->sgs_context->call_cancelled = false;
         }
         mme_app_itti_ue_context_mod_for_csfb(ue_context_p);
@@ -2293,20 +2289,12 @@
       break;
     case MT_CS_FB:
       if (csfb_response == CSFB_REJECTED_BY_UE) {
-<<<<<<< HEAD
-        if (ue_context_p->sgs_context != NULL) {
-=======
         if (ue_context_p->sgs_context) {
->>>>>>> 190a33c5
           /* If call_cancelled is set to TRUE and
            * receive EXT Service Request with csfb_response
            * set to call_rejected. Set call_cancelled to false
            */
-<<<<<<< HEAD
-          if (ue_context_p->sgs_context->call_cancelled == true) {
-=======
           if (ue_context_p->sgs_context->call_cancelled) {
->>>>>>> 190a33c5
             ue_context_p->sgs_context->call_cancelled = false;
           }
           rc = mme_app_send_sgsap_paging_reject(
@@ -2340,48 +2328,17 @@
            OAILOG_FUNC_RETURN(LOG_MME_APP, RETURNerror);
         }
         /* Set mt_call_in_progress flag as UE accepted the MT Call.
-<<<<<<< HEAD
          * This will be used to decide whether to abort the on going MT call or
          * not when SERVICE ABORT request is received from MSC/VLR
          */
-=======
-          * This will be used to decide whether to abort the on going MT call or
-          * not when SERVICE ABORT request is received from MSC/VLR
-          */
->>>>>>> 190a33c5
         ue_context_p->sgs_context->mt_call_in_progress = true;
         if (ue_context_p->sgs_context->call_cancelled) {
           /* Sending Service Reject to UE as MSC/VLR has triggered
            * SGSAP SERVICE ABORT
-<<<<<<< HEAD
            * If UE's ECM state is IDLE send
            * service_reject in Establish cnf else send in DL NAS Transport
            */
           if (ue_context_p->ecm_state == ECM_IDLE) {
-            rc = emm_proc_service_reject(ue_id,
-               EMM_CAUSE_CS_SERVICE_NOT_AVAILABLE);
-          } else if (ue_context_p->ecm_state == ECM_CONNECTED) {
-            rc = emm_send_service_reject_in_dl_nas(ue_id,
-              EMM_CAUSE_CS_SERVICE_NOT_AVAILABLE);
-          }
-          if (RETURNok == rc) {
-             OAILOG_INFO(
-               LOG_MME_APP,
-               "Send Service Reject because MT_CALL_CANCEL is set by network"
-               "for ue-id:" MME_UE_S1AP_ID_FMT "\n",
-               ue_id);
-          } else {
-            OAILOG_ERROR(
-              LOG_MME_APP,
-              "Failed to send Service Reject for ue-id: " MME_UE_S1AP_ID_FMT
-              "\n",
-              ue_id);
-=======
-           */
-          if (ue_context_p->ecm_state == ECM_IDLE) {
-            /* If ECM state is IDLE send
-             * service_reject in Establish cnf else send in DL NAS Transport
-             */
             OAILOG_ERROR(
               LOG_MME_APP,
               "MT CS call is accepted by UE in idle mode for ue_id:"
@@ -2403,7 +2360,6 @@
               ue_id,
               EMM_CAUSE_CS_SERVICE_NOT_AVAILABLE,
               UE_CONTEXT_MODIFICATION_PROCEDURE_FAILED);
->>>>>>> 190a33c5
           }
           // Reset call_cancelled flag
           ue_context_p->sgs_context->call_cancelled = false;
@@ -2430,18 +2386,12 @@
         ue_context_p->sgs_context->is_emergency_call = true;
         mme_app_itti_ue_context_mod_for_csfb(ue_context_p);
       } else {
-<<<<<<< HEAD
-        /* Notify Service Reject to NAS, which shall Service Reject message
-         * to UE
-         */
-=======
         // Notify NAS module to send Service Reject message to UE
         OAILOG_ERROR(
           LOG_MME_APP,
           "For MO_CS_FB_EMRGNCY_CALL, SGS context is not found for ue_id:"
           MME_UE_S1AP_ID_FMT " MME shall send Service Reject to ue",
           ue_context_p->mme_ue_s1ap_id);
->>>>>>> 190a33c5
         mme_app_notify_service_reject_to_nas(
           ue_context_p->mme_ue_s1ap_id,
           EMM_CAUSE_CONGESTION,
@@ -2548,11 +2498,7 @@
       }
     }
     // send Service Reject to UE
-<<<<<<< HEAD
-    rc = mme_app_notify_service_reject_to_nas(
-=======
     mme_app_notify_service_reject_to_nas(
->>>>>>> 190a33c5
       ue_context_p->mme_ue_s1ap_id,
       EMM_CAUSE_CONGESTION,
       failed_procedure);
@@ -2576,19 +2522,11 @@
  **          Failed_procedure: ICS/UE context modification                 **
  **                                                                        **
  ***************************************************************************/
-<<<<<<< HEAD
-int mme_app_notify_service_reject_to_nas(
-=======
 void mme_app_notify_service_reject_to_nas(
->>>>>>> 190a33c5
   mme_ue_s1ap_id_t ue_id,
   uint8_t emm_cause,
   uint8_t failed_procedure)
 {
-<<<<<<< HEAD
-  int rc = RETURNerror;
-=======
->>>>>>> 190a33c5
   OAILOG_FUNC_IN(LOG_MME_APP);
   OAILOG_INFO(
     LOG_MME_APP,
@@ -2598,13 +2536,6 @@
     ue_id);
   switch (failed_procedure) {
     case INTIAL_CONTEXT_SETUP_PROCEDURE_FAILED: {
-<<<<<<< HEAD
-      rc = emm_proc_service_reject(ue_id, emm_cause);
-      break;
-    }
-    case UE_CONTEXT_MODIFICATION_PROCEDURE_FAILED: {
-      rc = emm_send_service_reject_in_dl_nas(ue_id, emm_cause);
-=======
       if ((emm_proc_service_reject(ue_id, emm_cause)) != RETURNok) {
         OAILOG_ERROR(
           LOG_MME_APP,
@@ -2621,7 +2552,6 @@
           MME_UE_S1AP_ID_FMT "\n",
           ue_id);
         }
->>>>>>> 190a33c5
       break;
     }
     default: {
@@ -2630,11 +2560,7 @@
       break;
     }
   }
-<<<<<<< HEAD
-  OAILOG_FUNC_RETURN(LOG_MME_APP, rc);
-=======
   OAILOG_FUNC_OUT(LOG_MME_APP);
->>>>>>> 190a33c5
 }
 //------------------------------------------------------------------------------
 void mme_app_handle_create_dedicated_bearer_rsp(
