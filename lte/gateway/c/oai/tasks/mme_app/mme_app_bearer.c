--- conflicted
+++ resolved
@@ -233,11 +233,7 @@
     } else if (
       ue_context_p->sgs_context->csfb_service_type ==
       CSFB_SERVICE_MT_CALL_OR_SMS_WITHOUT_LAI) {
-<<<<<<< HEAD
-      //Inform to NAS module to trigger N/W initiated imsi detach request towards UE
-=======
       //Inform NAS module to trigger N/W initiated imsi detach request towards UE
->>>>>>> 8663c25a
       OAILOG_DEBUG(
         LOG_MME_APP,
         "Send SGS intiated Detach request to NAS module for ue_id = "
