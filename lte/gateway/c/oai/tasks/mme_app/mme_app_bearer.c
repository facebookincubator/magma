/*
 * Licensed to the OpenAirInterface (OAI) Software Alliance under one or more
 * contributor license agreements.  See the NOTICE file distributed with
 * this work for additional information regarding copyright ownership.
 * The OpenAirInterface Software Alliance licenses this file to You under
 * the Apache License, Version 2.0  (the "License"); you may not use this file
 * except in compliance with the License.
 * You may obtain a copy of the License at
 *
 *      http://www.apache.org/licenses/LICENSE-2.0
 *
 * Unless required by applicable law or agreed to in writing, software
 * distributed under the License is distributed on an "AS IS" BASIS,
 * WITHOUT WARRANTIES OR CONDITIONS OF ANY KIND, either express or implied.
 * See the License for the specific language governing permissions and
 * limitations under the License.
 *-------------------------------------------------------------------------------
 * For more information about the OpenAirInterface (OAI) Software Alliance:
 *      contact@openairinterface.org
 */

/*! \file mme_app_bearer.c
  \brief
  \author Sebastien ROUX, Lionel Gauthier
  \company Eurecom
  \email: lionel.gauthier@eurecom.fr
*/
#include <stdio.h>
#include <string.h>
#include <stdlib.h>
#include <stdbool.h>
#include <stdint.h>
#include <3gpp_29.274.h>
#include <inttypes.h>
#include <netinet/in.h>

#include "bstrlib.h"
#include "dynamic_memory_check.h"
#include "log.h"
#include "assertions.h"
#include "conversions.h"
#include "common_types.h"
#include "intertask_interface.h"
#include "mme_config.h"
#include "mme_app_ue_context.h"
#include "mme_app_defs.h"
#include "mme_app_bearer_context.h"
#include "sgw_ie_defs.h"
#include "common_defs.h"
#include "mme_app_itti_messaging.h"
#include "mme_app_procedures.h"
#include "mme_app_statistics.h"
#include "timer.h"
#include "nas_proc.h"
#include "3gpp_23.003.h"
#include "3gpp_24.007.h"
#include "3gpp_24.008.h"
#include "3gpp_24.301.h"
#include "3gpp_36.401.h"
#include "3gpp_36.413.h"
#include "CsfbResponse.h"
#include "ServiceType.h"
#include "TrackingAreaIdentity.h"
#include "nas/as_message.h"
#include "emm_data.h"
#include "esm_data.h"
#include "hashtable.h"
#include "intertask_interface_types.h"
#include "itti_types.h"
#include "mme_api.h"
#include "mme_app_desc.h"
#include "mme_app_messages_types.h"
#include "nas_messages_types.h"
#include "s11_messages_types.h"
#include "s1ap_messages_types.h"
#include "nas/securityDef.h"
#include "service303.h"
#include "sgs_messages_types.h"
#include "secu_defs.h"

#if EMBEDDED_SGW
#define TASK_SPGW TASK_SPGW_APP
#else
#define TASK_SPGW TASK_S11
#endif

//------------------------------------------------------------------------------
int _send_pcrf_bearer_actv_rsp(
  struct ue_mm_context_s *ue_context_p,
  ebi_t ebi,
  gtpv2c_cause_value_t cause)
{
  OAILOG_FUNC_IN(LOG_MME_APP);
  MessageDef *message_p =
    itti_alloc_new_message(TASK_MME_APP,
    S11_NW_INITIATED_ACTIVATE_BEARER_RESP);
  if (message_p == NULL) {
   OAILOG_ERROR(
     LOG_MME_APP,
       "Cannot allocte memory to S11_NW_INITIATED_BEARER_ACTV_RSP\n");
    OAILOG_FUNC_RETURN(LOG_MME_APP,RETURNerror);
  }
  itti_s11_nw_init_actv_bearer_rsp_t *s11_nw_init_actv_bearer_rsp =
    &message_p->ittiMsg.s11_nw_init_actv_bearer_rsp;

 //Fetch PDN context
  pdn_cid_t cid =
  ue_context_p->bearer_contexts[EBI_TO_INDEX(ebi)]->pdn_cx_id;
  pdn_context_t *pdn_context = ue_context_p->pdn_contexts[cid];
  //Fill SGW S11 CP TEID
  s11_nw_init_actv_bearer_rsp->sgw_s11_teid = pdn_context->s_gw_teid_s11_s4;
  int msg_bearer_index = 0;

  bearer_context_t *bc =
    mme_app_get_bearer_context(ue_context_p,ebi);
    s11_nw_init_actv_bearer_rsp->cause.cause_value = cause;
    s11_nw_init_actv_bearer_rsp->bearer_contexts
      .bearer_contexts[msg_bearer_index]
      .eps_bearer_id = ebi;
    s11_nw_init_actv_bearer_rsp->bearer_contexts
      .bearer_contexts[msg_bearer_index]
      .cause.cause_value = REQUEST_ACCEPTED;
    //  FTEID eNB
    s11_nw_init_actv_bearer_rsp->bearer_contexts
      .bearer_contexts[msg_bearer_index]
      .s1u_enb_fteid = bc->enb_fteid_s1u;

    /* FTEID SGW S1U
     * This IE shall be sent on the S11 interface.
    It shall be used to fetch context*/
    s11_nw_init_actv_bearer_rsp->bearer_contexts
      .bearer_contexts[msg_bearer_index]
      .s1u_sgw_fteid =
      bc->s_gw_fteid_s1u;
    s11_nw_init_actv_bearer_rsp->bearer_contexts.num_bearer_context++;
    //Saved TFT to be sent to SGW in order to save in the SPGW context
    if (bc->saved_tft) {
      memcpy(
        &s11_nw_init_actv_bearer_rsp->tft,
        bc->saved_tft,
        sizeof(traffic_flow_template_t));
    }
    //Saved QoS to be sent to SGW in order to save in the SPGW context
    if (bc->saved_qos) {
      memcpy(
        &s11_nw_init_actv_bearer_rsp->eps_bearer_qos,
        bc->saved_qos,
        sizeof(bearer_qos_t));
    }

  MSC_LOG_TX_MESSAGE(
    MSC_MMEAPP_MME,
    MSC_S11_MME,
    NULL,
    0,
    "0 S11_PCRF_BEARER_ACTV_RSP teid %u",
    s11_nw_init_actv_bearer_rsp->teid);

  OAILOG_INFO(LOG_MME_APP,"Sending create_dedicated_bearer_rsp to SGW with EBI %d %d\n",
    ebi,s11_nw_init_actv_bearer_rsp->bearer_contexts
        .bearer_contexts[msg_bearer_index]
        .eps_bearer_id);
  itti_send_msg_to_task(TASK_SPGW, INSTANCE_DEFAULT, message_p);
  OAILOG_FUNC_RETURN(LOG_MME_APP,RETURNok);
}


//---------------------------------------------------------------------------
static bool mme_app_construct_guti(
  const plmn_t *const plmn_p,
  const s_tmsi_t *const s_tmsi_p,
  guti_t *const guti_p);
static void notify_s1ap_new_ue_mme_s1ap_id_association(
  struct ue_mm_context_s *ue_context_p);

//------------------------------------------------------------------------------
int mme_app_handle_nas_pdn_connectivity_req(
  itti_nas_pdn_connectivity_req_t *const nas_pdn_connectivity_req_pP)
{
  OAILOG_FUNC_IN(LOG_MME_APP);
  struct ue_mm_context_s *ue_context_p = NULL;
  imsi64_t imsi64 = INVALID_IMSI64;
  int rc = RETURNok;
  mme_ue_s1ap_id_t ue_id = INVALID_MME_UE_S1AP_ID;
  hashtable_rc_t h_rc = HASH_TABLE_OK;

  DevAssert(nas_pdn_connectivity_req_pP);
  IMSI_STRING_TO_IMSI64((char *) nas_pdn_connectivity_req_pP->imsi, &imsi64);
  OAILOG_DEBUG(
    LOG_MME_APP,
    "Received NAS_PDN_CONNECTIVITY_REQ from NAS Handling imsi " IMSI_64_FMT
    " pdn type = (%d)\n",
    imsi64,
    nas_pdn_connectivity_req_pP->pdn_type);

  if (
    (ue_context_p = mme_ue_context_exists_imsi(
       &mme_app_desc.mme_ue_contexts, imsi64)) == NULL) {
    OAILOG_WARNING(
      LOG_MME_APP,
      "UE id is not present for this IMSI" IMSI_64_FMT
      "Seems to be duplicate attach Request scenario\n",
      imsi64);
    mme_ue_context_dump_coll_keys();
    /*
     * This is Duplicate Attach case.
     * Since IMSI has been removed from the mme_ue_context hashtable, we need to insert
     * it again in the mme_ue_context.
     * Get the UE id from the message. And insert the IMSI again in the hashtable
     */
    ue_id = nas_pdn_connectivity_req_pP->ue_id;
    if (ue_id == INVALID_MME_UE_S1AP_ID) {
      OAILOG_ERROR(
        LOG_MME_APP,
        "ERROR***** Invalid UE Id received from NAS in PDN Connectivity "
        "Request, (ue_id %u)\n",
        ue_id);
      OAILOG_FUNC_RETURN(LOG_MME_APP, RETURNerror);
    }
    ue_context_p = mme_ue_context_exists_mme_ue_s1ap_id(
      &mme_app_desc.mme_ue_contexts, ue_id);
    if (ue_context_p) {
      if (ue_id != ue_context_p->mme_ue_s1ap_id) {
        OAILOG_ERROR(
          LOG_MME_APP,
          "ERROR***** Abnormal case: ue_id does not match with ue_id in "
          "ue_context %d, %d\n",
          ue_id,
          ue_context_p->mme_ue_s1ap_id);
        OAILOG_FUNC_RETURN(LOG_MME_APP, RETURNerror);
      }
      mme_ue_context_update_coll_keys(
        &mme_app_desc.mme_ue_contexts,
        ue_context_p,
        ue_context_p->enb_s1ap_id_key,
        ue_id,
        imsi64,
        nas_pdn_connectivity_req_pP->imsi_length,
        ue_context_p->mme_teid_s11,
        &ue_context_p->emm_context._guti);
      /*
       * In some cases if ue context already has valid value , hashtables are not updated by mme_ue_context_update_coll_keys
       * function. Inserting mme_ue_s1ap_id in imsi hashtable explicitly
       */
      h_rc = hashtable_uint64_ts_insert(
        mme_app_desc.mme_ue_contexts.imsi_ue_context_htbl,
        (const hash_key_t) imsi64,
        ue_context_p->mme_ue_s1ap_id);
      if (HASH_TABLE_OK != h_rc) {
        OAILOG_ERROR(
          LOG_MME_APP,
          "Error could not update this ue context %p "
          "enb_ue_s1ap_ue_id " ENB_UE_S1AP_ID_FMT
          " mme_ue_s1ap_id " MME_UE_S1AP_ID_FMT " imsi " IMSI_64_FMT ": %s\n",
          ue_context_p,
          ue_context_p->enb_ue_s1ap_id,
          ue_context_p->mme_ue_s1ap_id,
          imsi64,
          hashtable_rc_code2string(h_rc));
      }
      mme_ue_context_dump_coll_keys();
    } else {
      OAILOG_ERROR(
        LOG_MME_APP,
        "ERROR***** Invalid UE Id received from NAS in PDN Connectivity "
        "Request %d\n",
        ue_id);
      OAILOG_FUNC_RETURN(LOG_MME_APP, RETURNerror);
    }
  }
  /*
   * Consider the UE authenticated
   */
  ue_context_p->imsi_auth = IMSI_AUTHENTICATED;
  // Shruti ToDo: verify if this check is still needed after Lionel's changes
  if (nas_pdn_connectivity_req_pP->presencemask & NAS_PRESENT_IMEI_SV) {
    ue_context_p->member_present_mask |= UE_CTXT_MEMBER_IMEI_SV;
    ue_context_p->imeisv = nas_pdn_connectivity_req_pP->imeisv;
  }
  rc = mme_app_send_s11_create_session_req(
    ue_context_p, nas_pdn_connectivity_req_pP->pdn_cid);
  if (rc == RETURNok) {
    increment_counter("mme_spgw_create_session_req", 1, NO_LABELS);
  }

  unlock_ue_contexts(ue_context_p);
  OAILOG_FUNC_RETURN(LOG_MME_APP, rc);
}

// sent by NAS
//------------------------------------------------------------------------------
void mme_app_handle_conn_est_cnf(
  itti_nas_conn_est_cnf_t *const nas_conn_est_cnf_pP)
{
  OAILOG_FUNC_IN(LOG_MME_APP);
  struct ue_mm_context_s *ue_context_p = NULL;
  MessageDef *message_p = NULL;
  itti_mme_app_connection_establishment_cnf_t *establishment_cnf_p = NULL;
  int rc = RETURNok;

  OAILOG_DEBUG(
    LOG_MME_APP,
    "Received NAS_CONNECTION_ESTABLISHMENT_CNF from NAS ue " MME_UE_S1AP_ID_FMT
    "\n",
    nas_conn_est_cnf_pP->ue_id);
  ue_context_p = mme_ue_context_exists_mme_ue_s1ap_id(
    &mme_app_desc.mme_ue_contexts, nas_conn_est_cnf_pP->ue_id);

  if (!ue_context_p) {
    OAILOG_ERROR(
      LOG_MME_APP,
      "UE context doesn't exist for UE " MME_UE_S1AP_ID_FMT "\n",
      nas_conn_est_cnf_pP->ue_id);
    // memory leak
    bdestroy_wrapper(&nas_conn_est_cnf_pP->nas_msg);
    OAILOG_FUNC_OUT(LOG_MME_APP);
  }
  /* Check that if Service Request is recieved in response to SGS Paging for MT SMS */
  if (ue_context_p->sgs_context) {
    /*
     * Move the UE to ECM Connected State.
     */
    /*
    * Check that if SGS paging is recieved without LAI then
    * send IMSI Detach towads UE to re-attach for non-eps services
    * otherwise send itti SGS Service request message to SGS
    */
  OAILOG_DEBUG(
    LOG_MME_APP,
    "CSFB Service Type = (%d) for (ue_id = " MME_UE_S1AP_ID_FMT ")\n",
    ue_context_p->sgs_context->csfb_service_type,
    nas_conn_est_cnf_pP->ue_id);
    if (ue_context_p->sgs_context->csfb_service_type == CSFB_SERVICE_MT_SMS) {
      /* send SGS SERVICE request message to SGS */
      if (
        RETURNok !=
        (rc = mme_app_send_sgsap_service_request(
           ue_context_p->sgs_context->service_indicator, ue_context_p))) {
        OAILOG_ERROR(
          LOG_MME_APP,
          "Failed to send CS-Service Request to SGS-Task for (ue_id = %u) \n",
          ue_context_p->mme_ue_s1ap_id);
      }
    } else if (
      ue_context_p->sgs_context->csfb_service_type ==
      CSFB_SERVICE_MT_CALL_OR_SMS_WITHOUT_LAI) {
      //Send itti detach request message to NAS to trigger N/W initiated imsi detach request towards UE
      OAILOG_DEBUG(
        LOG_MME_APP,
        "Sending itti detach request to NAS-MME (ue_id = " MME_UE_S1AP_ID_FMT ")\n"
        "csfb service type = CSFB_SERVICE_MT_CALL_OR_SMS_WITHOUT_LAI\n",
        ue_context_p->mme_ue_s1ap_id);

      mme_app_send_nas_detach_request(
        ue_context_p->mme_ue_s1ap_id, SGS_INITIATED_IMSI_DETACH);
      ue_context_p->sgs_context->csfb_service_type = CSFB_SERVICE_NONE;
      unlock_ue_contexts(ue_context_p);
      OAILOG_FUNC_OUT(LOG_MME_APP);
    }
  }

  if (
    (((nas_conn_est_cnf_pP->presencemask) & SERVICE_TYPE_PRESENT) ==
     SERVICE_TYPE_PRESENT) &&
   ((nas_conn_est_cnf_pP->service_type == MO_CS_FB) ||
    (nas_conn_est_cnf_pP->service_type == MO_CS_FB_EMRGNCY_CALL))) {
    if (ue_context_p->sgs_context != NULL) {
      ue_context_p->sgs_context->csfb_service_type = CSFB_SERVICE_MO_CALL;
    } else {
      OAILOG_ERROR(
        LOG_MME_APP,
        "SGS context doesn't exist for UE %06" PRIX32 "/dec%u\n",
        nas_conn_est_cnf_pP->ue_id,
        nas_conn_est_cnf_pP->ue_id);
      mme_app_notify_service_reject_to_nas(
        ue_context_p->mme_ue_s1ap_id,
        EMM_CAUSE_CONGESTION,
        INTIAL_CONTEXT_SETUP_PROCEDURE_FAILED);
      OAILOG_FUNC_OUT(LOG_MME_APP);
    }
    if(nas_conn_est_cnf_pP->service_type == MO_CS_FB_EMRGNCY_CALL){
     ue_context_p->sgs_context->is_emergency_call = true;
    }
  }
  if (
    (ue_context_p->sgs_context) &&
    (ue_context_p->sgs_context->csfb_service_type == CSFB_SERVICE_MT_CALL)) {
    if (nas_conn_est_cnf_pP->csfb_response == CSFB_REJECTED_BY_UE) {
      /* CSFB MT calll rejected by user, send sgsap-paging reject to VLR */
      if (
        (rc = mme_app_send_sgsap_paging_reject(
           ue_context_p,
           ue_context_p->imsi,
           ue_context_p->imsi_len,
           SGS_CAUSE_MT_CSFB_CALL_REJECTED_BY_USER)) != RETURNok) {
        OAILOG_WARNING(
          LOG_MME_APP,
          "Failed to send SGSAP-Paging Reject for imsi with reject cause:"
          "SGS_CAUSE_MT_CSFB_CALL_REJECTED_BY_USER" IMSI_64_FMT "\n",
          ue_context_p->imsi);
      }
      OAILOG_FUNC_OUT(LOG_MME_APP);
    }
  }
  message_p =
    itti_alloc_new_message(TASK_MME_APP, MME_APP_CONNECTION_ESTABLISHMENT_CNF);
  establishment_cnf_p =
    &message_p->ittiMsg.mme_app_connection_establishment_cnf;

  establishment_cnf_p->ue_id = nas_conn_est_cnf_pP->ue_id;

  if (
    (ue_context_p->sgs_context != NULL) &&
    ((ue_context_p->sgs_context->csfb_service_type == CSFB_SERVICE_MT_CALL) ||
     (ue_context_p->sgs_context->csfb_service_type == CSFB_SERVICE_MO_CALL))) {
    establishment_cnf_p->presencemask |= S1AP_CSFB_INDICATOR_PRESENT;
    if (ue_context_p->sgs_context->is_emergency_call == true){
      establishment_cnf_p->cs_fallback_indicator   = CSFB_HIGH_PRIORITY;
      ue_context_p->sgs_context->is_emergency_call = false;
    } else {
      establishment_cnf_p->cs_fallback_indicator      = CSFB_REQUIRED;
    }
  }
  OAILOG_DEBUG(
    LOG_MME_APP,
    "CSFB Fallback indicator = (%d)\n",establishment_cnf_p->cs_fallback_indicator );
  // Copy UE radio capabilities into message if it exists
  OAILOG_DEBUG(
    LOG_MME_APP,
    "UE radio context already cached: %s\n",
    ue_context_p->ue_radio_capability ? "yes" : "no");
  if (ue_context_p->ue_radio_capability) {
    establishment_cnf_p->ue_radio_capability =
      bstrcpy(ue_context_p->ue_radio_capability);
  }

  int j = 0;
  for (int i = 0; i < BEARERS_PER_UE; i++) {
    bearer_context_t *bc = ue_context_p->bearer_contexts[i];
    if (bc) {
      if (BEARER_STATE_SGW_CREATED & bc->bearer_state) {
        establishment_cnf_p->e_rab_id[j] =
          bc->ebi; //+ EPS_BEARER_IDENTITY_FIRST;
        establishment_cnf_p->e_rab_level_qos_qci[j] = bc->qci;
        establishment_cnf_p->e_rab_level_qos_priority_level[j] =
          bc->priority_level;
        establishment_cnf_p->e_rab_level_qos_preemption_capability[j] =
          bc->preemption_capability;
        establishment_cnf_p->e_rab_level_qos_preemption_vulnerability[j] =
          bc->preemption_vulnerability;
        establishment_cnf_p->transport_layer_address[j] =
          fteid_ip_address_to_bstring(&bc->s_gw_fteid_s1u);
        establishment_cnf_p->gtp_teid[j] = bc->s_gw_fteid_s1u.teid;
        if (!j) {
          establishment_cnf_p->nas_pdu[j] = nas_conn_est_cnf_pP->nas_msg;
          nas_conn_est_cnf_pP->nas_msg = NULL;
#if DEBUG_IS_ON
          if (!establishment_cnf_p->nas_pdu[j]) {
            OAILOG_ERROR(
              LOG_MME_APP,
              "No NAS PDU found ue " MME_UE_S1AP_ID_FMT "\n",
              nas_conn_est_cnf_pP->ue_id);
          }
#endif
        }
        j = j + 1;
      }
    }
  }
  establishment_cnf_p->no_of_e_rabs = j;

  //#pragma message  "Check ue_context_p ambr"
  establishment_cnf_p->ue_ambr.br_ul = ue_context_p->subscribed_ue_ambr.br_ul;
  establishment_cnf_p->ue_ambr.br_dl = ue_context_p->subscribed_ue_ambr.br_dl;
  establishment_cnf_p->ue_security_capabilities_encryption_algorithms =
    nas_conn_est_cnf_pP->encryption_algorithm_capabilities;
  establishment_cnf_p->ue_security_capabilities_integrity_algorithms =
    nas_conn_est_cnf_pP->integrity_algorithm_capabilities;
  memcpy(establishment_cnf_p->kenb, nas_conn_est_cnf_pP->kenb, AUTH_KENB_SIZE);

  OAILOG_DEBUG(
    LOG_MME_APP,
    "security_capabilities_encryption_algorithms 0x%04X\n",
    establishment_cnf_p->ue_security_capabilities_encryption_algorithms);
  OAILOG_DEBUG(
    LOG_MME_APP,
    "security_capabilities_integrity_algorithms  0x%04X\n",
    establishment_cnf_p->ue_security_capabilities_integrity_algorithms);

  itti_send_msg_to_task(TASK_S1AP, INSTANCE_DEFAULT, message_p);

  /*
   * Move the UE to ECM Connected State.However if S1-U bearer establishment fails then we need to move the UE to idle.
   * S1 Signaling connection gets established via first DL NAS Trasnport message in some scenarios so check the state
   * first
   */
  if (ue_context_p->ecm_state != ECM_CONNECTED) {
    mme_ue_context_update_ue_sig_connection_state(
      &mme_app_desc.mme_ue_contexts, ue_context_p, ECM_CONNECTED);

    if (
      (ue_context_p->sgs_context) &&
      (ue_context_p->sgs_context->csfb_service_type == CSFB_SERVICE_MT_CALL)) {
      /* send sgsap-Service Request to VLR */
      if (
        RETURNok !=
        (rc = mme_app_send_sgsap_service_request(
           ue_context_p->sgs_context->service_indicator, ue_context_p))) {
        OAILOG_ERROR(
          LOG_MME_APP,
          "Failed to send CS-Service Request to SGS-Task for ue-id :%u \n",
          ue_context_p->mme_ue_s1ap_id);
      }
    }
  }

  /* Start timer to wait for Initial UE Context Response from eNB
   * If timer expires treat this as failure of ongoing procedure and abort corresponding NAS procedure such as ATTACH
   * or SERVICE REQUEST. Send UE context release command to eNB
   */
  if (
    timer_setup(
      ue_context_p->initial_context_setup_rsp_timer.sec,
      0,
      TASK_MME_APP,
      INSTANCE_DEFAULT,
      TIMER_ONE_SHOT,
      (void *) &(ue_context_p->mme_ue_s1ap_id),
      sizeof(mme_ue_s1ap_id_t),
      &(ue_context_p->initial_context_setup_rsp_timer.id)) < 0) {
    OAILOG_ERROR(
      LOG_MME_APP,
      "Failed to start initial context setup response timer for UE id  %d \n",
      ue_context_p->mme_ue_s1ap_id);
    ue_context_p->initial_context_setup_rsp_timer.id =
      MME_APP_TIMER_INACTIVE_ID;
  } else {
    OAILOG_DEBUG(
      LOG_MME_APP,
      "MME APP : Sent Initial context Setup Request and Started guard timer "
      "for UE id  %d \n",
      ue_context_p->mme_ue_s1ap_id);
  }
  unlock_ue_contexts(ue_context_p);
  OAILOG_FUNC_OUT(LOG_MME_APP);
}

// sent by S1AP
//------------------------------------------------------------------------------
void mme_app_handle_initial_ue_message(
  itti_s1ap_initial_ue_message_t *const initial_pP)
{
  OAILOG_FUNC_IN(LOG_MME_APP);
  struct ue_mm_context_s *ue_context_p = NULL;
  bool is_guti_valid = false;
  bool is_mm_ctx_new = false;
  emm_context_t *ue_nas_ctx = NULL;
  enb_s1ap_id_key_t enb_s1ap_id_key = INVALID_ENB_UE_S1AP_ID_KEY;

  OAILOG_INFO(LOG_MME_APP, "Received MME_APP_INITIAL_UE_MESSAGE from S1AP\n");

  DevAssert(INVALID_MME_UE_S1AP_ID == initial_pP->mme_ue_s1ap_id);

  // Check if there is any existing UE context using S-TMSI/GUTI
  if (initial_pP->is_s_tmsi_valid) {
    OAILOG_DEBUG(
      LOG_MME_APP,
      "INITIAL UE Message: Valid mme_code %u and S-TMSI %u received from "
      "eNB.\n",
      initial_pP->opt_s_tmsi.mme_code,
      initial_pP->opt_s_tmsi.m_tmsi);
    guti_t guti = {.gummei.plmn = {0},
                   .gummei.mme_gid = 0,
                   .gummei.mme_code = 0,
                   .m_tmsi = INVALID_M_TMSI};
    plmn_t plmn = {.mcc_digit1 = initial_pP->tai.mcc_digit1,
                   .mcc_digit2 = initial_pP->tai.mcc_digit2,
                   .mcc_digit3 = initial_pP->tai.mcc_digit3,
                   .mnc_digit1 = initial_pP->tai.mnc_digit1,
                   .mnc_digit2 = initial_pP->tai.mnc_digit2,
                   .mnc_digit3 = initial_pP->tai.mnc_digit3};
    is_guti_valid =
      mme_app_construct_guti(&plmn, &(initial_pP->opt_s_tmsi), &guti);
    if (is_guti_valid) {
      ue_nas_ctx = emm_context_get_by_guti(&_emm_data, &guti);
      if (ue_nas_ctx) {
        // Get the UE context using mme_ue_s1ap_id
        ue_context_p =
          PARENT_STRUCT(ue_nas_ctx, struct ue_mm_context_s, emm_context);
        DevAssert(ue_context_p != NULL);
        if (ue_context_p != NULL) {
          initial_pP->mme_ue_s1ap_id = ue_context_p->mme_ue_s1ap_id;
          if (ue_context_p->enb_s1ap_id_key != INVALID_ENB_UE_S1AP_ID_KEY) {
            /*
             * Ideally this should never happen. When UE move to IDLE this key is set to INVALID.
             * Note - This can happen if eNB detects RLF late and by that time UE sends Initial NAS message via new RRC
             * connection
             * However if this key is valid, remove the key from the hashtable.
             */

            OAILOG_ERROR(
              LOG_MME_APP,
              "MME_APP_INITAIL_UE_MESSAGE: enb_s1ap_id_key %ld has "
              "valid value \n",
              ue_context_p->enb_s1ap_id_key);
            //inform s1ap to do local cleanup of enb_ue_s1ap_id from the ue context
            ue_context_p->ue_context_rel_cause = S1AP_INVALID_ENB_ID;
            OAILOG_ERROR(
              LOG_MME_APP,
              " Sending UE Context Release to S1AP for ue_id =(%u)\n",
              ue_context_p->mme_ue_s1ap_id);
            mme_app_itti_ue_context_release(
              ue_context_p, ue_context_p->ue_context_rel_cause);
            hashtable_uint64_ts_remove(
              mme_app_desc.mme_ue_contexts.enb_ue_s1ap_id_ue_context_htbl,
              (const hash_key_t) ue_context_p->enb_s1ap_id_key);
            ue_context_p->enb_s1ap_id_key = INVALID_ENB_UE_S1AP_ID_KEY;
            ue_context_p->ue_context_rel_cause = S1AP_INVALID_CAUSE;
          }
          // Update MME UE context with new enb_ue_s1ap_id
          ue_context_p->enb_ue_s1ap_id = initial_pP->enb_ue_s1ap_id;
          // regenerate the enb_s1ap_id_key as enb_ue_s1ap_id is changed.
          MME_APP_ENB_S1AP_ID_KEY(
            enb_s1ap_id_key, initial_pP->enb_id, initial_pP->enb_ue_s1ap_id);
          // Update enb_s1ap_id_key in hashtable
          mme_ue_context_update_coll_keys(
            &mme_app_desc.mme_ue_contexts,
            ue_context_p,
            enb_s1ap_id_key,
            ue_context_p->mme_ue_s1ap_id,
            ue_nas_ctx->_imsi64,
            ue_nas_ctx->_imsi.length,
            ue_context_p->mme_teid_s11,
            &guti);
          // Check if paging timer exists for UE and remove
          if (
            ue_context_p->paging_response_timer.id !=
            MME_APP_TIMER_INACTIVE_ID) {
            if (timer_remove(ue_context_p->paging_response_timer.id, NULL)) {
              OAILOG_ERROR(
                LOG_MME_APP,
                "Failed to stop paging response timer for UE id %d\n",
                ue_context_p->mme_ue_s1ap_id);
            }
            ue_context_p->paging_response_timer.id = MME_APP_TIMER_INACTIVE_ID;
          }
        }
      } else {
        OAILOG_DEBUG(
          LOG_MME_APP,
          "MME_APP_INITIAL_UE_MESSAGE with mme code %u and S-TMSI %u:"
          "no UE context found \n",
          initial_pP->opt_s_tmsi.mme_code,
          initial_pP->opt_s_tmsi.m_tmsi);
      }
    } else {
      OAILOG_DEBUG(
        LOG_MME_APP,
        "No MME is configured with MME code %u received in S-TMSI %u from "
        "UE.\n",
        initial_pP->opt_s_tmsi.mme_code,
        initial_pP->opt_s_tmsi.m_tmsi);
    }
  } else {
    OAILOG_DEBUG(
      LOG_MME_APP, "MME_APP_INITIAL_UE_MESSAGE from S1AP,without S-TMSI. \n");
  }
  // create a new ue context if nothing is found
  if (!(ue_context_p)) {
    OAILOG_DEBUG(LOG_MME_APP, "UE context doesn't exist -> create one\n");
    if (!(ue_context_p = mme_create_new_ue_context())) {
      /*
       * Error during ue context malloc
       */
      DevMessage("mme_create_new_ue_context");
      OAILOG_FUNC_OUT(LOG_MME_APP);
    }
    // Initialize timers to INVALID IDs
    ue_context_p->mobile_reachability_timer.id = MME_APP_TIMER_INACTIVE_ID;
    ue_context_p->implicit_detach_timer.id = MME_APP_TIMER_INACTIVE_ID;
    ue_context_p->initial_context_setup_rsp_timer.id =
      MME_APP_TIMER_INACTIVE_ID;
    ue_context_p->initial_context_setup_rsp_timer.sec =
      MME_APP_INITIAL_CONTEXT_SETUP_RSP_TIMER_VALUE;
    ue_context_p->paging_response_timer.id = MME_APP_TIMER_INACTIVE_ID;
    ue_context_p->paging_response_timer.sec =
      MME_APP_PAGING_RESPONSE_TIMER_VALUE;
    ue_context_p->ulr_response_timer.id = MME_APP_TIMER_INACTIVE_ID;
    ue_context_p->ulr_response_timer.sec = MME_APP_ULR_RESPONSE_TIMER_VALUE;
    ue_context_p->ue_context_modification_timer.id = MME_APP_TIMER_INACTIVE_ID;
    ue_context_p->ue_context_modification_timer.sec =
      MME_APP_UE_CONTEXT_MODIFICATION_TIMER_VALUE;
    is_mm_ctx_new = true;
    // Allocate new mme_ue_s1ap_id
    ue_context_p->mme_ue_s1ap_id = mme_app_ctx_get_new_ue_id();
    if (ue_context_p->mme_ue_s1ap_id == INVALID_MME_UE_S1AP_ID) {
      OAILOG_CRITICAL(
        LOG_MME_APP,
        "MME_APP_INITIAL_UE_MESSAGE. MME_UE_S1AP_ID allocation Failed.\n");
      mme_remove_ue_context(&mme_app_desc.mme_ue_contexts, ue_context_p);
      OAILOG_FUNC_OUT(LOG_MME_APP);
    }
    OAILOG_DEBUG(
      LOG_MME_APP,
      "Allocated new MME UE context and new "
      "(mme_ue_s1ap_id = %d)\n",
      ue_context_p->mme_ue_s1ap_id);
    ue_context_p->enb_ue_s1ap_id = initial_pP->enb_ue_s1ap_id;
    MME_APP_ENB_S1AP_ID_KEY(
      ue_context_p->enb_s1ap_id_key,
      initial_pP->enb_id,
      initial_pP->enb_ue_s1ap_id);
    DevAssert(
      mme_insert_ue_context(&mme_app_desc.mme_ue_contexts, ue_context_p) == 0);
  }
  ue_context_p->sctp_assoc_id_key = initial_pP->sctp_assoc_id;
  ue_context_p->e_utran_cgi = initial_pP->ecgi;
  ue_context_p->serving_cell_tai = initial_pP->tai;
  // Notify S1AP about the mapping between mme_ue_s1ap_id and sctp assoc id + enb_ue_s1ap_id
  notify_s1ap_new_ue_mme_s1ap_id_association(ue_context_p);
  s_tmsi_t s_tmsi = {0};
  if (initial_pP->is_s_tmsi_valid) {
    s_tmsi = initial_pP->opt_s_tmsi;
  } else {
    s_tmsi.mme_code = 0;
    s_tmsi.m_tmsi = INVALID_M_TMSI;
  }
  OAILOG_INFO(
    LOG_MME_APP,
    "INITIAL_UE_MESSAGE RCVD \n"
    "mme_ue_s1ap_id  = %d\n"
    "enb_ue_s1ap_id  = %d\n",
    ue_context_p->mme_ue_s1ap_id,
    ue_context_p->enb_ue_s1ap_id);
  OAILOG_DEBUG(
    LOG_MME_APP, "Is S-TMSI Valid - (%d)\n",initial_pP->is_s_tmsi_valid);

  OAILOG_INFO(LOG_MME_APP, "Sending NAS Establishment Indication to NAS for ue_id = (%d)\n",
    ue_context_p->mme_ue_s1ap_id );
  nas_proc_establish_ind(
    ue_context_p->mme_ue_s1ap_id,
    is_mm_ctx_new,
    initial_pP->tai,
    initial_pP->ecgi,
    initial_pP->rrc_establishment_cause,
    s_tmsi,
    &initial_pP->nas);
  //   s1ap_initial_ue_message_t transparent; may be needed :
  // OLD CODE memcpy (&message_p->ittiMsg.nas_initial_ue_message.transparent, (const void*)&initial_pP->transparent, sizeof (message_p->ittiMsg.nas_initial_ue_message.transparent));

  initial_pP->nas = NULL;

  unlock_ue_contexts(ue_context_p);

  OAILOG_FUNC_OUT(LOG_MME_APP);
}

//------------------------------------------------------------------------------
void mme_app_handle_erab_setup_req(
  itti_erab_setup_req_t *const itti_erab_setup_req)
{
  OAILOG_FUNC_IN(LOG_MME_APP);
  struct ue_mm_context_s *ue_context_p = mme_ue_context_exists_mme_ue_s1ap_id(
    &mme_app_desc.mme_ue_contexts, itti_erab_setup_req->ue_id);

  if (!ue_context_p) {
    OAILOG_ERROR(
      LOG_MME_APP,
      "UE context doesn't exist for UE " MME_UE_S1AP_ID_FMT "\n",
      itti_erab_setup_req->ue_id);
    // memory leak
    bdestroy_wrapper(&itti_erab_setup_req->nas_msg);
    OAILOG_FUNC_OUT(LOG_MME_APP);
  }

  bearer_context_t *bearer_context =
    mme_app_get_bearer_context(ue_context_p, itti_erab_setup_req->ebi);

  if (bearer_context) {
    MessageDef *message_p =
      itti_alloc_new_message(TASK_MME_APP, S1AP_E_RAB_SETUP_REQ);
    itti_s1ap_e_rab_setup_req_t *s1ap_e_rab_setup_req =
      &message_p->ittiMsg.s1ap_e_rab_setup_req;

    s1ap_e_rab_setup_req->mme_ue_s1ap_id = ue_context_p->mme_ue_s1ap_id;
    s1ap_e_rab_setup_req->enb_ue_s1ap_id = ue_context_p->enb_ue_s1ap_id;

    // E-RAB to Be Setup List
    s1ap_e_rab_setup_req->e_rab_to_be_setup_list.no_of_items = 1;
    s1ap_e_rab_setup_req->e_rab_to_be_setup_list.item[0].e_rab_id =
      bearer_context->ebi;
    s1ap_e_rab_setup_req->e_rab_to_be_setup_list.item[0]
      .e_rab_level_qos_parameters.allocation_and_retention_priority
      .pre_emption_capability = bearer_context->preemption_capability;
    s1ap_e_rab_setup_req->e_rab_to_be_setup_list.item[0]
      .e_rab_level_qos_parameters.allocation_and_retention_priority
      .pre_emption_vulnerability = bearer_context->preemption_vulnerability;
    s1ap_e_rab_setup_req->e_rab_to_be_setup_list.item[0]
      .e_rab_level_qos_parameters.allocation_and_retention_priority
      .priority_level = bearer_context->priority_level;
    s1ap_e_rab_setup_req->e_rab_to_be_setup_list.item[0]
      .e_rab_level_qos_parameters.gbr_qos_information
      .e_rab_maximum_bit_rate_downlink = itti_erab_setup_req->mbr_dl;
    s1ap_e_rab_setup_req->e_rab_to_be_setup_list.item[0]
      .e_rab_level_qos_parameters.gbr_qos_information
      .e_rab_maximum_bit_rate_uplink = itti_erab_setup_req->mbr_ul;
    s1ap_e_rab_setup_req->e_rab_to_be_setup_list.item[0]
      .e_rab_level_qos_parameters.gbr_qos_information
      .e_rab_guaranteed_bit_rate_downlink = itti_erab_setup_req->gbr_dl;
    s1ap_e_rab_setup_req->e_rab_to_be_setup_list.item[0]
      .e_rab_level_qos_parameters.gbr_qos_information
      .e_rab_guaranteed_bit_rate_uplink = itti_erab_setup_req->gbr_ul;
    s1ap_e_rab_setup_req->e_rab_to_be_setup_list.item[0]
      .e_rab_level_qos_parameters.qci = bearer_context->qci;

    s1ap_e_rab_setup_req->e_rab_to_be_setup_list.item[0].gtp_teid =
      bearer_context->s_gw_fteid_s1u.teid;
    s1ap_e_rab_setup_req->e_rab_to_be_setup_list.item[0]
      .transport_layer_address =
      fteid_ip_address_to_bstring(&bearer_context->s_gw_fteid_s1u);

    s1ap_e_rab_setup_req->e_rab_to_be_setup_list.item[0].nas_pdu =
      itti_erab_setup_req->nas_msg;
    itti_erab_setup_req->nas_msg = NULL;

    itti_send_msg_to_task(TASK_S1AP, INSTANCE_DEFAULT, message_p);
  } else {
    OAILOG_DEBUG(
      LOG_MME_APP,
      "No bearer context found ue " MME_UE_S1AP_ID_FMT " ebi %u\n",
      itti_erab_setup_req->ue_id,
      itti_erab_setup_req->ebi);
  }
  unlock_ue_contexts(ue_context_p);
  OAILOG_FUNC_OUT(LOG_MME_APP);
}

//------------------------------------------------------------------------------
void mme_app_handle_delete_session_rsp(
  const itti_s11_delete_session_response_t *const delete_sess_resp_pP)
//------------------------------------------------------------------------------
{
  struct ue_mm_context_s *ue_context_p = NULL;

  OAILOG_FUNC_IN(LOG_MME_APP);
  DevAssert(delete_sess_resp_pP);
  OAILOG_DEBUG(
    LOG_MME_APP,
    "Received S11_DELETE_SESSION_RESPONSE from S+P-GW with teid " TEID_FMT
    "\n ",
    delete_sess_resp_pP->teid);
  ue_context_p = mme_ue_context_exists_s11_teid(
    &mme_app_desc.mme_ue_contexts, delete_sess_resp_pP->teid);

  if (!ue_context_p) {
    OAILOG_WARNING(
      LOG_MME_APP,
      "We didn't find this teid in list of UE: %08x\n",
      delete_sess_resp_pP->teid);
    OAILOG_FUNC_OUT(LOG_MME_APP);
  }
  hashtable_uint64_ts_remove(
    mme_app_desc.mme_ue_contexts.tun11_ue_context_htbl,
    (const hash_key_t) ue_context_p->mme_teid_s11);
  ue_context_p->mme_teid_s11 = 0;

  if (delete_sess_resp_pP->cause.cause_value != REQUEST_ACCEPTED) {
    OAILOG_WARNING(
      LOG_MME_APP,
      "***WARNING****S11 Delete Session Rsp: NACK received from SPGW : %08x\n",
      delete_sess_resp_pP->teid);
    increment_counter("mme_spgw_delete_session_rsp", 1, 1, "result", "failure");
  }
  increment_counter("mme_spgw_delete_session_rsp", 1, 1, "result", "success");
  /*
   * Updating statistics
   */
  update_mme_app_stats_s1u_bearer_sub();
  update_mme_app_stats_default_bearer_sub();

  /*
   * If UE is already in idle state, skip asking eNB to release UE context and just clean up locally.
   * This can happen during implicit detach and UE initiated detach when UE sends detach req (type = switch off)
   */
  if (ECM_IDLE == ue_context_p->ecm_state) {
    ue_context_p->ue_context_rel_cause = S1AP_IMPLICIT_CONTEXT_RELEASE;
    // Notify S1AP to release S1AP UE context locally.
    mme_app_itti_ue_context_release(
      ue_context_p, ue_context_p->ue_context_rel_cause);
    // Free MME UE Context
    mme_notify_ue_context_released(&mme_app_desc.mme_ue_contexts, ue_context_p);
    // Send PUR,before removal of ue contexts
    if (
      (ue_context_p->send_ue_purge_request == true) &&
      (ue_context_p->hss_initiated_detach == false)) {
      mme_app_send_s6a_purge_ue_req(ue_context_p);
    }
    OAILOG_DEBUG(
      LOG_MME_APP,
      "Deleting UE context associated in MME for "
      "mme_ue_s1ap_id " MME_UE_S1AP_ID_FMT "\n ",
      ue_context_p->mme_ue_s1ap_id);
    unlock_ue_contexts(ue_context_p);
    mme_remove_ue_context(&mme_app_desc.mme_ue_contexts, ue_context_p);
    // return now, otherwize will unlock ue context already free
    OAILOG_FUNC_OUT(LOG_MME_APP);
  } else {
    if (ue_context_p->ue_context_rel_cause == S1AP_INVALID_CAUSE) {
      ue_context_p->ue_context_rel_cause = S1AP_NAS_DETACH;
    }
    /* In case of Ue initiated explicit IMSI Detach or Combined EPS/IMSI detach
       Do not send UE Context Release Command to eNB before receiving SGs IMSI Detach Ack from MSC/VLR */
    if (ue_context_p->sgs_context != NULL) {
      if (
        ((ue_context_p->detach_type !=
          SGS_EXPLICIT_UE_INITIATED_IMSI_DETACH_FROM_NONEPS) ||
         (ue_context_p->detach_type !=
          SGS_COMBINED_UE_INITIATED_IMSI_DETACH_FROM_EPS_N_NONEPS)) &&
        (ue_context_p->sgs_context->ts9_timer.id ==
         MME_APP_TIMER_INACTIVE_ID)) {
        // Notify S1AP to send UE Context Release Command to eNB or free s1 context locally.
        mme_app_itti_ue_context_release(
          ue_context_p, ue_context_p->ue_context_rel_cause);
        ue_context_p->ue_context_rel_cause = S1AP_INVALID_CAUSE;
      }
    } else {
      // Notify S1AP to send UE Context Release Command to eNB or free s1 context locally.
      mme_app_itti_ue_context_release(
        ue_context_p, ue_context_p->ue_context_rel_cause);
      ue_context_p->ue_context_rel_cause = S1AP_INVALID_CAUSE;
    }
  }

  unlock_ue_contexts(ue_context_p);
  OAILOG_FUNC_OUT(LOG_MME_APP);
}

//------------------------------------------------------------------------------
int mme_app_handle_create_sess_resp(
  itti_s11_create_session_response_t *const create_sess_resp_pP)
{
  OAILOG_FUNC_IN(LOG_MME_APP);
  struct ue_mm_context_s *ue_context_p = NULL;
  bearer_context_t *current_bearer_p = NULL;
  MessageDef *message_p = NULL;
  ebi_t bearer_id = 0;
  int rc = RETURNok;

  OAILOG_INFO(
    LOG_MME_APP, "Received S11_CREATE_SESSION_RESPONSE from S+P-GW\n");
  DevAssert(create_sess_resp_pP);
  ue_context_p = mme_ue_context_exists_s11_teid(
    &mme_app_desc.mme_ue_contexts, create_sess_resp_pP->teid);

  if (ue_context_p == NULL) {
    OAILOG_ERROR(
      LOG_MME_APP,
      "We didn't find this teid in list of UE: %08x\n",
      create_sess_resp_pP->teid);
    OAILOG_FUNC_RETURN(LOG_MME_APP, RETURNerror);
  }

  OAILOG_DEBUG(
    LOG_MME_APP, "MME S11 teid = %u, cause = %d, ue_id = %u\n",
    create_sess_resp_pP->teid,
    create_sess_resp_pP->cause.cause_value,
    ue_context_p->mme_ue_s1ap_id);

  proc_tid_t transaction_identifier = 0;
  pdn_cid_t pdn_cx_id = 0;

  /* Whether SGW has created the session (IP address allocation, local GTP-U end point creation etc.)
   * successfully or not , it is indicated by cause value in create session response message.
   * If cause value is not equal to "REQUEST_ACCEPTED" then this implies that SGW could not allocate the resources for
   * the requested session. In this case, MME-APP sends PDN Connectivity fail message to NAS-ESM with the "cause" received
   * in S11 Session Create Response message.
   * NAS-ESM maps this "S11 cause" to "ESM cause" and sends it in PDN Connectivity Reject message to the UE.
   */

  if (create_sess_resp_pP->cause.cause_value != REQUEST_ACCEPTED) {
    // Send PDN CONNECTIVITY FAIL message  to NAS layer
    increment_counter("mme_spgw_create_session_rsp", 1, 1, "result", "failure");
    OAILOG_DEBUG(
      LOG_MME_APP, "Create Session Response Cause value = (%d) for ue_id =(%u)\n",
      create_sess_resp_pP->cause.cause_value,
      ue_context_p->mme_ue_s1ap_id);
    message_p = itti_alloc_new_message(TASK_MME_APP, NAS_PDN_CONNECTIVITY_FAIL);
    itti_nas_pdn_connectivity_fail_t *nas_pdn_connectivity_fail =
      &message_p->ittiMsg.nas_pdn_connectivity_fail;
    memset(
      (void *) nas_pdn_connectivity_fail,
      0,
      sizeof(itti_nas_pdn_connectivity_fail_t));
    bearer_id = create_sess_resp_pP->bearer_contexts_created.bearer_contexts[0]
                  .eps_bearer_id /* - 5 */;
    current_bearer_p = mme_app_get_bearer_context(ue_context_p, bearer_id);
    if (current_bearer_p) {
      transaction_identifier = current_bearer_p->transaction_identifier;
    }
    nas_pdn_connectivity_fail->pti = transaction_identifier;
    nas_pdn_connectivity_fail->ue_id = ue_context_p->mme_ue_s1ap_id;
    nas_pdn_connectivity_fail->cause =
      (pdn_conn_rsp_cause_t)(create_sess_resp_pP->cause.cause_value);
    OAILOG_ERROR(
      LOG_MME_APP, "Sending NAS PDN connectivity failure for ue_id = (%u)"
      ", bearer id = (%d)"
      ", pti = (%d)\n",
      ue_context_p->mme_ue_s1ap_id,
      bearer_id,
      transaction_identifier);
    rc = itti_send_msg_to_task(TASK_NAS_MME, INSTANCE_DEFAULT, message_p);
    unlock_ue_contexts(ue_context_p);
    OAILOG_FUNC_RETURN(LOG_MME_APP, rc);
  }
  increment_counter("mme_spgw_create_session_rsp", 1, 1, "result", "success");
  //---------------------------------------------------------
  // Process itti_sgw_create_session_response_t.bearer_context_created
  //---------------------------------------------------------
  for (int i = 0;
       i < create_sess_resp_pP->bearer_contexts_created.num_bearer_context;
       i++) {
    bearer_id = create_sess_resp_pP->bearer_contexts_created.bearer_contexts[i]
                  .eps_bearer_id /* - 5 */;
    /*
     * Depending on s11 result we have to send reject or accept for bearers
     */
    DevCheck(
      (bearer_id < BEARERS_PER_UE) && (bearer_id >= 0),
      bearer_id,
      BEARERS_PER_UE,
      0);

    if (
      create_sess_resp_pP->bearer_contexts_created.bearer_contexts[i]
        .cause.cause_value != REQUEST_ACCEPTED) {
      DevMessage(
        "Cases where bearer cause != REQUEST_ACCEPTED are not handled\n");
    }
    DevAssert(
      create_sess_resp_pP->bearer_contexts_created.bearer_contexts[i]
        .s1u_sgw_fteid.interface_type == S1_U_SGW_GTP_U);

    current_bearer_p = mme_app_get_bearer_context(ue_context_p, bearer_id);
    AssertFatal(current_bearer_p, "Could not get bearer context");

    update_mme_app_stats_default_bearer_add();

    current_bearer_p->bearer_state |= BEARER_STATE_SGW_CREATED;
    if (!i) {
      pdn_cx_id = current_bearer_p->pdn_cx_id;
      /*
       * Store the S-GW teid
       */
      AssertFatal(
        (pdn_cx_id >= 0) && (pdn_cx_id < MAX_APN_PER_UE),
        "Bad pdn id for bearer");
      ue_context_p->pdn_contexts[pdn_cx_id]->s_gw_teid_s11_s4 =
        create_sess_resp_pP->s11_sgw_fteid.teid;
      transaction_identifier = current_bearer_p->transaction_identifier;
    }

    current_bearer_p->s_gw_fteid_s1u =
      create_sess_resp_pP->bearer_contexts_created.bearer_contexts[i]
        .s1u_sgw_fteid;
    current_bearer_p->p_gw_fteid_s5_s8_up =
      create_sess_resp_pP->bearer_contexts_created.bearer_contexts[i]
        .s5_s8_u_pgw_fteid;
    OAILOG_DEBUG(
      LOG_MME_APP,
      "S1U S-GW teid   = (%u)\n"
      "S5/S8U PGW teid = (%u)\n",
      current_bearer_p->s_gw_fteid_s1u.teid,
      current_bearer_p->p_gw_fteid_s5_s8_up.teid);

    // if modified by pgw
    if (create_sess_resp_pP->bearer_contexts_created.bearer_contexts[i]
          .bearer_level_qos) {
      current_bearer_p->qci =
        create_sess_resp_pP->bearer_contexts_created.bearer_contexts[i]
          .bearer_level_qos->qci;
      current_bearer_p->priority_level =
        create_sess_resp_pP->bearer_contexts_created.bearer_contexts[i]
          .bearer_level_qos->pl;
      current_bearer_p->preemption_vulnerability =
        create_sess_resp_pP->bearer_contexts_created.bearer_contexts[i]
          .bearer_level_qos->pvi;
      current_bearer_p->preemption_capability =
        create_sess_resp_pP->bearer_contexts_created.bearer_contexts[i]
          .bearer_level_qos->pci;

      //TODO should be set in NAS_PDN_CONNECTIVITY_RSP message
      current_bearer_p->esm_ebr_context.gbr_dl =
        create_sess_resp_pP->bearer_contexts_created.bearer_contexts[i]
          .bearer_level_qos->gbr.br_dl;
      current_bearer_p->esm_ebr_context.gbr_ul =
        create_sess_resp_pP->bearer_contexts_created.bearer_contexts[i]
          .bearer_level_qos->gbr.br_ul;
      current_bearer_p->esm_ebr_context.mbr_dl =
        create_sess_resp_pP->bearer_contexts_created.bearer_contexts[i]
          .bearer_level_qos->mbr.br_dl;
      current_bearer_p->esm_ebr_context.mbr_ul =
        create_sess_resp_pP->bearer_contexts_created.bearer_contexts[i]
          .bearer_level_qos->mbr.br_ul;
      OAILOG_DEBUG(
        LOG_MME_APP,
        "Set qci %u in bearer %u\n",
        current_bearer_p->qci,
        bearer_id);
    } else {
      OAILOG_DEBUG(
        LOG_MME_APP,
        "Set qci %u in bearer %u (qos not modified by P-GW)\n",
        current_bearer_p->qci,
        bearer_id);
    }
  }

  //uint8_t *keNB = NULL;
  message_p = itti_alloc_new_message(TASK_MME_APP, NAS_PDN_CONNECTIVITY_RSP);
  itti_nas_pdn_connectivity_rsp_t *nas_pdn_connectivity_rsp =
    &message_p->ittiMsg.nas_pdn_connectivity_rsp;

  nas_pdn_connectivity_rsp->pdn_cid = pdn_cx_id;
  nas_pdn_connectivity_rsp->pti = transaction_identifier; // NAS internal ref
  nas_pdn_connectivity_rsp->ue_id =
    ue_context_p->mme_ue_s1ap_id; // NAS internal ref

  nas_pdn_connectivity_rsp->pdn_addr =
    paa_to_bstring(&create_sess_resp_pP->paa);
  nas_pdn_connectivity_rsp->pdn_type = create_sess_resp_pP->paa.pdn_type;

  // ASSUME NO HO now, so assume 1 bearer only and is default bearer

  // here at this point OctetString are saved in resp, no loss of memory (apn, pdn_addr)
  nas_pdn_connectivity_rsp->ue_id = ue_context_p->mme_ue_s1ap_id;
  nas_pdn_connectivity_rsp->ebi = bearer_id;
  nas_pdn_connectivity_rsp->qci = current_bearer_p->qci;
  nas_pdn_connectivity_rsp->prio_level = current_bearer_p->priority_level;
  nas_pdn_connectivity_rsp->pre_emp_vulnerability =
    current_bearer_p->preemption_vulnerability;
  nas_pdn_connectivity_rsp->pre_emp_capability =
    current_bearer_p->preemption_capability;
  nas_pdn_connectivity_rsp->sgw_s1u_fteid = current_bearer_p->s_gw_fteid_s1u;
  // optional IE
  nas_pdn_connectivity_rsp->ambr.br_ul = ue_context_p->subscribed_ue_ambr.br_ul;
  nas_pdn_connectivity_rsp->ambr.br_dl = ue_context_p->subscribed_ue_ambr.br_dl;

  // This IE is not applicable for TAU/RAU/Handover. If PGW decides to return PCO to the UE, PGW shall send PCO to
  // SGW. If SGW receives the PCO IE, SGW shall forward it to MME/SGSN.
  if (create_sess_resp_pP->pco.num_protocol_or_container_id) {
    copy_protocol_configuration_options(
      &nas_pdn_connectivity_rsp->pco, &create_sess_resp_pP->pco);
    clear_protocol_configuration_options(&create_sess_resp_pP->pco);
  }

  //Send PDN Connectivity Rsp to NAS
  OAILOG_INFO(
    TASK_MME_APP, "Sending PDN CONNECTIVITY RESPONSE to NAS for ue_id = (%d)\n"
    " bearer ID = (%d)\n",
    ue_context_p->mme_ue_s1ap_id,
    bearer_id);
  rc = itti_send_msg_to_task(TASK_NAS_MME, INSTANCE_DEFAULT, message_p);
  unlock_ue_contexts(ue_context_p);
  OAILOG_FUNC_RETURN(LOG_MME_APP, rc);
}

//------------------------------------------------------------------------------
void mme_app_handle_initial_context_setup_rsp(
  itti_mme_app_initial_context_setup_rsp_t *const initial_ctxt_setup_rsp_pP)
{
  OAILOG_FUNC_IN(LOG_MME_APP);
  struct ue_mm_context_s *ue_context_p = NULL;
  MessageDef *message_p = NULL;

  OAILOG_INFO(
    LOG_MME_APP, "Received MME_APP_INITIAL_CONTEXT_SETUP_RSP from S1AP for ue_id = (%u)\n",
    initial_ctxt_setup_rsp_pP->ue_id);
  ue_context_p = mme_ue_context_exists_mme_ue_s1ap_id(
    &mme_app_desc.mme_ue_contexts, initial_ctxt_setup_rsp_pP->ue_id);

  if (ue_context_p == NULL) {
    OAILOG_DEBUG(
      LOG_MME_APP,
      " We didn't find this mme_ue_s1ap_id in list of UE: " MME_UE_S1AP_ID_FMT
      "\n UE Context NULL...\n",
      initial_ctxt_setup_rsp_pP->ue_id);
    OAILOG_FUNC_OUT(LOG_MME_APP);
  }

  // Stop Initial context setup process guard timer,if running
  if (
    ue_context_p->initial_context_setup_rsp_timer.id !=
    MME_APP_TIMER_INACTIVE_ID) {
    if (timer_remove(ue_context_p->initial_context_setup_rsp_timer.id, NULL)) {
      OAILOG_ERROR(
        LOG_MME_APP,
        "Failed to stop Initial Context Setup Rsp timer for UE id  %d \n",
        ue_context_p->mme_ue_s1ap_id);
    }
    ue_context_p->initial_context_setup_rsp_timer.id =
      MME_APP_TIMER_INACTIVE_ID;
  }

  message_p = itti_alloc_new_message(TASK_MME_APP, S11_MODIFY_BEARER_REQUEST);
  AssertFatal(message_p, "itti_alloc_new_message Failed");
  itti_s11_modify_bearer_request_t *s11_modify_bearer_request =
    &message_p->ittiMsg.s11_modify_bearer_request;
  s11_modify_bearer_request->local_teid = ue_context_p->mme_teid_s11;
  /*
   * Delay Value in integer multiples of 50 millisecs, or zero
   */
  s11_modify_bearer_request->delay_dl_packet_notif_req = 0; // TODO

  for (int item = 0; item < initial_ctxt_setup_rsp_pP->no_of_e_rabs; item++) {
    s11_modify_bearer_request->bearer_contexts_to_be_modified
      .bearer_contexts[item]
      .eps_bearer_id = initial_ctxt_setup_rsp_pP->e_rab_id[item];
    s11_modify_bearer_request->bearer_contexts_to_be_modified
      .bearer_contexts[item]
      .s1_eNB_fteid.teid = initial_ctxt_setup_rsp_pP->gtp_teid[item];
    s11_modify_bearer_request->bearer_contexts_to_be_modified
      .bearer_contexts[item]
      .s1_eNB_fteid.interface_type = S1_U_ENODEB_GTP_U;

    if (!item) {
      ebi_t ebi = initial_ctxt_setup_rsp_pP->e_rab_id[item];
      pdn_cid_t cid =
        ue_context_p->bearer_contexts[EBI_TO_INDEX(ebi)]->pdn_cx_id;
      pdn_context_t *pdn_context = ue_context_p->pdn_contexts[cid];

      s11_modify_bearer_request->peer_ip =
        pdn_context->s_gw_address_s11_s4.address.ipv4_address;
      s11_modify_bearer_request->teid = pdn_context->s_gw_teid_s11_s4;
    }
    if (
      4 == blength(initial_ctxt_setup_rsp_pP->transport_layer_address[item])) {
      s11_modify_bearer_request->bearer_contexts_to_be_modified
        .bearer_contexts[item]
        .s1_eNB_fteid.ipv4 = 1;
      memcpy(
        &s11_modify_bearer_request->bearer_contexts_to_be_modified
           .bearer_contexts[item]
           .s1_eNB_fteid.ipv4_address,
        initial_ctxt_setup_rsp_pP->transport_layer_address[item]->data,
        blength(initial_ctxt_setup_rsp_pP->transport_layer_address[item]));
    } else if (
      16 == blength(initial_ctxt_setup_rsp_pP->transport_layer_address[item])) {
      s11_modify_bearer_request->bearer_contexts_to_be_modified
        .bearer_contexts[item]
        .s1_eNB_fteid.ipv6 = 1;
      memcpy(
        &s11_modify_bearer_request->bearer_contexts_to_be_modified
           .bearer_contexts[item]
           .s1_eNB_fteid.ipv6_address,
        initial_ctxt_setup_rsp_pP->transport_layer_address[item]->data,
        blength(initial_ctxt_setup_rsp_pP->transport_layer_address[item]));
    } else {
      AssertFatal(
        0,
        "TODO IP address %d bytes",
        blength(initial_ctxt_setup_rsp_pP->transport_layer_address[item]));
    }
    bdestroy_wrapper(&initial_ctxt_setup_rsp_pP->transport_layer_address[item]);
  }
  s11_modify_bearer_request->bearer_contexts_to_be_modified.num_bearer_context =
    initial_ctxt_setup_rsp_pP->no_of_e_rabs;

  s11_modify_bearer_request->bearer_contexts_to_be_removed.num_bearer_context =
    0;

  s11_modify_bearer_request->mme_fq_csid.node_id_type =
    GLOBAL_UNICAST_IPv4;                           // TODO
  s11_modify_bearer_request->mme_fq_csid.csid = 0; // TODO ...
  memset(
    &s11_modify_bearer_request->indication_flags,
    0,
    sizeof(s11_modify_bearer_request->indication_flags)); // TODO
  s11_modify_bearer_request->rat_type = RAT_EUTRAN;
  /*
   * S11 stack specific parameter. Not used in standalone epc mode
   */
  s11_modify_bearer_request->trxn = NULL;
  OAILOG_INFO(
    TASK_MME_APP, "Sending S11 MODIFY BEARER REQ to SPGW for ue_id = (%d), teid = (%u)\n",
    initial_ctxt_setup_rsp_pP->ue_id, s11_modify_bearer_request->teid);
  itti_send_msg_to_task(TASK_SPGW, INSTANCE_DEFAULT, message_p);
  /*
   * During Service request procedure,after initial context setup response
   * Send ULR, when UE moved from Idle to Connected and
   * flag location_info_confirmed_in_hss set to true during hss reset.
   */
  if (ue_context_p->location_info_confirmed_in_hss == true) {
    mme_app_send_s6a_update_location_req(ue_context_p);
  }
  if (ue_context_p->sgs_context) {
    ue_context_p->sgs_context->csfb_service_type = CSFB_SERVICE_NONE;
    //Reset mt_call_in_progress flag
    if (ue_context_p->sgs_context->mt_call_in_progress) {
      ue_context_p->sgs_context->mt_call_in_progress = false;
    }
  }

  unlock_ue_contexts(ue_context_p);
  OAILOG_FUNC_OUT(LOG_MME_APP);
}

//------------------------------------------------------------------------------
void mme_app_handle_release_access_bearers_resp(
  const itti_s11_release_access_bearers_response_t
    *const rel_access_bearers_rsp_pP)
{
  OAILOG_FUNC_IN(LOG_MME_APP);
  struct ue_mm_context_s *ue_context_p = NULL;

  ue_context_p = mme_ue_context_exists_s11_teid(
    &mme_app_desc.mme_ue_contexts, rel_access_bearers_rsp_pP->teid);

  if (ue_context_p == NULL) {
    OAILOG_DEBUG(
      LOG_MME_APP,
      "We didn't find this teid in list of UE: %" PRIX32 "\n",
      rel_access_bearers_rsp_pP->teid);
    OAILOG_FUNC_OUT(LOG_MME_APP);
  }
  /*
   * Updating statistics
   */
  update_mme_app_stats_s1u_bearer_sub();

  // Send UE Context Release Command
  mme_app_itti_ue_context_release(
    ue_context_p, ue_context_p->ue_context_rel_cause);
  if (
    ue_context_p->ue_context_rel_cause == S1AP_SCTP_SHUTDOWN_OR_RESET ||
    ue_context_p->ue_context_rel_cause ==
      S1AP_INITIAL_CONTEXT_SETUP_TMR_EXPRD) {
    // Just cleanup the MME APP state associated with s1.
    mme_ue_context_update_ue_sig_connection_state(
      &mme_app_desc.mme_ue_contexts, ue_context_p, ECM_IDLE);
    ue_context_p->ue_context_rel_cause = S1AP_INVALID_CAUSE;
  }
  unlock_ue_contexts(ue_context_p);
  OAILOG_FUNC_OUT(LOG_MME_APP);
}

//------------------------------------------------------------------------------
void mme_app_handle_s11_create_bearer_req(
  const itti_s11_create_bearer_request_t *const create_bearer_request_pP)
{
  OAILOG_FUNC_IN(LOG_MME_APP);
  //MessageDef                             *message_p = NULL;
  struct ue_mm_context_s *ue_context_p = NULL;

  ue_context_p = mme_ue_context_exists_s11_teid(
    &mme_app_desc.mme_ue_contexts, create_bearer_request_pP->teid);

  if (ue_context_p == NULL) {
    OAILOG_DEBUG(
      LOG_MME_APP,
      "We didn't find this teid in list of UE: %" PRIX32 "\n",
      create_bearer_request_pP->teid);
    OAILOG_FUNC_OUT(LOG_MME_APP);
  }

  // check if default bearer already created
  ebi_t linked_eps_bearer_id = create_bearer_request_pP->linked_eps_bearer_id;
  bearer_context_t *linked_bc =
    mme_app_get_bearer_context(ue_context_p, linked_eps_bearer_id);
  if (!linked_bc) {
    // May create default EPS bearer ?
    OAILOG_DEBUG(
      LOG_MME_APP,
      "We didn't find the linked bearer id %" PRIu8
      " for UE: " MME_UE_S1AP_ID_FMT "\n",
      linked_eps_bearer_id,
      ue_context_p->mme_ue_s1ap_id);
    unlock_ue_contexts(ue_context_p);
    OAILOG_FUNC_OUT(LOG_MME_APP);
  }

  pdn_cid_t cid = linked_bc->pdn_cx_id;

  mme_app_s11_proc_create_bearer_t *s11_proc_create_bearer =
    mme_app_create_s11_procedure_create_bearer(ue_context_p);
  s11_proc_create_bearer->proc.s11_trxn =
    (uintptr_t) create_bearer_request_pP->trxn;

  for (int i = 0;
       i < create_bearer_request_pP->bearer_contexts.num_bearer_context;
       i++) {
    //!!!!!!!!!!!!!!!!!!!!!!!!!!!!!!!!!!!!!!!!!!!!!!!!!!!!!!!!!!!!!!!!!!!!!!!!!!!!!!!!!!!
    // TODO THINK OF BEARER AGGREGATING SEVERAL SDFs, 1 bearer <-> (QCI, ARP)
    // TODO DELEGATE TO NAS THE CREATION OF THE BEARER
    //!!!!!!!!!!!!!!!!!!!!!!!!!!!!!!!!!!!!!!!!!!!!!!!!!!!!!!!!!!!!!!!!!!!!!!!!!!!!!!!!!!!
    const bearer_context_within_create_bearer_request_t *msg_bc =
      &create_bearer_request_pP->bearer_contexts.bearer_contexts[i];
    bearer_context_t *dedicated_bc = mme_app_create_bearer_context(
      ue_context_p, cid, msg_bc->eps_bearer_id, false);

    s11_proc_create_bearer->num_bearers++;
    s11_proc_create_bearer->bearer_status[EBI_TO_INDEX(dedicated_bc->ebi)] =
      S11_PROC_BEARER_PENDING;

    dedicated_bc->bearer_state |= BEARER_STATE_SGW_CREATED;
    dedicated_bc->bearer_state |= BEARER_STATE_MME_CREATED;

    dedicated_bc->s_gw_fteid_s1u = msg_bc->s1u_sgw_fteid;
    dedicated_bc->p_gw_fteid_s5_s8_up = msg_bc->s5_s8_u_pgw_fteid;

    dedicated_bc->qci = msg_bc->bearer_level_qos.qci;
    dedicated_bc->priority_level = msg_bc->bearer_level_qos.pl;
    dedicated_bc->preemption_vulnerability = msg_bc->bearer_level_qos.pvi;
    dedicated_bc->preemption_capability = msg_bc->bearer_level_qos.pci;

    // forward request to NAS
    MessageDef *message_p =
      itti_alloc_new_message(TASK_MME_APP, MME_APP_CREATE_DEDICATED_BEARER_REQ);
    AssertFatal(message_p, "itti_alloc_new_message Failed");
    MME_APP_CREATE_DEDICATED_BEARER_REQ(message_p).ue_id =
      ue_context_p->mme_ue_s1ap_id;
    MME_APP_CREATE_DEDICATED_BEARER_REQ(message_p).cid = cid;
    MME_APP_CREATE_DEDICATED_BEARER_REQ(message_p).ebi = dedicated_bc->ebi;
    MME_APP_CREATE_DEDICATED_BEARER_REQ(message_p).linked_ebi =
      ue_context_p->pdn_contexts[cid]->default_ebi;
    MME_APP_CREATE_DEDICATED_BEARER_REQ(message_p).bearer_qos =
      msg_bc->bearer_level_qos;
    if (msg_bc->tft.numberofpacketfilters) {
      MME_APP_CREATE_DEDICATED_BEARER_REQ(message_p).tft =
        calloc(1, sizeof(traffic_flow_template_t));
      copy_traffic_flow_template(
        MME_APP_CREATE_DEDICATED_BEARER_REQ(message_p).tft, &msg_bc->tft);
    }
    if (msg_bc->pco.num_protocol_or_container_id) {
      MME_APP_CREATE_DEDICATED_BEARER_REQ(message_p).pco =
        calloc(1, sizeof(protocol_configuration_options_t));
      copy_protocol_configuration_options(
        MME_APP_CREATE_DEDICATED_BEARER_REQ(message_p).pco, &msg_bc->pco);
    }

    itti_send_msg_to_task(TASK_NAS_MME, INSTANCE_DEFAULT, message_p);
  }
  unlock_ue_contexts(ue_context_p);
  OAILOG_FUNC_OUT(LOG_MME_APP);
}

//------------------------------------------------------------------------------
void mme_app_handle_e_rab_setup_rsp(
  itti_s1ap_e_rab_setup_rsp_t *const e_rab_setup_rsp)
{
  OAILOG_FUNC_IN(LOG_MME_APP);
  struct ue_mm_context_s *ue_context_p = NULL;
  bool send_s11_response = false;

  ue_context_p = mme_ue_context_exists_mme_ue_s1ap_id(
    &mme_app_desc.mme_ue_contexts, e_rab_setup_rsp->mme_ue_s1ap_id);

  if (ue_context_p == NULL) {
    OAILOG_DEBUG(
      LOG_MME_APP,
      "We didn't find this mme_ue_s1ap_id in list of UE: " MME_UE_S1AP_ID_FMT
      "\n",
      e_rab_setup_rsp->mme_ue_s1ap_id);
    OAILOG_FUNC_OUT(LOG_MME_APP);
  }

  for (int i = 0; i < e_rab_setup_rsp->e_rab_setup_list.no_of_items; i++) {
    e_rab_id_t e_rab_id = e_rab_setup_rsp->e_rab_setup_list.item[i].e_rab_id;
    bearer_context_t *bc =
      mme_app_get_bearer_context(ue_context_p, (ebi_t) e_rab_id);
    if (bc->bearer_state & BEARER_STATE_SGW_CREATED) {
      bc->enb_fteid_s1u.teid =
        e_rab_setup_rsp->e_rab_setup_list.item[i].gtp_teid;
      // Do not process transport_layer_address now
      //bstring e_rab_setup_rsp->e_rab_setup_list.item[i].transport_layer_address;
      ip_address_t enb_ip_address = {0};
      bstring_to_ip_address(
        e_rab_setup_rsp->e_rab_setup_list.item[i].transport_layer_address,
        &enb_ip_address);

      bc->enb_fteid_s1u.interface_type = S1_U_ENODEB_GTP_U;
      // TODO better than that later
      switch (enb_ip_address.pdn_type) {
        case IPv4:
          bc->enb_fteid_s1u.ipv4 = 1;
          bc->enb_fteid_s1u.ipv4_address = enb_ip_address.address.ipv4_address;
          break;
        case IPv6:
          bc->enb_fteid_s1u.ipv6 = 1;
          memcpy(
            &bc->enb_fteid_s1u.ipv6_address,
            &enb_ip_address.address.ipv6_address,
            sizeof(enb_ip_address.address.ipv6_address));
          break;
        default: AssertFatal(0, "Bug enb_ip_address->pdn_type");
      }
      bdestroy_wrapper(
        &e_rab_setup_rsp->e_rab_setup_list.item[i].transport_layer_address);

      AssertFatal(
        bc->bearer_state & BEARER_STATE_MME_CREATED,
        "TO DO check bearer state");
      bc->bearer_state |= BEARER_STATE_ENB_CREATED;

      if (ESM_EBR_ACTIVE == bc->esm_ebr_context.status) {
        send_s11_response = true;
      }
    }
  }
  for (int i = 0; i < e_rab_setup_rsp->e_rab_failed_to_setup_list.no_of_items;
       i++) {
    e_rab_id_t e_rab_id =
      e_rab_setup_rsp->e_rab_failed_to_setup_list.item[i].e_rab_id;
    bearer_context_t *bc =
      mme_app_get_bearer_context(ue_context_p, (ebi_t) e_rab_id);
    if (bc->bearer_state & BEARER_STATE_SGW_CREATED) {
      send_s11_response = true;
      //S1ap_Cause_t cause = e_rab_setup_rsp->e_rab_failed_to_setup_list.item[i].cause;
      AssertFatal(
        bc->bearer_state & BEARER_STATE_MME_CREATED,
        "TO DO check bearer state");
      bc->bearer_state &= (~BEARER_STATE_ENB_CREATED);
      bc->bearer_state &= (~BEARER_STATE_MME_CREATED);
    }
  }

  // check if UE already responded with NAS (may depend on eNB implementation?) -> send response to SGW
  if (send_s11_response) {
    MessageDef *message_p =
      itti_alloc_new_message(TASK_MME_APP, S11_CREATE_BEARER_RESPONSE);
    AssertFatal(message_p, "itti_alloc_new_message Failed");
    itti_s11_create_bearer_response_t *s11_create_bearer_response =
      &message_p->ittiMsg.s11_create_bearer_response;
    s11_create_bearer_response->local_teid = ue_context_p->mme_teid_s11;
    s11_create_bearer_response->trxn = NULL;
    s11_create_bearer_response->cause.cause_value = 0;
    int msg_bearer_index = 0;

    for (int i = 0; i < e_rab_setup_rsp->e_rab_setup_list.no_of_items; i++) {
      e_rab_id_t e_rab_id = e_rab_setup_rsp->e_rab_setup_list.item[i].e_rab_id;
      bearer_context_t *bc =
        mme_app_get_bearer_context(ue_context_p, (ebi_t) e_rab_id);
      if (bc->bearer_state & BEARER_STATE_ENB_CREATED) {
        s11_create_bearer_response->cause.cause_value = REQUEST_ACCEPTED;
        s11_create_bearer_response->bearer_contexts
          .bearer_contexts[msg_bearer_index]
          .eps_bearer_id = e_rab_id;
        s11_create_bearer_response->bearer_contexts
          .bearer_contexts[msg_bearer_index]
          .cause.cause_value = REQUEST_ACCEPTED;
        //  FTEID eNB
        s11_create_bearer_response->bearer_contexts
          .bearer_contexts[msg_bearer_index]
          .s1u_enb_fteid = bc->enb_fteid_s1u;

        // FTEID SGW S1U
        s11_create_bearer_response->bearer_contexts
          .bearer_contexts[msg_bearer_index]
          .s1u_sgw_fteid =
          bc->s_gw_fteid_s1u; ///< This IE shall be sent on the S11 interface. It shall be used
        s11_create_bearer_response->bearer_contexts.num_bearer_context++;
      }
    }

    for (int i = 0; i < e_rab_setup_rsp->e_rab_setup_list.no_of_items; i++) {
      e_rab_id_t e_rab_id = e_rab_setup_rsp->e_rab_setup_list.item[i].e_rab_id;
      bearer_context_t *bc =
        mme_app_get_bearer_context(ue_context_p, (ebi_t) e_rab_id);
      if (bc->bearer_state & BEARER_STATE_MME_CREATED) {
        if (REQUEST_ACCEPTED == s11_create_bearer_response->cause.cause_value) {
          s11_create_bearer_response->cause.cause_value =
            REQUEST_ACCEPTED_PARTIALLY;
        } else {
          s11_create_bearer_response->cause.cause_value = REQUEST_REJECTED;
        }
        s11_create_bearer_response->bearer_contexts
          .bearer_contexts[msg_bearer_index]
          .eps_bearer_id = e_rab_id;
        s11_create_bearer_response->bearer_contexts
          .bearer_contexts[msg_bearer_index]
          .cause.cause_value =
          REQUEST_REJECTED; // TODO translation of S1AP cause to SGW cause
        s11_create_bearer_response->bearer_contexts.num_bearer_context++;
        bc->bearer_state = BEARER_STATE_NULL;
      }
    }

    itti_send_msg_to_task(TASK_S11, INSTANCE_DEFAULT, message_p);
  } else {
    // not send S11 response
    // TODO create a procedure with bearers to receive a response from NAS
  }
  unlock_ue_contexts(ue_context_p);
  OAILOG_FUNC_OUT(LOG_MME_APP);
}

//------------------------------------------------------------------------------
void mme_app_handle_mobile_reachability_timer_expiry(
  struct ue_mm_context_s *ue_context_p)
{
  OAILOG_FUNC_IN(LOG_MME_APP);
  DevAssert(ue_context_p != NULL);
  ue_context_p->mobile_reachability_timer.id = MME_APP_TIMER_INACTIVE_ID;
  OAILOG_INFO(
    LOG_MME_APP,
    "Expired- Mobile Reachability Timer for UE id  %d \n",
    ue_context_p->mme_ue_s1ap_id);
  //Set PPF flag to false
  ue_context_p->ppf = false;
  // Start Implicit Detach timer
  if (
    timer_setup(
      ue_context_p->implicit_detach_timer.sec,
      0,
      TASK_MME_APP,
      INSTANCE_DEFAULT,
      TIMER_ONE_SHOT,
      (void *) &(ue_context_p->mme_ue_s1ap_id),
      sizeof(mme_ue_s1ap_id_t),
      &(ue_context_p->implicit_detach_timer.id)) < 0) {
    OAILOG_ERROR(
      LOG_MME_APP,
      "Failed to start Implicit Detach timer for UE id  %d \n",
      ue_context_p->mme_ue_s1ap_id);
    ue_context_p->implicit_detach_timer.id = MME_APP_TIMER_INACTIVE_ID;
  } else {
    OAILOG_DEBUG(
      LOG_MME_APP,
      "Started Implicit Detach timer for UE id  %d \n",
      ue_context_p->mme_ue_s1ap_id);
  }
  /* PPF is set to false due to "Inactivity of UE including non reception of periodic TAU
   * If CS paging is received for MT call, MME shall indicate to VLR that UE is unreachable
   */
  ue_context_p->ppf = false;
  OAILOG_FUNC_OUT(LOG_MME_APP);
}
//------------------------------------------------------------------------------
void mme_app_handle_implicit_detach_timer_expiry(
  struct ue_mm_context_s *ue_context_p)
{
  OAILOG_FUNC_IN(LOG_MME_APP);
  DevAssert(ue_context_p != NULL);
  MessageDef *message_p = NULL;
  OAILOG_INFO(
    LOG_MME_APP,
    "Expired- Implicit Detach timer for UE id  %d \n",
    ue_context_p->mme_ue_s1ap_id);
  ue_context_p->implicit_detach_timer.id = MME_APP_TIMER_INACTIVE_ID;

  // Initiate Implicit Detach for the UE
  message_p = itti_alloc_new_message(TASK_MME_APP, NAS_IMPLICIT_DETACH_UE_IND);
  DevAssert(message_p != NULL);
  message_p->ittiMsg.nas_implicit_detach_ue_ind.ue_id =
    ue_context_p->mme_ue_s1ap_id;
  itti_send_msg_to_task(TASK_NAS_MME, INSTANCE_DEFAULT, message_p);
  OAILOG_FUNC_OUT(LOG_MME_APP);
}

//------------------------------------------------------------------------------
void mme_app_handle_initial_context_setup_rsp_timer_expiry(
  struct ue_mm_context_s *ue_context_p)
{
  OAILOG_FUNC_IN(LOG_MME_APP);
  DevAssert(ue_context_p != NULL);
  MessageDef *message_p = NULL;
  OAILOG_INFO(
    LOG_MME_APP,
    "Expired- Initial context setup rsp timer for UE id  %d \n",
    ue_context_p->mme_ue_s1ap_id);
  ue_context_p->initial_context_setup_rsp_timer.id = MME_APP_TIMER_INACTIVE_ID;
  /* *********Abort the ongoing procedure*********
   * Check if UE is registered already that implies service request procedure is active. If so then release the S1AP
   * context and move the UE back to idle mode. Otherwise if UE is not yet registered that implies attach procedure is
   * active. If so,then abort the attach procedure and release the UE context.
   */
  ue_context_p->ue_context_rel_cause = S1AP_INITIAL_CONTEXT_SETUP_TMR_EXPRD;
  if (ue_context_p->mm_state == UE_UNREGISTERED) {
    // Initiate Implicit Detach for the UE
    message_p =
      itti_alloc_new_message(TASK_MME_APP, NAS_IMPLICIT_DETACH_UE_IND);
    DevAssert(message_p != NULL);
    message_p->ittiMsg.nas_implicit_detach_ue_ind.ue_id =
      ue_context_p->mme_ue_s1ap_id;
    itti_send_msg_to_task(TASK_NAS_MME, INSTANCE_DEFAULT, message_p);
    increment_counter(
      "ue_attach",
      1,
      2,
      "result",
      "failure",
      "cause",
      "no_context_setup_rsp_from_enb");
    increment_counter("ue_attach", 1, 1, "action", "attach_abort");
  } else {
    // Release S1-U bearer and move the UE to idle mode
    for (pdn_cid_t i = 0; i < MAX_APN_PER_UE; i++) {
      if (ue_context_p->pdn_contexts[i]) {
        mme_app_send_s11_release_access_bearers_req(ue_context_p, i);
      }
    }
    /* Handles CSFB failure */
    if (ue_context_p->sgs_context != NULL) {
      handle_csfb_s1ap_procedure_failure(
        ue_context_p,
        "initial_context_setup_timer_expired",
        INTIAL_CONTEXT_SETUP_PROCEDURE_FAILED);
    }
  }
  OAILOG_FUNC_OUT(LOG_MME_APP);
}
//------------------------------------------------------------------------------
void mme_app_handle_initial_context_setup_failure(
  const itti_mme_app_initial_context_setup_failure_t
    *const initial_ctxt_setup_failure_pP)
{
  struct ue_mm_context_s *ue_context_p = NULL;
  MessageDef *message_p = NULL;

  OAILOG_FUNC_IN(LOG_MME_APP);
  OAILOG_DEBUG(
    LOG_MME_APP, "Received MME_APP_INITIAL_CONTEXT_SETUP_FAILURE from S1AP\n");
  ue_context_p = mme_ue_context_exists_mme_ue_s1ap_id(
    &mme_app_desc.mme_ue_contexts,
    initial_ctxt_setup_failure_pP->mme_ue_s1ap_id);

  if (ue_context_p == NULL) {
    OAILOG_DEBUG(
      LOG_MME_APP,
      "We didn't find this mme_ue_s1ap_id in list of UE: %d \n",
      initial_ctxt_setup_failure_pP->mme_ue_s1ap_id);
    OAILOG_FUNC_OUT(LOG_MME_APP);
  }
  increment_counter("initial_context_setup_failure_received", 1, NO_LABELS);
  // Stop Initial context setup process guard timer,if running
  if (
    ue_context_p->initial_context_setup_rsp_timer.id !=
    MME_APP_TIMER_INACTIVE_ID) {
    if (timer_remove(ue_context_p->initial_context_setup_rsp_timer.id, NULL)) {
      OAILOG_ERROR(
        LOG_MME_APP,
        "Failed to stop Initial Context Setup Rsp timer for UE id  %d \n",
        ue_context_p->mme_ue_s1ap_id);
    }
    ue_context_p->initial_context_setup_rsp_timer.id =
      MME_APP_TIMER_INACTIVE_ID;
  }
  /* *********Abort the ongoing procedure*********
   * Check if UE is registered already that implies service request procedure is active. If so then release the S1AP
   * context and move the UE back to idle mode. Otherwise if UE is not yet registered that implies attach procedure is
   * active. If so,then abort the attach procedure and release the UE context.
   */
  ue_context_p->ue_context_rel_cause = S1AP_INITIAL_CONTEXT_SETUP_FAILED;
  if (ue_context_p->mm_state == UE_UNREGISTERED) {
    // Initiate Implicit Detach for the UE
    message_p =
      itti_alloc_new_message(TASK_MME_APP, NAS_IMPLICIT_DETACH_UE_IND);
    DevAssert(message_p != NULL);
    message_p->ittiMsg.nas_implicit_detach_ue_ind.ue_id =
      ue_context_p->mme_ue_s1ap_id;
    itti_send_msg_to_task(TASK_NAS_MME, INSTANCE_DEFAULT, message_p);
    increment_counter(
      "ue_attach",
      1,
      2,
      "result",
      "failure",
      "cause",
      "initial_context_setup_failure_rcvd");
    increment_counter("ue_attach", 1, 1, "action", "attach_abort");
  } else {
    // Release S1-U bearer and move the UE to idle mode

    for (pdn_cid_t i = 0; i < MAX_APN_PER_UE; i++) {
      if (ue_context_p->pdn_contexts[i]) {
        mme_app_send_s11_release_access_bearers_req(ue_context_p, i);
      }
    }
    /* Handles CSFB failure */
    if (ue_context_p->sgs_context != NULL) {
      handle_csfb_s1ap_procedure_failure(
        ue_context_p,
        "initial_context_setup_failed",
        INTIAL_CONTEXT_SETUP_PROCEDURE_FAILED);
    }
  }
  unlock_ue_contexts(ue_context_p);
  OAILOG_FUNC_OUT(LOG_MME_APP);
}
//------------------------------------------------------------------------------
static bool mme_app_construct_guti(
  const plmn_t *const plmn_p,
  const s_tmsi_t *const s_tmsi_p,
  guti_t *const guti_p)
{
  /*
   * This is a helper function to construct GUTI from S-TMSI. It uses PLMN id and MME Group Id of the serving MME for
   * this purpose.
   *
   */

  bool is_guti_valid =
    false; // Set to true if serving MME is found and GUTI is constructed
  uint8_t num_mme = 0; // Number of configured MME in the MME pool
  guti_p->m_tmsi = s_tmsi_p->m_tmsi;
  guti_p->gummei.mme_code = s_tmsi_p->mme_code;
  // Create GUTI by using PLMN Id and MME-Group Id of serving MME
  OAILOG_DEBUG(
    LOG_MME_APP,
    "Construct GUTI using S-TMSI received form UE and MME Group Id and PLMN id "
    "from MME Conf: %u, %u \n",
    s_tmsi_p->m_tmsi,
    s_tmsi_p->mme_code);
  mme_config_read_lock(&mme_config);
  /*
   * Check number of MMEs in the pool.
   * At present it is assumed that one MME is supported in MME pool but in case there are more
   * than one MME configured then search the serving MME using MME code.
   * Assumption is that within one PLMN only one pool of MME will be configured
   */
  if (mme_config.gummei.nb > 1) {
    OAILOG_DEBUG(LOG_MME_APP, "More than one MMEs are configured.");
  }
  for (num_mme = 0; num_mme < mme_config.gummei.nb; num_mme++) {
    /*Verify that the MME code within S-TMSI is same as what is configured in MME conf*/
    if (
      (plmn_p->mcc_digit2 ==
       mme_config.gummei.gummei[num_mme].plmn.mcc_digit2) &&
      (plmn_p->mcc_digit1 ==
       mme_config.gummei.gummei[num_mme].plmn.mcc_digit1) &&
      (plmn_p->mnc_digit3 ==
       mme_config.gummei.gummei[num_mme].plmn.mnc_digit3) &&
      (plmn_p->mcc_digit3 ==
       mme_config.gummei.gummei[num_mme].plmn.mcc_digit3) &&
      (plmn_p->mnc_digit2 ==
       mme_config.gummei.gummei[num_mme].plmn.mnc_digit2) &&
      (plmn_p->mnc_digit1 ==
       mme_config.gummei.gummei[num_mme].plmn.mnc_digit1) &&
      (guti_p->gummei.mme_code == mme_config.gummei.gummei[num_mme].mme_code)) {
      break;
    }
  }
  if (num_mme >= mme_config.gummei.nb) {
    OAILOG_DEBUG(LOG_MME_APP, "No MME serves this UE");
  } else {
    guti_p->gummei.plmn = mme_config.gummei.gummei[num_mme].plmn;
    guti_p->gummei.mme_gid = mme_config.gummei.gummei[num_mme].mme_gid;
    is_guti_valid = true;
  }
  mme_config_unlock(&mme_config);
  return is_guti_valid;
}

//------------------------------------------------------------------------------
static void notify_s1ap_new_ue_mme_s1ap_id_association(
  struct ue_mm_context_s *ue_context_p)
{
  MessageDef *message_p = NULL;
  itti_mme_app_s1ap_mme_ue_id_notification_t *notification_p = NULL;

  OAILOG_FUNC_IN(LOG_MME_APP);
  if (ue_context_p == NULL) {
    OAILOG_ERROR(LOG_MME_APP, " NULL UE context pointer!\n");
    OAILOG_FUNC_OUT(LOG_MME_APP);
  }
  message_p =
    itti_alloc_new_message(TASK_MME_APP, MME_APP_S1AP_MME_UE_ID_NOTIFICATION);
  notification_p = &message_p->ittiMsg.mme_app_s1ap_mme_ue_id_notification;
  memset(notification_p, 0, sizeof(itti_mme_app_s1ap_mme_ue_id_notification_t));
  notification_p->enb_ue_s1ap_id = ue_context_p->enb_ue_s1ap_id;
  notification_p->mme_ue_s1ap_id = ue_context_p->mme_ue_s1ap_id;
  notification_p->sctp_assoc_id = ue_context_p->sctp_assoc_id_key;

  itti_send_msg_to_task(TASK_S1AP, INSTANCE_DEFAULT, message_p);
  OAILOG_DEBUG(
    LOG_MME_APP,
    " Sent MME_APP_S1AP_MME_UE_ID_NOTIFICATION to S1AP for (ue_id = %u)\n",
    notification_p->mme_ue_s1ap_id);
  OAILOG_FUNC_OUT(LOG_MME_APP);
}

/**
 * Helper function to send a paging request to S1AP in either the initial case
 * or the retransmission case.
 *
 * @param ue_context_p - Pointer to UE context
 * @param set_timer - set true if this is the first attempt at paging and false
 *                    if this is the retransmission
 * @param paging_id_stmsi- paging ID, either to page with IMSI or STMSI
 * @param domain_indicator- Informs paging initiated for CS/PS
 */
int mme_app_paging_request_helper(
  ue_mm_context_t *ue_context_p,
  bool set_timer,
  uint8_t paging_id_stmsi,
  s1ap_cn_domain_t domain_indicator)
{
  MessageDef *message_p = NULL;
  int rc = RETURNok;
  OAILOG_FUNC_IN(LOG_MME_APP);
  // First, check if the UE is already connected. If so, stop
  if (ue_context_p->ecm_state == ECM_CONNECTED) {
    OAILOG_ERROR(
      LOG_MME_APP,
      "Paging process attempted for connected UE with id %d\n",
      ue_context_p->mme_ue_s1ap_id);
    OAILOG_FUNC_RETURN(LOG_MME_APP, RETURNerror);
  }
  message_p = itti_alloc_new_message(TASK_MME_APP, S1AP_PAGING_REQUEST);
  itti_s1ap_paging_request_t *paging_request =
    &message_p->ittiMsg.s1ap_paging_request;
  memset(paging_request, 0, sizeof(itti_s1ap_paging_request_t));

  // @TODO Check
  IMSI64_TO_STRING(
    ue_context_p->imsi, (char *) paging_request->imsi, ue_context_p->imsi_len);
  paging_request->imsi_length = ue_context_p->imsi_len;
  paging_request->mme_code = ue_context_p->emm_context._guti.gummei.mme_code;
  paging_request->m_tmsi = ue_context_p->emm_context._guti.m_tmsi;
  // TODO Pass enb ids based on TAIs
  paging_request->sctp_assoc_id = ue_context_p->sctp_assoc_id_key;
  if (paging_id_stmsi) {
    paging_request->paging_id = S1AP_PAGING_ID_STMSI;
  } else {
    paging_request->paging_id = S1AP_PAGING_ID_IMSI;
  }
  paging_request->domain_indicator = domain_indicator;

  rc = itti_send_msg_to_task(TASK_S1AP, INSTANCE_DEFAULT, message_p);

  if (!set_timer) {
    OAILOG_FUNC_RETURN(LOG_MME_APP, rc);
  }
  int timer_rc = timer_setup(
    ue_context_p->paging_response_timer.sec,
    0,
    TASK_MME_APP,
    INSTANCE_DEFAULT,
    TIMER_ONE_SHOT,
    (void *) &(ue_context_p->mme_ue_s1ap_id),
    sizeof(mme_ue_s1ap_id_t),
    &(ue_context_p->paging_response_timer.id));
  if (timer_rc < 0) {
    OAILOG_ERROR(
      LOG_MME_APP,
      "Failed to start paging timer for ue %d\n",
      ue_context_p->mme_ue_s1ap_id);
  }
  OAILOG_FUNC_RETURN(LOG_MME_APP, timer_rc);
}

int mme_app_handle_initial_paging_request(const char *imsi)
{
  imsi64_t imsi64 = INVALID_IMSI64;
  ue_mm_context_t *ue_context_p = NULL;

  IMSI_STRING_TO_IMSI64(imsi, &imsi64);
  ue_context_p =
    mme_ue_context_exists_imsi(&mme_app_desc.mme_ue_contexts, imsi64);
  if (ue_context_p == NULL) {
    OAILOG_ERROR(
      LOG_MME_APP, "Unknown IMSI%s, could not initiate paging\n", imsi);
    mme_ue_context_dump_coll_keys();
    OAILOG_FUNC_RETURN(LOG_MME_APP, RETURNerror);
  }
  return mme_app_paging_request_helper(
    ue_context_p, true, true /* s-tmsi */, CN_DOMAIN_PS);
}

int mme_app_handle_paging_timer_expiry(ue_mm_context_t *ue_context_p)
{
  ue_context_p->paging_response_timer.id = MME_APP_TIMER_INACTIVE_ID;
  return mme_app_paging_request_helper(
    ue_context_p, false, true /* s-tmsi */, CN_DOMAIN_PS);
}

void mme_app_handle_ulr_timer_expiry(ue_mm_context_t *ue_context_p)
{
  MessageDef *message_p = NULL;
  OAILOG_FUNC_IN(LOG_MME_APP);

  ue_context_p->ulr_response_timer.id = MME_APP_TIMER_INACTIVE_ID;

  // Send PDN CONNECTIVITY FAIL message  to NAS layer
  increment_counter("mme_s6a_update_location_ans", 1, 1, "result", "failure");
  message_p = itti_alloc_new_message(TASK_MME_APP, NAS_PDN_CONNECTIVITY_FAIL);
  itti_nas_pdn_connectivity_fail_t *nas_pdn_connectivity_fail =
    &message_p->ittiMsg.nas_pdn_connectivity_fail;
  memset(
    (void *) nas_pdn_connectivity_fail,
    0,
    sizeof(itti_nas_pdn_connectivity_fail_t));
  nas_pdn_connectivity_fail->ue_id = ue_context_p->mme_ue_s1ap_id;
  nas_pdn_connectivity_fail->cause = CAUSE_SYSTEM_FAILURE;
  for (pdn_cid_t i = 0; i < MAX_APN_PER_UE; i++) {
    if (ue_context_p->pdn_contexts[i]) {
      bearer_context_t *bearer_context = mme_app_get_bearer_context(
        ue_context_p, ue_context_p->pdn_contexts[i]->default_ebi);
      nas_pdn_connectivity_fail->pti = bearer_context->transaction_identifier;
      break;
    }
  }
  itti_send_msg_to_task(TASK_NAS_MME, INSTANCE_DEFAULT, message_p);
  OAILOG_FUNC_OUT(LOG_MME_APP);
}

/**
 * Send Suspend Notification to inform SPGW that UE is not available for PS handover
 * and discard the DL data received for this UE
 *
 * */
int mme_app_send_s11_suspend_notification(
  struct ue_mm_context_s *const ue_context_pP,
  const pdn_cid_t pdn_index)
{
  MessageDef *message_p = NULL;
  itti_s11_suspend_notification_t *suspend_notification_p = NULL;
  int rc = RETURNok;

  OAILOG_FUNC_IN(LOG_MME_APP);
  DevAssert(ue_context_pP);
  OAILOG_DEBUG(
    LOG_MME_APP,
    "Preparing to send Suspend Notification for imsi " IMSI_64_FMT "\n",
    ue_context_pP->imsi);

  message_p = itti_alloc_new_message(TASK_MME_APP, S11_SUSPEND_NOTIFICATION);
  AssertFatal(message_p, "itti_alloc_new_message Failed");

  suspend_notification_p = &message_p->ittiMsg.s11_suspend_notification;
  memset(suspend_notification_p, 0, sizeof(itti_s11_suspend_notification_t));

  pdn_context_t *pdn_connection = ue_context_pP->pdn_contexts[pdn_index];
  suspend_notification_p->teid = pdn_connection->s_gw_teid_s11_s4;

  IMSI64_TO_STRING(
    ue_context_pP->imsi,
    (char *) suspend_notification_p->imsi.digit,
    ue_context_pP->imsi_len);
  suspend_notification_p->imsi.length =
    (uint8_t) strlen((const char *) suspend_notification_p->imsi.digit);

  /* lbi: currently one default bearer, fill lbi from UE context
   * TODO for multiple PDN support, get lbi from PDN context
  */
  suspend_notification_p->lbi = ue_context_pP->pdn_contexts[pdn_index]->default_ebi;

  OAILOG_INFO(
    LOG_MME_APP,
    "Send Suspend Notification for IMSI = " IMSI_64_FMT "\n",
    ue_context_pP->imsi);
  rc = itti_send_msg_to_task(TASK_SPGW, INSTANCE_DEFAULT, message_p);

  OAILOG_FUNC_RETURN(LOG_MME_APP, rc);
}

/*
 * Handle Suspend Acknowledge from SPGW
 *
 */
void mme_app_handle_suspend_acknowledge(
  const itti_s11_suspend_acknowledge_t *const suspend_acknowledge_pP)
{
  struct ue_mm_context_s *ue_context_p = NULL;

  OAILOG_FUNC_IN(LOG_MME_APP);
  OAILOG_INFO(
    LOG_MME_APP,
    "Rx Suspend Acknowledge with MME_S11_TEID :%d \n",
    suspend_acknowledge_pP->teid);

  ue_context_p = mme_ue_context_exists_s11_teid(
    &mme_app_desc.mme_ue_contexts, suspend_acknowledge_pP->teid);
  if (ue_context_p == NULL) {
    OAILOG_ERROR(
      LOG_MME_APP,
      "We didn't find this teid in list of UE: %" PRIX32 "\n",
      suspend_acknowledge_pP->teid);
    OAILOG_FUNC_OUT(LOG_MME_APP);
  }
  OAILOG_DEBUG(
    LOG_MME_APP,
    " Rx Suspend Acknowledge with MME_S11_TEID " TEID_FMT " IMSI " IMSI_64_FMT
    " \n",
    suspend_acknowledge_pP->teid,
    ue_context_p->imsi);
  /*
   * Updating statistics
   */
  update_mme_app_stats_s1u_bearer_sub();

  // Send UE Context Release Command
  mme_app_itti_ue_context_release(
    ue_context_p, ue_context_p->ue_context_rel_cause);
  OAILOG_FUNC_OUT(LOG_MME_APP);
}

//------------------------------------------------------------------------------
int mme_app_handle_nas_extended_service_req(
  itti_nas_extended_service_req_t *const nas_extended_service_req_pP)
{
  struct ue_mm_context_s *ue_context_p = NULL;
  int rc = RETURNok;
  mme_ue_s1ap_id_t ue_id = INVALID_MME_UE_S1AP_ID;
  Service_Type serviceType = -1;

  OAILOG_FUNC_IN(LOG_MME_APP);
  DevAssert(nas_extended_service_req_pP);

  serviceType = nas_extended_service_req_pP->servType;
  ue_id = nas_extended_service_req_pP->ue_id;
  if (ue_id == INVALID_MME_UE_S1AP_ID) {
    OAILOG_ERROR(
      LOG_MME_APP,
      "ERROR***** Invalid UE Id received from NAS in Extended Service "
      "Request\n");
    OAILOG_FUNC_RETURN(LOG_MME_APP, RETURNerror);
  }
  ue_context_p =
    mme_ue_context_exists_mme_ue_s1ap_id(&mme_app_desc.mme_ue_contexts, ue_id);
  if (ue_context_p) {
    if (ue_id != ue_context_p->mme_ue_s1ap_id) {
      OAILOG_ERROR(
        LOG_MME_APP,
        "ERROR***** Abnormal case: ue_id does not match with ue_id in "
        "ue_context %d, %d\n",
        ue_id,
        ue_context_p->mme_ue_s1ap_id);
      unlock_ue_contexts(ue_context_p);
      OAILOG_FUNC_RETURN(LOG_MME_APP, RETURNerror);
    }
  } else {
    OAILOG_ERROR(
      LOG_MME_APP,
      "ERROR***** Invalid UE Id received from NAS in Extended Service Request "
      "%d\n",
      ue_id);
    OAILOG_FUNC_RETURN(LOG_MME_APP, RETURNerror);
  }

  switch (serviceType) {
    /* Extended Service request received for CSFB */
    case MO_CS_FB1:
    case MT_CS_FB1:
    case MO_CS_FB:
      if (ue_context_p->sgs_context != NULL) {
        ue_context_p->sgs_context->csfb_service_type = CSFB_SERVICE_MO_CALL;
        /*If call_cancelled is set to TRUE when MO call is triggered. Set call_cancelled to false*/
        if (ue_context_p->sgs_context->call_cancelled == true) {
          ue_context_p->sgs_context->call_cancelled = false;
        }
        mme_app_itti_ue_context_mod_for_csfb(ue_context_p);
      } else {
        /* send Service Reject to UE */
        mme_app_notify_service_reject_to_nas(
          ue_context_p->mme_ue_s1ap_id,
          EMM_CAUSE_CONGESTION,
          UE_CONTEXT_MODIFICATION_PROCEDURE_FAILED);
      }
      break;
    case MT_CS_FB:
      if (nas_extended_service_req_pP->csfb_response == CSFB_REJECTED_BY_UE) {
        if (ue_context_p->sgs_context != NULL) {
          /*If call_cancelled is set to TRUE and we receive EXT Service Request with csfb_response
          *set to call_rejected. Set call_cancelled to false*/
          if (ue_context_p->sgs_context->call_cancelled == true) {
            ue_context_p->sgs_context->call_cancelled = false;
          }
          if (
            (rc = mme_app_send_sgsap_paging_reject(
               ue_context_p,
               ue_context_p->imsi,
               ue_context_p->imsi_len,
               SGS_CAUSE_MT_CSFB_CALL_REJECTED_BY_USER)) != RETURNok) {
            OAILOG_WARNING(
              LOG_MME_APP,
              "Failed to send SGSAP-Paging Reject for imsi with reject cause:"
              "SGS_CAUSE_MT_CSFB_CALL_REJECTED_BY_USER" IMSI_64_FMT "\n",
              ue_context_p->imsi);
          }
          increment_counter(
            "sgsap_paging_reject", 1, 1, "cause", "call_rejected_by_user");
        } else {
          OAILOG_ERROR(
            LOG_MME_APP,
            "sgs_context is null for ue" IMSI_64_FMT "\n",
            ue_context_p->imsi);
        }
      } else if (
        nas_extended_service_req_pP->csfb_response == CSFB_ACCEPTED_BY_UE) {
        DevAssert(ue_context_p->sgs_context);
        /*Set mt_call_in_progress flag as UE accepted the MT Call.
          * This will be used to decide whether to abort the on going MT call or
          * not when SERVICE ABORT request is received from MSC/VLR
          */
        ue_context_p->sgs_context->mt_call_in_progress = true;
        if (ue_context_p->sgs_context->call_cancelled) {
          /*Sending Service Reject to UE as MSC/VLR has triggered SGSAP SERVICE ABORT*/
          if (ue_context_p->ecm_state == ECM_IDLE) {
            mme_app_notify_service_reject_to_nas(
              ue_context_p->mme_ue_s1ap_id,
              EMM_CAUSE_CS_SERVICE_NOT_AVAILABLE,
              MT_CALL_CANCELLED_BY_NW_IN_IDLE_STATE);
          } else if (ue_context_p->ecm_state == ECM_CONNECTED) {
            mme_app_notify_service_reject_to_nas(
              ue_context_p->mme_ue_s1ap_id,
              EMM_CAUSE_CS_SERVICE_NOT_AVAILABLE,
              MT_CALL_CANCELLED_BY_NW_IN_CONNECTED_STATE);
          }
          //Reset call_cancelled flag
          ue_context_p->sgs_context->call_cancelled = false;
          OAILOG_WARNING(
            LOG_MME_APP,
            "Sending Service Reject to NAS as MSC has triggered SGSAP SERVICE "
            "ABORT"
            "Request for UE id :%u \n",
            ue_id);
        } else {
          mme_app_itti_ue_context_mod_for_csfb(ue_context_p);
        }
      } else {
        OAILOG_WARNING(
          LOG_MME_APP,
          "Invalid csfb_response for service type :%d and ue_id :%u \n",
          nas_extended_service_req_pP->servType,
          ue_id);
      }
      break;
    case MO_CS_FB_EMRGNCY_CALL:
      if (ue_context_p->sgs_context != NULL) {
        ue_context_p->sgs_context->csfb_service_type = CSFB_SERVICE_MO_CALL;
        ue_context_p->sgs_context->is_emergency_call = true;
        mme_app_itti_ue_context_mod_for_csfb(ue_context_p);
      } else {
        /* send Service Reject to UE */
        mme_app_notify_service_reject_to_nas(ue_context_p->mme_ue_s1ap_id, EMM_CAUSE_CONGESTION,
             UE_CONTEXT_MODIFICATION_PROCEDURE_FAILED);
      }
      break;
    /* packet service via s1 */
    case PKT_SRV_VIA_S1:
    case PKT_SRV_VIA_S1_1:
    case PKT_SRV_VIA_S1_2:
    case PKT_SRV_VIA_S1_3:
      /*TODO */
      break;
    default:
      OAILOG_ERROR(
        LOG_MME_APP,
        "ERROR***** Invalid Service Type Received %d\n",
        serviceType);
  }
  unlock_ue_contexts(ue_context_p);
  OAILOG_FUNC_RETURN(LOG_MME_APP, rc);
}

//------------------------------------------------------------------------------
void mme_app_handle_ue_context_modification_timer_expiry(
  struct ue_mm_context_s *ue_context_p)
{
  OAILOG_FUNC_IN(LOG_MME_APP);
  DevAssert(ue_context_p != NULL);

  OAILOG_INFO(
    LOG_MME_APP,
    "Expired- UE context modification timer for UE id  %d \n",
    ue_context_p->mme_ue_s1ap_id);
  ue_context_p->ue_context_modification_timer.id = MME_APP_TIMER_INACTIVE_ID;

  if (ue_context_p->sgs_context != NULL) {
    handle_csfb_s1ap_procedure_failure(
      ue_context_p,
      "ue_context_modification_timer_expired",
      UE_CONTEXT_MODIFICATION_PROCEDURE_FAILED);
  }
  OAILOG_FUNC_OUT(LOG_MME_APP);
}

/* Description: CSFB procedure to handle S1ap procedure failure,
 * In case of MT CS call, send SGSAP Paging reject to MSC/VLR
 * And Send Service Reject to UE
 * In case of of MO CS call, send Service Reject to UE
 */
int handle_csfb_s1ap_procedure_failure(
  ue_mm_context_t *ue_context_p,
  char *failed_statement,
  uint8_t failed_procedure)
{
  int rc = RETURNok;
  OAILOG_FUNC_IN(LOG_MME_APP);
  DevAssert(ue_context_p != NULL);

  /* If ICS procedure is initiated due to CS-Paging in UE idle mode
   * On ICS failure, send sgsap-Paging Reject to VLR
   */
  if (ue_context_p->sgs_context) {
    //Reset mt_call_in_progress flag
    if (ue_context_p->sgs_context->mt_call_in_progress) {
      ue_context_p->sgs_context->mt_call_in_progress = false;
    }
    if (ue_context_p->sgs_context->csfb_service_type == CSFB_SERVICE_MT_CALL) {
      /* send sgsap-Paging Reject to VLR */
      if (
        (mme_app_send_sgsap_paging_reject(
          ue_context_p,
          ue_context_p->imsi,
          ue_context_p->imsi_len,
          SGS_CAUSE_MT_CSFB_CALL_REJECTED_BY_USER)) != RETURNok) {
        OAILOG_WARNING(
          LOG_MME_APP,
          "Failed to send SGSAP-Paging Reject for imsi with reject cause:"
          "SGS_CAUSE_MT_CSFB_CALL_REJECTED_BY_USER" IMSI_64_FMT "\n",
          ue_context_p->imsi);
      }
      if (failed_statement) {
        increment_counter(
          "sgsap_paging_reject", 1, 1, "cause", failed_statement);
      }
      rc = mme_app_notify_service_reject_to_nas(
        ue_context_p->mme_ue_s1ap_id,
        EMM_CAUSE_CONGESTION,
        UE_CONTEXT_MODIFICATION_PROCEDURE_FAILED);
    } else if (
      ue_context_p->sgs_context->csfb_service_type == CSFB_SERVICE_MO_CALL) {
      /* send Service Reject to UE */
      rc = mme_app_notify_service_reject_to_nas(
        ue_context_p->mme_ue_s1ap_id,
        EMM_CAUSE_CONGESTION,
        UE_CONTEXT_MODIFICATION_PROCEDURE_FAILED);
    }
    ue_context_p->sgs_context->csfb_service_type = CSFB_SERVICE_NONE;
    if (failed_statement) {
      increment_counter("nas service reject", 1, 1, "cause", failed_statement);
    }
  }
  OAILOG_FUNC_RETURN(LOG_MME_APP, rc);
}

/****************************************************************************
 **                                                                        **
 ** Name:    mme_app_notify_service_reject_to_nas()                        **
 **                                                                        **
 ** Description: As part of handling CSFB procedure, if ICS or UE context  **
 **      modification failed, indicate to NAS to send Service Reject to UE **
 **                                                                        **
 ** Inputs:  ue_id: UE identifier                                          **
 **          emm_casue: failed cause                                       **
 **          Failed_procedure: ICS/UE context modification                 **
 **                                                                        **
 ** Outputs:                                                               **
 **      Return:    RETURNok, RETURNerror                                  **
 **                                                                        **
 ***************************************************************************/

int mme_app_notify_service_reject_to_nas(
  mme_ue_s1ap_id_t ue_id,
  uint8_t emm_cause,
  uint8_t failed_procedure)
{
  int rc = RETURNok;
  MessageDef *message_p = NULL;
  itti_nas_notify_service_reject_t *itti_nas_notify_service_reject_p = NULL;
  OAILOG_FUNC_IN(LOG_MME_APP);
  OAILOG_INFO(
    LOG_MME_APP,
    " Ongoing Service request procedure failed,"
    "send Notify Service Reject to NAS for ue_id :%u \n",
    ue_id);
  message_p = itti_alloc_new_message(TASK_MME_APP, NAS_NOTIFY_SERVICE_REJECT);
  itti_nas_notify_service_reject_p =
    &message_p->ittiMsg.nas_notify_service_reject;
  memset(
    (void *) itti_nas_notify_service_reject_p,
    0,
    sizeof(itti_nas_extended_service_req_t));

  itti_nas_notify_service_reject_p->ue_id = ue_id;
  itti_nas_notify_service_reject_p->emm_cause = emm_cause;
  itti_nas_notify_service_reject_p->failed_procedure = failed_procedure;

  rc = itti_send_msg_to_task(TASK_NAS_MME, INSTANCE_DEFAULT, message_p);
  OAILOG_FUNC_RETURN(LOG_MME_APP, rc);
}
//------------------------------------------------------------------------------
void mme_app_handle_create_dedicated_bearer_rsp(
  itti_mme_app_create_dedicated_bearer_rsp_t *const create_dedicated_bearer_rsp)
{
  OAILOG_FUNC_IN(LOG_MME_APP);
  struct ue_mm_context_s *ue_context_p = NULL;

  ue_context_p = mme_ue_context_exists_mme_ue_s1ap_id(
    &mme_app_desc.mme_ue_contexts, create_dedicated_bearer_rsp->ue_id);

  if (ue_context_p == NULL) {
    OAILOG_DEBUG(
      LOG_MME_APP,
      "We didn't find this mme_ue_s1ap_id in list of UE: " MME_UE_S1AP_ID_FMT
      "\n",
      create_dedicated_bearer_rsp->ue_id);
    OAILOG_FUNC_OUT(LOG_MME_APP);
  }

#if EMBEDDED_SGW
    OAILOG_INFO(
      LOG_MME_APP,
      "Sending Activate Dedicated bearer Response to SPGW: " MME_UE_S1AP_ID_FMT
      "\n",
      create_dedicated_bearer_rsp->ue_id);
    _send_pcrf_bearer_actv_rsp(
      ue_context_p,create_dedicated_bearer_rsp->ebi,
      REQUEST_ACCEPTED);
    unlock_ue_contexts(ue_context_p);
    OAILOG_FUNC_OUT(LOG_MME_APP);
#endif
  // TODO:
  // Actually do it simple, because it appear we have to wait for NAS procedure reworking (work in progress on another branch)
  // for responding to S11 without mistakes (may be the create bearer procedure can be impacted by a S1 ue context release or
  // a UE originating  NAS procedure)
  mme_app_s11_proc_create_bearer_t *s11_proc_create =
    mme_app_get_s11_procedure_create_bearer(ue_context_p);
  if (s11_proc_create) {
    ebi_t ebi = create_dedicated_bearer_rsp->ebi;

    s11_proc_create->num_status_received++;
    s11_proc_create->bearer_status[EBI_TO_INDEX(ebi)] = S11_PROC_BEARER_SUCCESS;
    // if received all bearers creation results
    if (s11_proc_create->num_status_received == s11_proc_create->num_bearers) {
        //Send Rsp to SGW if SPGW is embedded
        bearer_context_t *bc =
          mme_app_get_bearer_context(ue_context_p, create_dedicated_bearer_rsp->ebi);
      if (bc == NULL) {
        OAILOG_ERROR(
        LOG_MME_APP,
        "Could not get bearer context for EBI:%d\n",
        ebi);
        OAILOG_FUNC_OUT(LOG_MME_APP);
      }
      mme_app_s11_procedure_create_bearer_send_response(
        ue_context_p, s11_proc_create);
      mme_app_delete_s11_procedure_create_bearer(ue_context_p);
    }
  }
  unlock_ue_contexts(ue_context_p);
  OAILOG_FUNC_OUT(LOG_MME_APP);
}

//------------------------------------------------------------------------------
void mme_app_handle_create_dedicated_bearer_rej(
  itti_mme_app_create_dedicated_bearer_rej_t *const create_dedicated_bearer_rej)
{
  OAILOG_FUNC_IN(LOG_MME_APP);
  struct ue_mm_context_s *ue_context_p = NULL;

  ue_context_p = mme_ue_context_exists_mme_ue_s1ap_id(
    &mme_app_desc.mme_ue_contexts, create_dedicated_bearer_rej->ue_id);

  if (ue_context_p == NULL) {
    OAILOG_DEBUG(
      LOG_MME_APP,
      "We didn't find this mme_ue_s1ap_id in list of UE: " MME_UE_S1AP_ID_FMT
      "\n",
      create_dedicated_bearer_rej->ue_id);
    OAILOG_FUNC_OUT(LOG_MME_APP);
  }

#if EMBEDDED_SGW
    OAILOG_INFO(
      LOG_MME_APP,
      "Sending Activate Dedicated bearer Response to SPGW: " MME_UE_S1AP_ID_FMT
      "\n",
      create_dedicated_bearer_rej->ue_id);
    _send_pcrf_bearer_actv_rsp(
      ue_context_p,create_dedicated_bearer_rej->ebi,
      REQUEST_REJECTED);
    unlock_ue_contexts(ue_context_p);
    OAILOG_FUNC_OUT(LOG_MME_APP);
#endif

  // TODO:
  // Actually do it simple, because it appear we have to wait for NAS procedure reworking (work in progress on another branch)
  // for responding to S11 without mistakes (may be the create bearer procedure can be impacted by a S1 ue context release or
  // a UE originating  NAS procedure)
  mme_app_s11_proc_create_bearer_t *s11_proc_create =
    mme_app_get_s11_procedure_create_bearer(ue_context_p);
  if (s11_proc_create) {
    ebi_t ebi = create_dedicated_bearer_rej->ebi;

    s11_proc_create->num_status_received++;
    s11_proc_create->bearer_status[EBI_TO_INDEX(ebi)] = S11_PROC_BEARER_FAILED;
    // if received all bearers creation results
    if (s11_proc_create->num_status_received == s11_proc_create->num_bearers) {
      mme_app_s11_procedure_create_bearer_send_response(
        ue_context_p, s11_proc_create);
      mme_app_delete_s11_procedure_create_bearer(ue_context_p);
    }
  }
  unlock_ue_contexts(ue_context_p);
  OAILOG_FUNC_OUT(LOG_MME_APP);
}

//------------------------------------------------------------------------------
// See 3GPP TS 23.401 version 10.13.0 Release 10: 5.4.4.2 MME Initiated Dedicated Bearer Deactivation
void mme_app_trigger_mme_initiated_dedicated_bearer_deactivation_procedure(
  ue_mm_context_t *const ue_context,
  const pdn_cid_t cid)
{
  OAILOG_DEBUG(LOG_MME_APP, "TODO \n");
}

/**
 * This Function checks for ue context based on given teid,
 * if present send ue context modification request to S1AP
 * otherwise drop the message
 */
void mme_app_handle_modify_ue_ambr_request(
  const itti_s11_modify_ue_ambr_request_t *const modify_ue_ambr_request_p)
{
  MessageDef *message_p;
  ue_mm_context_t *ue_context_p = NULL;
  OAILOG_FUNC_IN(LOG_MME_APP);

  ue_context_p = mme_ue_context_exists_s11_teid(
    &mme_app_desc.mme_ue_contexts, modify_ue_ambr_request_p->teid);

  if (ue_context_p == NULL) {
    OAILOG_WARNING(
      LOG_MME_APP,
      "We didn't find this teid in list of UE: \
        %08x\n, Dropping MODIFY_UE_AMBR_REQUEST",
      modify_ue_ambr_request_p->teid);
    OAILOG_FUNC_OUT(LOG_MME_APP);
  } else {
    message_p = itti_alloc_new_message(
      TASK_MME_APP, S1AP_UE_CONTEXT_MODIFICATION_REQUEST);
    DevAssert(message_p != NULL);
    memset(
      (void *) &message_p->ittiMsg.s1ap_ue_context_mod_request,
      0,
      sizeof(itti_s1ap_ue_context_mod_req_t));
    S1AP_UE_CONTEXT_MODIFICATION_REQUEST(message_p).mme_ue_s1ap_id =
      ue_context_p->mme_ue_s1ap_id;
    S1AP_UE_CONTEXT_MODIFICATION_REQUEST(message_p).enb_ue_s1ap_id =
      ue_context_p->enb_ue_s1ap_id;
    S1AP_UE_CONTEXT_MODIFICATION_REQUEST(message_p).presencemask =
      S1AP_UE_CONTEXT_MOD_UE_AMBR_INDICATOR_PRESENT;
    S1AP_UE_CONTEXT_MODIFICATION_REQUEST(message_p).ue_ambr.br_ul =
      modify_ue_ambr_request_p->ue_ambr.br_ul;
    S1AP_UE_CONTEXT_MODIFICATION_REQUEST(message_p).ue_ambr.br_dl =
      modify_ue_ambr_request_p->ue_ambr.br_dl;
    itti_send_msg_to_task(TASK_S1AP, INSTANCE_DEFAULT, message_p);
    OAILOG_DEBUG(
      LOG_MME_APP,
      "MME APP :Sent UE context modification request \
        for UE id %d\n",
      ue_context_p->mme_ue_s1ap_id);
  }
  unlock_ue_contexts(ue_context_p);
  OAILOG_FUNC_OUT(LOG_MME_APP);
}

<<<<<<< HEAD
/**
 * This Function handles NW initiated
 * Dedicated bearer activation Request message from SGW
 */
void mme_app_handle_nw_init_ded_bearer_actv_req(
  const itti_s11_nw_init_actv_bearer_request_t
  *const nw_init_bearer_actv_req_p)
{
  ue_mm_context_t *ue_context_p = NULL;
  OAILOG_FUNC_IN(LOG_MME_APP);

  OAILOG_INFO(
    LOG_MME_APP,
    "Received Dedicated bearer activation Request from SGW with LBI %d\n",
    nw_init_bearer_actv_req_p->lbi);

  ebi_t linked_eps_bearer_id = nw_init_bearer_actv_req_p->lbi;
  ue_context_p = mme_ue_context_exists_s11_teid(
    &mme_app_desc.mme_ue_contexts, nw_init_bearer_actv_req_p->s11_mme_teid);

  if (ue_context_p == NULL) {
    OAILOG_ERROR(
      LOG_MME_APP,
      "We didn't find this teid in list of UE: %08x\n",
      nw_init_bearer_actv_req_p->s11_mme_teid);
    OAILOG_FUNC_OUT(LOG_MME_APP);
  }

  bearer_context_t *linked_bc =
    mme_app_get_bearer_context(ue_context_p, linked_eps_bearer_id);
  if (!linked_bc) {
    OAILOG_ERROR(
      LOG_MME_APP,
      "We didn't find the linked bearer id %" PRIu8
      " for UE: " MME_UE_S1AP_ID_FMT "\n",
      linked_eps_bearer_id,
      ue_context_p->mme_ue_s1ap_id);
    OAILOG_FUNC_OUT(LOG_MME_APP);
  }
  pdn_cid_t cid = linked_bc->pdn_cx_id;
  // forward request to NAS
  MessageDef *message_p =
    itti_alloc_new_message(TASK_MME_APP, MME_APP_CREATE_DEDICATED_BEARER_REQ);
  if (message_p == NULL) {
    OAILOG_ERROR(
    LOG_MME_APP,
    "itti_alloc_new_message failed for MME_APP_CREATE_DEDICATED_BEARER_REQ\n");
    OAILOG_FUNC_OUT(LOG_MME_APP);
  }
  MME_APP_CREATE_DEDICATED_BEARER_REQ(message_p).ue_id =
    ue_context_p->mme_ue_s1ap_id;
  MME_APP_CREATE_DEDICATED_BEARER_REQ(message_p).cid = cid;
  //EBI Will be assigned by NAS Task
  MME_APP_CREATE_DEDICATED_BEARER_REQ(message_p).ebi = 0;
  MME_APP_CREATE_DEDICATED_BEARER_REQ(message_p).linked_ebi =
    ue_context_p->pdn_contexts[cid]->default_ebi;
  MME_APP_CREATE_DEDICATED_BEARER_REQ(message_p).bearer_qos =
    nw_init_bearer_actv_req_p->eps_bearer_qos;
  MME_APP_CREATE_DEDICATED_BEARER_REQ(message_p).gtp_teid =
    nw_init_bearer_actv_req_p->s1_u_sgw_fteid.teid;
  if (nw_init_bearer_actv_req_p->tft.numberofpacketfilters) {
    MME_APP_CREATE_DEDICATED_BEARER_REQ(message_p).tft =
      calloc(1, sizeof(traffic_flow_template_t));
    copy_traffic_flow_template(
      MME_APP_CREATE_DEDICATED_BEARER_REQ(message_p).tft,
      &nw_init_bearer_actv_req_p->tft);
  }
  if (nw_init_bearer_actv_req_p->pco.num_protocol_or_container_id) {
    MME_APP_CREATE_DEDICATED_BEARER_REQ(message_p).pco =
      calloc(1, sizeof(protocol_configuration_options_t));
    copy_protocol_configuration_options(
      MME_APP_CREATE_DEDICATED_BEARER_REQ(message_p).pco,
      &nw_init_bearer_actv_req_p->pco);
  }

  MSC_LOG_TX_MESSAGE(
    MSC_MMEAPP_MME,
    MSC_NAS_MME,
    NULL,
    0,
    "0 MME_APP_CREATE_DEDICATED_BEARER_REQ mme_ue_s1ap_id " MME_UE_S1AP_ID_FMT
    " qci %u ebi %u cid %u",
    MME_APP_CREATE_DEDICATED_BEARER_REQ(message_p).ue_id,
    dedicated_bc->qci,
    dedicated_bc->ebi,
    cid);

  OAILOG_INFO(
    LOG_MME_APP,
    "Sending MME_APP_CREATE_DEDICATED_BEARER_REQ to NAS with UE ID"
    "%d for LBI %d\n",
    MME_APP_CREATE_DEDICATED_BEARER_REQ(message_p).ue_id,
    ue_context_p->pdn_contexts[cid]->default_ebi);
  itti_send_msg_to_task(TASK_NAS_MME, INSTANCE_DEFAULT, message_p);
  unlock_ue_contexts(ue_context_p);
  OAILOG_FUNC_OUT(LOG_MME_APP);
}
=======
void mme_app_handle_path_switch_request(
  itti_s1ap_path_switch_request_t *const path_switch_req_p)
{
  OAILOG_FUNC_IN(LOG_MME_APP);
  struct ue_mm_context_s *ue_context_p = NULL;
  ue_network_capability_t ue_network_capability;
  enb_s1ap_id_key_t enb_s1ap_id_key = INVALID_ENB_UE_S1AP_ID_KEY;
  e_rab_to_be_switched_in_downlink_list_t e_rab_to_be_switched_dl_list =
    path_switch_req_p->e_rab_to_be_switched_dl_list;
  bearer_context_t *current_bearer_p = NULL;
  ebi_t bearer_id = 0;
  pdn_cid_t cid = 0;
  int idx = 0;
  pdn_context_t *pdn_context = NULL;
  MessageDef *message_p = NULL;

  OAILOG_DEBUG(LOG_MME_APP, "Received PATH_SWITCH_REQUEST from S1AP\n");

  ue_context_p = mme_ue_context_exists_mme_ue_s1ap_id(
    &mme_app_desc.mme_ue_contexts, path_switch_req_p->mme_ue_s1ap_id);
  if (!ue_context_p) {
    OAILOG_ERROR(
      LOG_MME_APP,
      " PATH_SWITCH_REQUEST RECEIVED, Failed to find UE context for "
      "mme_ue_s1ap_id 0x%06" PRIX32 " \n",
      path_switch_req_p->mme_ue_s1ap_id);
    OAILOG_FUNC_OUT(LOG_MME_APP);
  }
  if (ue_context_p->enb_s1ap_id_key != INVALID_ENB_UE_S1AP_ID_KEY) {
    /* Remove existing enb_s1ap_id_key which is mapped with suorce eNB  */
    hashtable_uint64_ts_remove(
          mme_app_desc.mme_ue_contexts.enb_ue_s1ap_id_ue_context_htbl,
          (const hash_key_t) ue_context_p->enb_s1ap_id_key);
    ue_context_p->enb_s1ap_id_key = INVALID_ENB_UE_S1AP_ID_KEY;
  }
  // Update MME UE context with new enb_ue_s1ap_id
  ue_context_p->enb_ue_s1ap_id = path_switch_req_p->enb_ue_s1ap_id;
  // regenerate the enb_s1ap_id_key as enb_ue_s1ap_id is changed.
  MME_APP_ENB_S1AP_ID_KEY(enb_s1ap_id_key,
        path_switch_req_p->enb_id, path_switch_req_p->enb_ue_s1ap_id);
  // Update enb_s1ap_id_key in hashtable
  if (!IS_EMM_CTXT_PRESENT_GUTI(&(ue_context_p->emm_context))) {
    mme_ue_context_update_coll_keys(
      &mme_app_desc.mme_ue_contexts,
      ue_context_p,
      enb_s1ap_id_key,
      ue_context_p->mme_ue_s1ap_id,
      ue_context_p->emm_context._imsi64,
      ue_context_p->emm_context._imsi.length,
      ue_context_p->mme_teid_s11,
      &ue_context_p->emm_context._guti);
  }
  ue_context_p->sctp_assoc_id_key = path_switch_req_p->sctp_assoc_id;
  ue_context_p->e_utran_cgi = path_switch_req_p->ecgi;
  ue_context_p->serving_cell_tai = path_switch_req_p->tai;
  ue_network_capability.eea =
    path_switch_req_p->encryption_algorithm_capabilities;
  ue_network_capability.eia =
    path_switch_req_p->integrity_algorithm_capabilities;
  if ((ue_network_capability.eea != ue_context_p->emm_context
    ._ue_network_capability.eea) || (ue_network_capability.eia !=
    ue_context_p->emm_context._ue_network_capability.eia)) {
    /* clear ue security capabilities and store security capabilities
     * recieved in PATH_SWITCH REQUEST */
    emm_ctx_clear_ue_nw_cap(&ue_context_p->emm_context);
    emm_ctx_set_valid_ue_nw_cap(&ue_context_p->emm_context,
      &ue_network_capability);
  }
  /*Build and send Modify Bearer Request*/
  message_p = itti_alloc_new_message(TASK_MME_APP, S11_MODIFY_BEARER_REQUEST);
  AssertFatal(message_p, "itti_alloc_new_message Failed");
  itti_s11_modify_bearer_request_t *s11_modify_bearer_request =
    &message_p->ittiMsg.s11_modify_bearer_request;
  s11_modify_bearer_request->local_teid = ue_context_p->mme_teid_s11;

  for (idx = 0; idx < e_rab_to_be_switched_dl_list.no_of_items; idx++) {
    bearer_id = e_rab_to_be_switched_dl_list.item[idx].e_rab_id;
    if ((current_bearer_p =
      mme_app_get_bearer_context(ue_context_p, bearer_id)) == NULL) {
      OAILOG_ERROR(
        LOG_MME_APP,
        "Bearer Contex for bearer_id %d does not exist for ue_id %d\n",
        bearer_id, ue_context_p->mme_ue_s1ap_id);
    } else {
      s11_modify_bearer_request->bearer_contexts_to_be_modified
      .bearer_contexts[idx].eps_bearer_id = e_rab_to_be_switched_dl_list
      .item[idx].e_rab_id;
      s11_modify_bearer_request->bearer_contexts_to_be_modified
      .bearer_contexts[idx].s1_eNB_fteid.teid = e_rab_to_be_switched_dl_list
      .item[idx].gtp_teid;
      s11_modify_bearer_request->bearer_contexts_to_be_modified
      .bearer_contexts[idx].s1_eNB_fteid.interface_type = S1_U_ENODEB_GTP_U;
      if (4 == blength(e_rab_to_be_switched_dl_list.item[idx]
        .transport_layer_address)) {
        s11_modify_bearer_request->bearer_contexts_to_be_modified
        .bearer_contexts[idx].s1_eNB_fteid.ipv4 = 1;
        memcpy(&s11_modify_bearer_request->bearer_contexts_to_be_modified
          .bearer_contexts[idx].s1_eNB_fteid.ipv4_address,
          e_rab_to_be_switched_dl_list.item[idx].transport_layer_address
          ->data, blength(e_rab_to_be_switched_dl_list.item[idx]
          .transport_layer_address));
      } else if (16 == blength(e_rab_to_be_switched_dl_list.item[idx]
               .transport_layer_address)) {
        s11_modify_bearer_request->bearer_contexts_to_be_modified
        .bearer_contexts[idx].s1_eNB_fteid.ipv6 = 1;
        memcpy(&s11_modify_bearer_request->bearer_contexts_to_be_modified
          .bearer_contexts[idx].s1_eNB_fteid.ipv6_address,
          e_rab_to_be_switched_dl_list.item[idx].transport_layer_address
          ->data, blength(e_rab_to_be_switched_dl_list.item[idx]
          .transport_layer_address));
      } else {
        AssertFatal(
          0, "TODO IP address %d bytes",
          blength(
            e_rab_to_be_switched_dl_list.item[idx].transport_layer_address));
      }
      s11_modify_bearer_request->bearer_contexts_to_be_modified
        .num_bearer_context++;

      OAILOG_DEBUG(
        LOG_MME_APP,
        "Build MBR for ue_id %d\t bearer_id %d\t enb_teid %u\t sgw_teid %u\n",
        ue_context_p->mme_ue_s1ap_id, bearer_id, s11_modify_bearer_request
        ->bearer_contexts_to_be_modified.bearer_contexts[idx].s1_eNB_fteid.teid, current_bearer_p->s_gw_fteid_s1u.teid);
    }

    if (!idx) {
      cid = ue_context_p->bearer_contexts[EBI_TO_INDEX(bearer_id)]->pdn_cx_id;
      pdn_context = ue_context_p->pdn_contexts[cid];
      s11_modify_bearer_request->peer_ip =
        pdn_context->s_gw_address_s11_s4.address.ipv4_address;
      s11_modify_bearer_request->teid = pdn_context->s_gw_teid_s11_s4;
    }
  }
  if (pdn_context->esm_data.n_bearers == e_rab_to_be_switched_dl_list
    .no_of_items) {
    s11_modify_bearer_request->bearer_contexts_to_be_removed
      .num_bearer_context = 0;
  } else {
    /* find the bearer which are present in current UE context and not present
     * in Path Switch Request, add them to bearer_contexts_to_be_removed list
     * */
    for (idx = 0; idx < pdn_context->esm_data.n_bearers; idx++) {
      bearer_id = ue_context_p->bearer_contexts[idx]->ebi;
      if (is_e_rab_id_present(
        e_rab_to_be_switched_dl_list, bearer_id) == true) {
        continue;
      } else {
        s11_modify_bearer_request->bearer_contexts_to_be_removed
        .bearer_contexts[idx].eps_bearer_id = bearer_id;
        s11_modify_bearer_request->bearer_contexts_to_be_removed
        .bearer_contexts[idx].s4u_sgsn_fteid.teid =
        ue_context_p->bearer_contexts[idx]->enb_fteid_s1u.teid;
        s11_modify_bearer_request->bearer_contexts_to_be_removed
        .bearer_contexts[idx].s4u_sgsn_fteid.interface_type =
        ue_context_p->bearer_contexts[idx]->enb_fteid_s1u.interface_type;
        if (ue_context_p->bearer_contexts[idx]->enb_fteid_s1u.ipv4) {
          s11_modify_bearer_request->bearer_contexts_to_be_removed
          .bearer_contexts[idx].s4u_sgsn_fteid.ipv4 = 1;
          s11_modify_bearer_request->bearer_contexts_to_be_removed
          .bearer_contexts[idx].s4u_sgsn_fteid.ipv4_address =
          ue_context_p->bearer_contexts[idx]->enb_fteid_s1u.ipv4_address;
        } else if (ue_context_p->bearer_contexts[idx]->enb_fteid_s1u.ipv6) {
          s11_modify_bearer_request->bearer_contexts_to_be_removed
          .bearer_contexts[idx].s4u_sgsn_fteid.ipv6 = 1;
          s11_modify_bearer_request->bearer_contexts_to_be_removed
          .bearer_contexts[idx].s4u_sgsn_fteid.ipv6_address =
          ue_context_p->bearer_contexts[idx]->enb_fteid_s1u.ipv6_address;
        }
        s11_modify_bearer_request->bearer_contexts_to_be_removed
          .num_bearer_context++;
      }
    }
  }
  /*
   * S11 stack specific parameter. Not used in standalone epc mode
   */
  s11_modify_bearer_request->trxn = NULL;
  OAILOG_DEBUG(
    LOG_MME_APP,
    "MME_APP send S11_MODIFY_BEARER_REQUEST to teid %u \n",
    s11_modify_bearer_request->teid);
  itti_send_msg_to_task(TASK_SPGW, INSTANCE_DEFAULT, message_p);
  ue_context_p->path_switch_req = true;

  unlock_ue_contexts(ue_context_p);
  OAILOG_FUNC_OUT(LOG_MME_APP);
}

bool is_e_rab_id_present(
  e_rab_to_be_switched_in_downlink_list_t e_rab_to_be_switched_dl_list,
  ebi_t bearer_id)
{
  OAILOG_FUNC_IN(LOG_MME_APP);
  uint8_t idx = 0;
  bool rc = false;

  for (; idx < e_rab_to_be_switched_dl_list.no_of_items; ++idx) {
    if (bearer_id != e_rab_to_be_switched_dl_list.item[idx].e_rab_id) {
      continue;
    } else {
      rc = true;
      break;
    }
  }
  OAILOG_FUNC_RETURN(LOG_MME_APP, rc);
}
//------------------------------------------------------------------------------
void mme_app_handle_path_switch_req_ack(
  itti_s11_modify_bearer_response_t  *const s11_modify_bearer_response,
  ue_mm_context_t *ue_context_p)
{
  OAILOG_FUNC_IN(LOG_MME_APP);
  emm_context_t *emm_ctx = &ue_context_p->emm_context;
  MessageDef *message_p = NULL;

  if (s11_modify_bearer_response->bearer_contexts_modified.num_bearer_context
    == 0) {
    mme_app_handle_path_switch_req_failure(ue_context_p);
    OAILOG_FUNC_OUT(LOG_MME_APP);
  }
  OAILOG_DEBUG(LOG_MME_APP, "Build PATH_SWITCH_REQUEST_ACK for ue_id %d\n",
    ue_context_p->mme_ue_s1ap_id);
  message_p = itti_alloc_new_message(
    TASK_MME_APP, S1AP_PATH_SWITCH_REQUEST_ACK);
  AssertFatal(message_p, "itti_alloc_new_message Failed");
  itti_s1ap_path_switch_request_ack_t *s1ap_path_switch_req_ack =
    &message_p->ittiMsg.s1ap_path_switch_request_ack;

  s1ap_path_switch_req_ack->sctp_assoc_id = ue_context_p->sctp_assoc_id_key;
  s1ap_path_switch_req_ack->enb_ue_s1ap_id = ue_context_p->enb_ue_s1ap_id;
  s1ap_path_switch_req_ack->mme_ue_s1ap_id = ue_context_p->mme_ue_s1ap_id;
  memcpy(s1ap_path_switch_req_ack->NH, emm_ctx->_security.next_hop,
    AUTH_NEXT_HOP_SIZE);
  s1ap_path_switch_req_ack->NCC = emm_ctx->_security.next_hop_chaining_count;
  /* Generate NH key parameter */
  if (emm_ctx->_security.vector_index != 0) {
    OAILOG_DEBUG(
    LOG_MME_APP,
    "Invalid Vector index %d for ue_id %d \n",
    emm_ctx->_security.vector_index, ue_context_p->mme_ue_s1ap_id);
  }
  derive_NH(emm_ctx->_vector[emm_ctx->_security.vector_index].kasme,
    emm_ctx->_security.next_hop,
    emm_ctx->_security.next_hop,
    &emm_ctx->_security.next_hop_chaining_count);

  OAILOG_DEBUG(
    LOG_MME_APP,
    "MME_APP send PATH_SWITCH_REQUEST_ACK to S1AP for ue_id %d \n",
    ue_context_p->mme_ue_s1ap_id);
  itti_send_msg_to_task(TASK_S1AP, INSTANCE_DEFAULT, message_p);

  OAILOG_FUNC_OUT(LOG_MME_APP);
}
//------------------------------------------------------------------------------
void mme_app_handle_path_switch_req_failure(
  ue_mm_context_t *ue_context_p)
{
  OAILOG_FUNC_IN(LOG_MME_APP);
  MessageDef *message_p = NULL;

  OAILOG_DEBUG(LOG_MME_APP, "Build PATH_SWITCH_REQUEST_FAILURE for ue_id %d\n",
    ue_context_p->mme_ue_s1ap_id);
  message_p = itti_alloc_new_message(
    TASK_MME_APP, S1AP_PATH_SWITCH_REQUEST_FAILURE);
  AssertFatal(message_p, "itti_alloc_new_message Failed");
  itti_s1ap_path_switch_request_failure_t *s1ap_path_switch_req_failure =
    &message_p->ittiMsg.s1ap_path_switch_request_failure;

  s1ap_path_switch_req_failure->sctp_assoc_id = ue_context_p->sctp_assoc_id_key;
  s1ap_path_switch_req_failure->enb_ue_s1ap_id = ue_context_p->enb_ue_s1ap_id;
  s1ap_path_switch_req_failure->mme_ue_s1ap_id = ue_context_p->mme_ue_s1ap_id;

  OAILOG_DEBUG(
    LOG_MME_APP,
    "MME_APP send PATH_SWITCH_REQUEST_FAILURE to S1AP for ue_id %d \n",
    ue_context_p->mme_ue_s1ap_id);
  itti_send_msg_to_task(TASK_S1AP, INSTANCE_DEFAULT, message_p);

  OAILOG_FUNC_OUT(LOG_MME_APP);
}
>>>>>>> 18edaa56
<|MERGE_RESOLUTION|>--- conflicted
+++ resolved
@@ -147,14 +147,6 @@
         bc->saved_qos,
         sizeof(bearer_qos_t));
     }
-
-  MSC_LOG_TX_MESSAGE(
-    MSC_MMEAPP_MME,
-    MSC_S11_MME,
-    NULL,
-    0,
-    "0 S11_PCRF_BEARER_ACTV_RSP teid %u",
-    s11_nw_init_actv_bearer_rsp->teid);
 
   OAILOG_INFO(LOG_MME_APP,"Sending create_dedicated_bearer_rsp to SGW with EBI %d %d\n",
     ebi,s11_nw_init_actv_bearer_rsp->bearer_contexts
@@ -2557,7 +2549,6 @@
   OAILOG_FUNC_OUT(LOG_MME_APP);
 }
 
-<<<<<<< HEAD
 /**
  * This Function handles NW initiated
  * Dedicated bearer activation Request message from SGW
@@ -2633,18 +2624,6 @@
       &nw_init_bearer_actv_req_p->pco);
   }
 
-  MSC_LOG_TX_MESSAGE(
-    MSC_MMEAPP_MME,
-    MSC_NAS_MME,
-    NULL,
-    0,
-    "0 MME_APP_CREATE_DEDICATED_BEARER_REQ mme_ue_s1ap_id " MME_UE_S1AP_ID_FMT
-    " qci %u ebi %u cid %u",
-    MME_APP_CREATE_DEDICATED_BEARER_REQ(message_p).ue_id,
-    dedicated_bc->qci,
-    dedicated_bc->ebi,
-    cid);
-
   OAILOG_INFO(
     LOG_MME_APP,
     "Sending MME_APP_CREATE_DEDICATED_BEARER_REQ to NAS with UE ID"
@@ -2655,7 +2634,7 @@
   unlock_ue_contexts(ue_context_p);
   OAILOG_FUNC_OUT(LOG_MME_APP);
 }
-=======
+
 void mme_app_handle_path_switch_request(
   itti_s1ap_path_switch_request_t *const path_switch_req_p)
 {
@@ -2937,5 +2916,4 @@
   itti_send_msg_to_task(TASK_S1AP, INSTANCE_DEFAULT, message_p);
 
   OAILOG_FUNC_OUT(LOG_MME_APP);
-}
->>>>>>> 18edaa56
+}