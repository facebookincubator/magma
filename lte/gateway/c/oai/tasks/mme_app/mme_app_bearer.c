--- conflicted
+++ resolved
@@ -92,88 +92,23 @@
 {
   OAILOG_FUNC_IN(LOG_MME_APP);
   MessageDef *message_p =
-<<<<<<< HEAD
-    itti_alloc_new_message(TASK_MME_APP,
-    S11_NW_INITIATED_ACTIVATE_BEARER_RESP);
-  if (message_p == NULL) {
-   OAILOG_ERROR(
-     LOG_MME_APP,
-       "Cannot allocte memory to S11_NW_INITIATED_BEARER_ACTV_RSP\n");
-    OAILOG_FUNC_RETURN(LOG_MME_APP,RETURNerror);
-=======
     itti_alloc_new_message(TASK_MME_APP, S11_NW_INITIATED_ACTIVATE_BEARER_RESP);
   if (message_p == NULL) {
     OAILOG_ERROR(
       LOG_MME_APP,
       "Cannot allocte memory to S11_NW_INITIATED_BEARER_ACTV_RSP\n");
     OAILOG_FUNC_RETURN(LOG_MME_APP, RETURNerror);
->>>>>>> 8f761997
   }
   itti_s11_nw_init_actv_bearer_rsp_t *s11_nw_init_actv_bearer_rsp =
     &message_p->ittiMsg.s11_nw_init_actv_bearer_rsp;
 
-<<<<<<< HEAD
- //Fetch PDN context
-  pdn_cid_t cid =
-  ue_context_p->bearer_contexts[EBI_TO_INDEX(ebi)]->pdn_cx_id;
-=======
   //Fetch PDN context
   pdn_cid_t cid = ue_context_p->bearer_contexts[EBI_TO_INDEX(ebi)]->pdn_cx_id;
->>>>>>> 8f761997
   pdn_context_t *pdn_context = ue_context_p->pdn_contexts[cid];
   //Fill SGW S11 CP TEID
   s11_nw_init_actv_bearer_rsp->sgw_s11_teid = pdn_context->s_gw_teid_s11_s4;
   int msg_bearer_index = 0;
 
-<<<<<<< HEAD
-  bearer_context_t *bc =
-    mme_app_get_bearer_context(ue_context_p,ebi);
-    s11_nw_init_actv_bearer_rsp->cause.cause_value = cause;
-    s11_nw_init_actv_bearer_rsp->bearer_contexts
-      .bearer_contexts[msg_bearer_index]
-      .eps_bearer_id = ebi;
-    s11_nw_init_actv_bearer_rsp->bearer_contexts
-      .bearer_contexts[msg_bearer_index]
-      .cause.cause_value = REQUEST_ACCEPTED;
-    //  FTEID eNB
-    s11_nw_init_actv_bearer_rsp->bearer_contexts
-      .bearer_contexts[msg_bearer_index]
-      .s1u_enb_fteid = bc->enb_fteid_s1u;
-
-    /* FTEID SGW S1U
-     * This IE shall be sent on the S11 interface.
-    It shall be used to fetch context*/
-    s11_nw_init_actv_bearer_rsp->bearer_contexts
-      .bearer_contexts[msg_bearer_index]
-      .s1u_sgw_fteid =
-      bc->s_gw_fteid_s1u;
-    s11_nw_init_actv_bearer_rsp->bearer_contexts.num_bearer_context++;
-    //Saved TFT to be sent to SGW in order to save in the SPGW context
-    if (bc->saved_tft) {
-      memcpy(
-        &s11_nw_init_actv_bearer_rsp->tft,
-        bc->saved_tft,
-        sizeof(traffic_flow_template_t));
-    }
-    //Saved QoS to be sent to SGW in order to save in the SPGW context
-    if (bc->saved_qos) {
-      memcpy(
-        &s11_nw_init_actv_bearer_rsp->eps_bearer_qos,
-        bc->saved_qos,
-        sizeof(bearer_qos_t));
-    }
-
-  OAILOG_INFO(
-    LOG_MME_APP,"Sending create_dedicated_bearer_rsp to SGW with EBI %d %d\n",
-    ebi,s11_nw_init_actv_bearer_rsp->bearer_contexts
-        .bearer_contexts[msg_bearer_index]
-        .eps_bearer_id);
-  itti_send_msg_to_task(TASK_SPGW, INSTANCE_DEFAULT, message_p);
-  OAILOG_FUNC_RETURN(LOG_MME_APP,RETURNok);
-}
-
-
-=======
   bearer_context_t *bc = mme_app_get_bearer_context(ue_context_p, ebi);
   s11_nw_init_actv_bearer_rsp->cause.cause_value = cause;
   s11_nw_init_actv_bearer_rsp->bearer_contexts.bearer_contexts[msg_bearer_index]
@@ -216,7 +151,6 @@
   OAILOG_FUNC_RETURN(LOG_MME_APP, RETURNok);
 }
 
->>>>>>> 8f761997
 //---------------------------------------------------------------------------
 static bool mme_app_construct_guti(
   const plmn_t *const plmn_p,
@@ -2476,15 +2410,9 @@
     s11_proc_create->bearer_status[EBI_TO_INDEX(ebi)] = S11_PROC_BEARER_SUCCESS;
     // if received all bearers creation results
     if (s11_proc_create->num_status_received == s11_proc_create->num_bearers) {
-<<<<<<< HEAD
-        //Send Rsp to SGW if SPGW is embedded
-        bearer_context_t *bc =
-          mme_app_get_bearer_context(ue_context_p, create_dedicated_bearer_rsp->ebi);
-=======
       //Send Rsp to SGW if SPGW is embedded
       bearer_context_t *bc = mme_app_get_bearer_context(
         ue_context_p, create_dedicated_bearer_rsp->ebi);
->>>>>>> 8f761997
       if (bc == NULL) {
         OAILOG_ERROR(
         LOG_MME_APP,
@@ -2701,7 +2629,6 @@
   OAILOG_FUNC_OUT(LOG_MME_APP);
 }
 
-<<<<<<< HEAD
 //------------------------------------------------------------------------------
 void _send_delete_dedicated_bearer_rsp(
   struct ue_mm_context_s *ue_context_p,
@@ -2722,7 +2649,7 @@
   }
   message_p =
     itti_alloc_new_message(TASK_MME_APP,
-      S11_NW_INITIATED_DEACTIVATE_BEARER_RESP);
+    S11_NW_INITIATED_DEACTIVATE_BEARER_RESP);
   s11_deact_ded_bearer_rsp =
     &message_p->ittiMsg.s11_nw_init_deactv_bearer_rsp;
 
@@ -2877,8 +2804,6 @@
   OAILOG_FUNC_OUT(LOG_MME_APP);
 }
 
-=======
->>>>>>> 8f761997
 void mme_app_handle_path_switch_request(
   itti_s1ap_path_switch_request_t *const path_switch_req_p)
 {
