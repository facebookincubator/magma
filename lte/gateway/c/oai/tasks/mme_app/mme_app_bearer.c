/*
 * Licensed to the OpenAirInterface (OAI) Software Alliance under one or more
 * contributor license agreements.  See the NOTICE file distributed with
 * this work for additional information regarding copyright ownership.
 * The OpenAirInterface Software Alliance licenses this file to You under
 * the Apache License, Version 2.0  (the "License"); you may not use this file
 * except in compliance with the License.
 * You may obtain a copy of the License at
 *
 *      http://www.apache.org/licenses/LICENSE-2.0
 *
 * Unless required by applicable law or agreed to in writing, software
 * distributed under the License is distributed on an "AS IS" BASIS,
 * WITHOUT WARRANTIES OR CONDITIONS OF ANY KIND, either express or implied.
 * See the License for the specific language governing permissions and
 * limitations under the License.
 *-------------------------------------------------------------------------------
 * For more information about the OpenAirInterface (OAI) Software Alliance:
 *      contact@openairinterface.org
 */

/*! \file mme_app_bearer.c
  \brief
  \author Sebastien ROUX, Lionel Gauthier
  \company Eurecom
  \email: lionel.gauthier@eurecom.fr
*/
#include <stdio.h>
#include <string.h>
#include <stdlib.h>
#include <stdbool.h>
#include <stdint.h>
#include <3gpp_29.274.h>
#include <inttypes.h>
#include <netinet/in.h>

#include "bstrlib.h"
#include "dynamic_memory_check.h"
#include "log.h"
#include "msc.h"
#include "assertions.h"
#include "conversions.h"
#include "common_types.h"
#include "intertask_interface.h"
#include "mme_config.h"
#include "mme_app_ue_context.h"
#include "mme_app_defs.h"
#include "mme_app_bearer_context.h"
#include "sgw_ie_defs.h"
#include "common_defs.h"
#include "mme_app_itti_messaging.h"
#include "mme_app_procedures.h"
#include "mme_app_statistics.h"
#include "timer.h"
#include "nas_proc.h"
#include "3gpp_23.003.h"
#include "3gpp_24.007.h"
#include "3gpp_24.008.h"
#include "3gpp_24.301.h"
#include "3gpp_36.401.h"
#include "3gpp_36.413.h"
#include "CsfbResponse.h"
#include "ServiceType.h"
#include "TrackingAreaIdentity.h"
#include "nas/as_message.h"
#include "emm_data.h"
#include "esm_data.h"
#include "hashtable.h"
#include "intertask_interface_types.h"
#include "itti_types.h"
#include "mme_api.h"
#include "mme_app_desc.h"
#include "mme_app_messages_types.h"
#include "nas_messages_types.h"
#include "s11_messages_types.h"
#include "s1ap_messages_types.h"
#include "nas/securityDef.h"
#include "service303.h"
#include "sgs_messages_types.h"

#if EMBEDDED_SGW
#define TASK_SPGW TASK_SPGW_APP
#else
#define TASK_SPGW TASK_S11
#endif

//------------------------------------------------------------------------------
int _send_pcrf_bearer_actv_rsp(
  struct ue_mm_context_s *ue_context_p,
itti_mme_app_create_dedicated_bearer_rsp_t *const create_dedicated_bearer_rsp)
{
  OAILOG_FUNC_IN(LOG_MME_APP);
  MessageDef *message_p =
    itti_alloc_new_message(TASK_MME_APP, S11_PCRF_BEARER_ACTV_RSP);
  if (message_p == NULL) {
   OAILOG_ERROR(
     LOG_MME_APP,
       "ERROR***** Cannot allocte memory to S11_PCRF_BEARER_ACTV_RSP\n");
    OAILOG_FUNC_RETURN(LOG_MME_APP,RETURNerror);
  }
  itti_s11_pcrf_ded_bearer_actv_rsp_t *s11_pcrf_ded_bearer_actv_rsp =
    &message_p->ittiMsg.s11_pcrf_ded_bearer_actv_rsp;

  ebi_t ebi = create_dedicated_bearer_rsp->ebi;
 //Fetch PDN context
  pdn_cid_t cid =
  ue_context_p->bearer_contexts[EBI_TO_INDEX(ebi)]->pdn_cx_id;
  pdn_context_t *pdn_context = ue_context_p->pdn_contexts[cid];
  //Fill SGW S11 CP TEID
  s11_pcrf_ded_bearer_actv_rsp->sgw_s11_teid = pdn_context->s_gw_teid_s11_s4;
  int msg_bearer_index = 0;

<<<<<<< HEAD
    bearer_context_t *bc =
      mme_app_get_bearer_context(ue_context_p,create_dedicated_bearer_rsp->ebi);
    if (bc->bearer_state & BEARER_STATE_ENB_CREATED) {
      s11_pcrf_ded_bearer_actv_rsp->cause.cause_value = REQUEST_ACCEPTED;
      s11_pcrf_ded_bearer_actv_rsp->bearer_contexts
        .bearer_contexts[msg_bearer_index]
        .eps_bearer_id = ebi;
      s11_pcrf_ded_bearer_actv_rsp->bearer_contexts
        .bearer_contexts[msg_bearer_index]
        .cause.cause_value = REQUEST_ACCEPTED;
      //  FTEID eNB
      s11_pcrf_ded_bearer_actv_rsp->bearer_contexts
        .bearer_contexts[msg_bearer_index]
        .s1u_enb_fteid = bc->enb_fteid_s1u;

      // FTEID SGW S1U
      s11_pcrf_ded_bearer_actv_rsp->bearer_contexts
        .bearer_contexts[msg_bearer_index]
        .s1u_sgw_fteid =
        bc->s_gw_fteid_s1u; ///< This IE shall be sent on the S11 interface. It shall be used to fetch context
      s11_pcrf_ded_bearer_actv_rsp->bearer_contexts.num_bearer_context++;
    }
    if (bc->bearer_state & BEARER_STATE_MME_CREATED) {
      if (REQUEST_ACCEPTED == s11_pcrf_ded_bearer_actv_rsp->cause.cause_value) {
        s11_pcrf_ded_bearer_actv_rsp->cause.cause_value =
          REQUEST_ACCEPTED_PARTIALLY;
      } else {
          s11_pcrf_ded_bearer_actv_rsp->cause.cause_value = REQUEST_REJECTED;
      }
      s11_pcrf_ded_bearer_actv_rsp->bearer_contexts
        .bearer_contexts[msg_bearer_index]
        .eps_bearer_id = ebi;
      s11_pcrf_ded_bearer_actv_rsp->bearer_contexts
        .bearer_contexts[msg_bearer_index]
        .cause.cause_value =
        REQUEST_REJECTED;
      s11_pcrf_ded_bearer_actv_rsp->bearer_contexts.num_bearer_context++;
      bc->bearer_state = BEARER_STATE_NULL;
    }
  //Saved TFT to be sent to SGW in order to save in the SPGW context
  if (bc->saved_tft) {
    memcpy(
      &s11_pcrf_ded_bearer_actv_rsp->tft,
      bc->saved_tft,
      sizeof(traffic_flow_template_t));
  }
  //Saved QoS to be sent to SGW in order to save in the SPGW context
  if (bc->saved_qos) {
    memcpy(
      &s11_pcrf_ded_bearer_actv_rsp->eps_bearer_qos,
      bc->saved_qos,
      sizeof(bearer_qos_t));
  }
=======
  bearer_context_t *bc =
    mme_app_get_bearer_context(ue_context_p,create_dedicated_bearer_rsp->ebi);
    s11_pcrf_ded_bearer_actv_rsp->cause.cause_value = REQUEST_ACCEPTED;
    s11_pcrf_ded_bearer_actv_rsp->bearer_contexts
      .bearer_contexts[msg_bearer_index]
      .eps_bearer_id = ebi;
    s11_pcrf_ded_bearer_actv_rsp->bearer_contexts
      .bearer_contexts[msg_bearer_index]
      .cause.cause_value = REQUEST_ACCEPTED;
    //  FTEID eNB
    s11_pcrf_ded_bearer_actv_rsp->bearer_contexts
      .bearer_contexts[msg_bearer_index]
      .s1u_enb_fteid = bc->enb_fteid_s1u;

    // FTEID SGW S1U
    s11_pcrf_ded_bearer_actv_rsp->bearer_contexts
      .bearer_contexts[msg_bearer_index]
      .s1u_sgw_fteid =
      bc->s_gw_fteid_s1u; ///< This IE shall be sent on the S11 interface. It shall be used to fetch context
    s11_pcrf_ded_bearer_actv_rsp->bearer_contexts.num_bearer_context++;
    //Saved TFT to be sent to SGW in order to save in the SPGW context
    if (bc->saved_tft) {
      memcpy(
        &s11_pcrf_ded_bearer_actv_rsp->tft,
        bc->saved_tft,
        sizeof(traffic_flow_template_t));
    }
    //Saved QoS to be sent to SGW in order to save in the SPGW context
    if (bc->saved_qos) {
      memcpy(
        &s11_pcrf_ded_bearer_actv_rsp->eps_bearer_qos,
        bc->saved_qos,
        sizeof(bearer_qos_t));
    }
>>>>>>> f9510af0

  MSC_LOG_TX_MESSAGE(
    MSC_MMEAPP_MME,
    MSC_S11_MME,
    NULL,
    0,
    "0 S11_PCRF_BEARER_ACTV_RSP teid %u",
    s11_pcrf_ded_bearer_actv_rsp->teid);

<<<<<<< HEAD
  OAILOG_INFO(LOG_MME_APP,"Sending create_dedicated_bearer_rsp to SGW\n");
=======
  OAILOG_INFO(LOG_MME_APP,"Sending create_dedicated_bearer_rsp to SGW with EBI %d %d\n",
    ebi,s11_pcrf_ded_bearer_actv_rsp->bearer_contexts
        .bearer_contexts[msg_bearer_index]
        .eps_bearer_id);
>>>>>>> f9510af0
  itti_send_msg_to_task(TASK_SPGW, INSTANCE_DEFAULT, message_p);
  OAILOG_FUNC_RETURN(LOG_MME_APP,RETURNok);
}


//---------------------------------------------------------------------------
static bool mme_app_construct_guti(
  const plmn_t *const plmn_p,
  const s_tmsi_t *const s_tmsi_p,
  guti_t *const guti_p);
static void notify_s1ap_new_ue_mme_s1ap_id_association(
  struct ue_mm_context_s *ue_context_p);

//------------------------------------------------------------------------------
int mme_app_handle_nas_pdn_connectivity_req(
  itti_nas_pdn_connectivity_req_t *const nas_pdn_connectivity_req_pP)
{
  OAILOG_FUNC_IN(LOG_MME_APP);
  struct ue_mm_context_s *ue_context_p = NULL;
  imsi64_t imsi64 = INVALID_IMSI64;
  int rc = RETURNok;
  mme_ue_s1ap_id_t ue_id = INVALID_MME_UE_S1AP_ID;
  hashtable_rc_t h_rc = HASH_TABLE_OK;

  DevAssert(nas_pdn_connectivity_req_pP);
  IMSI_STRING_TO_IMSI64((char *) nas_pdn_connectivity_req_pP->imsi, &imsi64);
  OAILOG_DEBUG(
    LOG_MME_APP,
    "Received NAS_PDN_CONNECTIVITY_REQ from NAS Handling imsi " IMSI_64_FMT
    "\n",
    imsi64);

  if (
    (ue_context_p = mme_ue_context_exists_imsi(
       &mme_app_desc.mme_ue_contexts, imsi64)) == NULL) {
    OAILOG_WARNING(
      LOG_MME_APP,
      "UE id is not present for this IMSI" IMSI_64_FMT
      "Seems to be duplicate attach Request scenario\n",
      imsi64);
    MSC_LOG_EVENT(
      MSC_MMEAPP_MME,
      " NAS_PDN_CONNECTIVITY_REQ Unknown imsi " IMSI_64_FMT,
      imsi64);
    mme_ue_context_dump_coll_keys();
    /*
     * This is Duplicate Attach case.
     * Since IMSI has been removed from the mme_ue_context hashtable, we need to insert
     * it again in the mme_ue_context.
     * Get the UE id from the message. And insert the IMSI again in the hashtable
     */
    ue_id = nas_pdn_connectivity_req_pP->ue_id;
    if (ue_id == INVALID_MME_UE_S1AP_ID) {
      OAILOG_ERROR(
        LOG_MME_APP,
        "ERROR***** Invalid UE Id received from NAS in PDN Connectivity "
        "Request\n");
      OAILOG_FUNC_RETURN(LOG_MME_APP, RETURNerror);
    }
    ue_context_p = mme_ue_context_exists_mme_ue_s1ap_id(
      &mme_app_desc.mme_ue_contexts, ue_id);
    if (ue_context_p) {
      if (ue_id != ue_context_p->mme_ue_s1ap_id) {
        OAILOG_ERROR(
          LOG_MME_APP,
          "ERROR***** Abnormal case: ue_id does not match with ue_id in "
          "ue_context %d, %d\n",
          ue_id,
          ue_context_p->mme_ue_s1ap_id);
        OAILOG_FUNC_RETURN(LOG_MME_APP, RETURNerror);
      }
      mme_ue_context_update_coll_keys(
        &mme_app_desc.mme_ue_contexts,
        ue_context_p,
        ue_context_p->enb_s1ap_id_key,
        ue_id,
        imsi64,
        nas_pdn_connectivity_req_pP->imsi_length,
        ue_context_p->mme_teid_s11,
        &ue_context_p->emm_context._guti);
      /*
       * In some cases if ue context already has valid value , hashtables are not updated by mme_ue_context_update_coll_keys
       * function. Inserting mme_ue_s1ap_id in imsi hashtable explicitly
       */
      h_rc = hashtable_uint64_ts_insert(
        mme_app_desc.mme_ue_contexts.imsi_ue_context_htbl,
        (const hash_key_t) imsi64,
        ue_context_p->mme_ue_s1ap_id);
      if (HASH_TABLE_OK != h_rc) {
        OAILOG_ERROR(
          LOG_MME_APP,
          "Error could not update this ue context %p "
          "enb_ue_s1ap_ue_id " ENB_UE_S1AP_ID_FMT
          " mme_ue_s1ap_id " MME_UE_S1AP_ID_FMT " imsi " IMSI_64_FMT ": %s\n",
          ue_context_p,
          ue_context_p->enb_ue_s1ap_id,
          ue_context_p->mme_ue_s1ap_id,
          imsi64,
          hashtable_rc_code2string(h_rc));
      }
      mme_ue_context_dump_coll_keys();
    } else {
      OAILOG_ERROR(
        LOG_MME_APP,
        "ERROR***** Invalid UE Id received from NAS in PDN Connectivity "
        "Request %d\n",
        ue_id);
      OAILOG_FUNC_RETURN(LOG_MME_APP, RETURNerror);
    }
  }
  /*
   * Consider the UE authenticated
   */
  ue_context_p->imsi_auth = IMSI_AUTHENTICATED;
  // Shruti ToDo: verify if this check is still needed after Lionel's changes
  if (nas_pdn_connectivity_req_pP->presencemask & NAS_PRESENT_IMEI_SV) {
    ue_context_p->member_present_mask |= UE_CTXT_MEMBER_IMEI_SV;
    ue_context_p->imeisv = nas_pdn_connectivity_req_pP->imeisv;
  }
  rc = mme_app_send_s11_create_session_req(
    ue_context_p, nas_pdn_connectivity_req_pP->pdn_cid);
  if (rc == RETURNok) {
    increment_counter("mme_spgw_create_session_req", 1, NO_LABELS);
  }

  unlock_ue_contexts(ue_context_p);
  OAILOG_FUNC_RETURN(LOG_MME_APP, rc);
}

// sent by NAS
//------------------------------------------------------------------------------
void mme_app_handle_conn_est_cnf(
  itti_nas_conn_est_cnf_t *const nas_conn_est_cnf_pP)
{
  OAILOG_FUNC_IN(LOG_MME_APP);
  struct ue_mm_context_s *ue_context_p = NULL;
  MessageDef *message_p = NULL;
  itti_mme_app_connection_establishment_cnf_t *establishment_cnf_p = NULL;
  int rc = RETURNok;

  OAILOG_DEBUG(
    LOG_MME_APP,
    "Received NAS_CONNECTION_ESTABLISHMENT_CNF from NAS ue " MME_UE_S1AP_ID_FMT
    "\n",
    nas_conn_est_cnf_pP->ue_id);
  ue_context_p = mme_ue_context_exists_mme_ue_s1ap_id(
    &mme_app_desc.mme_ue_contexts, nas_conn_est_cnf_pP->ue_id);

  if (!ue_context_p) {
    MSC_LOG_EVENT(
      MSC_MMEAPP_MME,
      " NAS_CONNECTION_ESTABLISHMENT_CNF Unknown ue " MME_UE_S1AP_ID_FMT " ",
      nas_conn_est_cnf_pP->ue_id);
    OAILOG_ERROR(
      LOG_MME_APP,
      "UE context doesn't exist for UE " MME_UE_S1AP_ID_FMT "\n",
      nas_conn_est_cnf_pP->ue_id);
    // memory leak
    bdestroy_wrapper(&nas_conn_est_cnf_pP->nas_msg);
    OAILOG_FUNC_OUT(LOG_MME_APP);
  }
  /* Check that if Service Request is recieved in response to SGS Paging for MT SMS */
  if (ue_context_p->sgs_context) {
    /*
     * Move the UE to ECM Connected State.
     */
    /*
    * Check that if SGS paging is recieved without LAI then
    * send IMSI Detach towads UE to re-attach for non-eps services
    * otherwise send itti SGS Service request message to SGS
    */
    if (ue_context_p->sgs_context->csfb_service_type == CSFB_SERVICE_MT_SMS) {
      /* send SGS SERVICE request message to SGS */
      if (
        RETURNok !=
        (rc = mme_app_send_sgsap_service_request(
           ue_context_p->sgs_context->service_indicator, ue_context_p))) {
        OAILOG_ERROR(
          LOG_MME_APP,
          "Failed to send CS-Service Request to SGS-Task for ue-id :%u \n",
          ue_context_p->mme_ue_s1ap_id);
      }
    } else if (
      ue_context_p->sgs_context->csfb_service_type ==
      CSFB_SERVICE_MT_CALL_OR_SMS_WITHOUT_LAI) {
      //Send itti detach request message to NAS to trigger N/W initiated imsi detach request towards UE
      mme_app_send_nas_detach_request(
        ue_context_p->mme_ue_s1ap_id, SGS_INITIATED_IMSI_DETACH);
      ue_context_p->sgs_context->csfb_service_type = CSFB_SERVICE_NONE;
      unlock_ue_contexts(ue_context_p);
      OAILOG_FUNC_OUT(LOG_MME_APP);
    }
  }

  if (
    (((nas_conn_est_cnf_pP->presencemask) & SERVICE_TYPE_PRESENT) ==
     SERVICE_TYPE_PRESENT) &&
   ((nas_conn_est_cnf_pP->service_type == MO_CS_FB) ||
    (nas_conn_est_cnf_pP->service_type == MO_CS_FB_EMRGNCY_CALL))) {
    if (ue_context_p->sgs_context != NULL) {
      ue_context_p->sgs_context->csfb_service_type = CSFB_SERVICE_MO_CALL;
    } else {
      OAILOG_ERROR(
        LOG_MME_APP,
        "SGS context doesn't exist for UE %06" PRIX32 "/dec%u\n",
        nas_conn_est_cnf_pP->ue_id,
        nas_conn_est_cnf_pP->ue_id);
      mme_app_notify_service_reject_to_nas(
        ue_context_p->mme_ue_s1ap_id,
        EMM_CAUSE_CONGESTION,
        INTIAL_CONTEXT_SETUP_PROCEDURE_FAILED);
      OAILOG_FUNC_OUT(LOG_MME_APP);
    }
    if(nas_conn_est_cnf_pP->service_type == MO_CS_FB_EMRGNCY_CALL){
     ue_context_p->sgs_context->is_emergency_call = true;
    }
  }
  if (
    (ue_context_p->sgs_context) &&
    (ue_context_p->sgs_context->csfb_service_type == CSFB_SERVICE_MT_CALL)) {
    if (nas_conn_est_cnf_pP->csfb_response == CSFB_REJECTED_BY_UE) {
      /* CSFB MT calll rejected by user, send sgsap-paging reject to VLR */
      if (
        (rc = mme_app_send_sgsap_paging_reject(
           ue_context_p,
           ue_context_p->imsi,
           ue_context_p->imsi_len,
           SGS_CAUSE_MT_CSFB_CALL_REJECTED_BY_USER)) != RETURNok) {
        OAILOG_WARNING(
          LOG_MME_APP,
          "Failed to send SGSAP-Paging Reject for imsi with reject cause:"
          "SGS_CAUSE_MT_CSFB_CALL_REJECTED_BY_USER" IMSI_64_FMT "\n",
          ue_context_p->imsi);
      }
      OAILOG_FUNC_OUT(LOG_MME_APP);
    }
  }
  message_p =
    itti_alloc_new_message(TASK_MME_APP, MME_APP_CONNECTION_ESTABLISHMENT_CNF);
  establishment_cnf_p =
    &message_p->ittiMsg.mme_app_connection_establishment_cnf;

  establishment_cnf_p->ue_id = nas_conn_est_cnf_pP->ue_id;

  if (
    (ue_context_p->sgs_context != NULL) &&
    ((ue_context_p->sgs_context->csfb_service_type == CSFB_SERVICE_MT_CALL) ||
     (ue_context_p->sgs_context->csfb_service_type == CSFB_SERVICE_MO_CALL))) {
    establishment_cnf_p->presencemask |= S1AP_CSFB_INDICATOR_PRESENT;
    if (ue_context_p->sgs_context->is_emergency_call == true){
      establishment_cnf_p->cs_fallback_indicator   = CSFB_HIGH_PRIORITY;
      ue_context_p->sgs_context->is_emergency_call = false;
    } else {
      establishment_cnf_p->cs_fallback_indicator      = CSFB_REQUIRED;
    }
  }
  // Copy UE radio capabilities into message if it exists
  OAILOG_DEBUG(
    LOG_MME_APP,
    "UE radio context already cached: %s\n",
    ue_context_p->ue_radio_capability ? "yes" : "no");
  if (ue_context_p->ue_radio_capability) {
    establishment_cnf_p->ue_radio_capability =
      bstrcpy(ue_context_p->ue_radio_capability);
  }

  int j = 0;
  for (int i = 0; i < BEARERS_PER_UE; i++) {
    bearer_context_t *bc = ue_context_p->bearer_contexts[i];
    if (bc) {
      if (BEARER_STATE_SGW_CREATED & bc->bearer_state) {
        establishment_cnf_p->e_rab_id[j] =
          bc->ebi; //+ EPS_BEARER_IDENTITY_FIRST;
        establishment_cnf_p->e_rab_level_qos_qci[j] = bc->qci;
        establishment_cnf_p->e_rab_level_qos_priority_level[j] =
          bc->priority_level;
        establishment_cnf_p->e_rab_level_qos_preemption_capability[j] =
          bc->preemption_capability;
        establishment_cnf_p->e_rab_level_qos_preemption_vulnerability[j] =
          bc->preemption_vulnerability;
        establishment_cnf_p->transport_layer_address[j] =
          fteid_ip_address_to_bstring(&bc->s_gw_fteid_s1u);
        establishment_cnf_p->gtp_teid[j] = bc->s_gw_fteid_s1u.teid;
        if (!j) {
          establishment_cnf_p->nas_pdu[j] = nas_conn_est_cnf_pP->nas_msg;
          nas_conn_est_cnf_pP->nas_msg = NULL;
#if DEBUG_IS_ON
          if (!establishment_cnf_p->nas_pdu[j]) {
            OAILOG_ERROR(
              LOG_MME_APP,
              "No NAS PDU found ue " MME_UE_S1AP_ID_FMT "\n",
              nas_conn_est_cnf_pP->ue_id);
          }
#endif
        }
        j = j + 1;
      }
    }
  }
  establishment_cnf_p->no_of_e_rabs = j;

  //#pragma message  "Check ue_context_p ambr"
  establishment_cnf_p->ue_ambr.br_ul = ue_context_p->subscribed_ue_ambr.br_ul;
  establishment_cnf_p->ue_ambr.br_dl = ue_context_p->subscribed_ue_ambr.br_dl;
  establishment_cnf_p->ue_security_capabilities_encryption_algorithms =
    nas_conn_est_cnf_pP->encryption_algorithm_capabilities;
  establishment_cnf_p->ue_security_capabilities_integrity_algorithms =
    nas_conn_est_cnf_pP->integrity_algorithm_capabilities;
  memcpy(establishment_cnf_p->kenb, nas_conn_est_cnf_pP->kenb, AUTH_KENB_SIZE);

  OAILOG_DEBUG(
    LOG_MME_APP,
    "security_capabilities_encryption_algorithms 0x%04X\n",
    establishment_cnf_p->ue_security_capabilities_encryption_algorithms);
  OAILOG_DEBUG(
    LOG_MME_APP,
    "security_capabilities_integrity_algorithms  0x%04X\n",
    establishment_cnf_p->ue_security_capabilities_integrity_algorithms);

  MSC_LOG_TX_MESSAGE(
    MSC_MMEAPP_MME,
    MSC_S1AP_MME,
    NULL,
    0,
    "0 MME_APP_CONNECTION_ESTABLISHMENT_CNF ebi %u s1u_sgw teid " TEID_FMT
    " qci %u prio level %u sea 0x%x sia 0x%x",
    establishment_cnf_p->e_rab_id[0],
    establishment_cnf_p->gtp_teid[0],
    establishment_cnf_p->e_rab_level_qos_qci[0],
    establishment_cnf_p->e_rab_level_qos_priority_level[0],
    establishment_cnf_p->ue_security_capabilities_encryption_algorithms,
    establishment_cnf_p->ue_security_capabilities_integrity_algorithms);

  itti_send_msg_to_task(TASK_S1AP, INSTANCE_DEFAULT, message_p);

  /*
   * Move the UE to ECM Connected State.However if S1-U bearer establishment fails then we need to move the UE to idle.
   * S1 Signaling connection gets established via first DL NAS Trasnport message in some scenarios so check the state
   * first
   */
  if (ue_context_p->ecm_state != ECM_CONNECTED) {
    mme_ue_context_update_ue_sig_connection_state(
      &mme_app_desc.mme_ue_contexts, ue_context_p, ECM_CONNECTED);

    if (
      (ue_context_p->sgs_context) &&
      (ue_context_p->sgs_context->csfb_service_type == CSFB_SERVICE_MT_CALL)) {
      /* send sgsap-Service Request to VLR */
      if (
        RETURNok !=
        (rc = mme_app_send_sgsap_service_request(
           ue_context_p->sgs_context->service_indicator, ue_context_p))) {
        OAILOG_ERROR(
          LOG_MME_APP,
          "Failed to send CS-Service Request to SGS-Task for ue-id :%u \n",
          ue_context_p->mme_ue_s1ap_id);
      }
    }
  }

  /* Start timer to wait for Initial UE Context Response from eNB
   * If timer expires treat this as failure of ongoing procedure and abort corresponding NAS procedure such as ATTACH
   * or SERVICE REQUEST. Send UE context release command to eNB
   */
  if (
    timer_setup(
      ue_context_p->initial_context_setup_rsp_timer.sec,
      0,
      TASK_MME_APP,
      INSTANCE_DEFAULT,
      TIMER_ONE_SHOT,
      (void *) &(ue_context_p->mme_ue_s1ap_id),
      sizeof(mme_ue_s1ap_id_t),
      &(ue_context_p->initial_context_setup_rsp_timer.id)) < 0) {
    OAILOG_ERROR(
      LOG_MME_APP,
      "Failed to start initial context setup response timer for UE id  %d \n",
      ue_context_p->mme_ue_s1ap_id);
    ue_context_p->initial_context_setup_rsp_timer.id =
      MME_APP_TIMER_INACTIVE_ID;
  } else {
    OAILOG_DEBUG(
      LOG_MME_APP,
      "MME APP : Sent Initial context Setup Request and Started guard timer "
      "for UE id  %d \n",
      ue_context_p->mme_ue_s1ap_id);
  }
  unlock_ue_contexts(ue_context_p);
  OAILOG_FUNC_OUT(LOG_MME_APP);
}

// sent by S1AP
//------------------------------------------------------------------------------
void mme_app_handle_initial_ue_message(
  itti_s1ap_initial_ue_message_t *const initial_pP)
{
  OAILOG_FUNC_IN(LOG_MME_APP);
  struct ue_mm_context_s *ue_context_p = NULL;
  bool is_guti_valid = false;
  bool is_mm_ctx_new = false;
  emm_context_t *ue_nas_ctx = NULL;
  enb_s1ap_id_key_t enb_s1ap_id_key = INVALID_ENB_UE_S1AP_ID_KEY;

  OAILOG_DEBUG(LOG_MME_APP, "Received MME_APP_INITIAL_UE_MESSAGE from S1AP\n");

  DevAssert(INVALID_MME_UE_S1AP_ID == initial_pP->mme_ue_s1ap_id);

  // Check if there is any existing UE context using S-TMSI/GUTI
  if (initial_pP->is_s_tmsi_valid) {
    OAILOG_DEBUG(
      LOG_MME_APP,
      "INITIAL UE Message: Valid mme_code %u and S-TMSI %u received from "
      "eNB.\n",
      initial_pP->opt_s_tmsi.mme_code,
      initial_pP->opt_s_tmsi.m_tmsi);
    guti_t guti = {.gummei.plmn = {0},
                   .gummei.mme_gid = 0,
                   .gummei.mme_code = 0,
                   .m_tmsi = INVALID_M_TMSI};
    plmn_t plmn = {.mcc_digit1 = initial_pP->tai.mcc_digit1,
                   .mcc_digit2 = initial_pP->tai.mcc_digit2,
                   .mcc_digit3 = initial_pP->tai.mcc_digit3,
                   .mnc_digit1 = initial_pP->tai.mnc_digit1,
                   .mnc_digit2 = initial_pP->tai.mnc_digit2,
                   .mnc_digit3 = initial_pP->tai.mnc_digit3};
    is_guti_valid =
      mme_app_construct_guti(&plmn, &(initial_pP->opt_s_tmsi), &guti);
    if (is_guti_valid) {
      ue_nas_ctx = emm_context_get_by_guti(&_emm_data, &guti);
      if (ue_nas_ctx) {
        // Get the UE context using mme_ue_s1ap_id
        ue_context_p =
          PARENT_STRUCT(ue_nas_ctx, struct ue_mm_context_s, emm_context);
        DevAssert(ue_context_p != NULL);
        if (ue_context_p != NULL) {
          initial_pP->mme_ue_s1ap_id = ue_context_p->mme_ue_s1ap_id;
          if (ue_context_p->enb_s1ap_id_key != INVALID_ENB_UE_S1AP_ID_KEY) {
            /*
             * Ideally this should never happen. When UE move to IDLE this key is set to INVALID.
             * Note - This can happen if eNB detects RLF late and by that time UE sends Initial NAS message via new RRC
             * connection
             * However if this key is valid, remove the key from the hashtable.
             */

            OAILOG_ERROR(
              LOG_MME_APP,
              "MME_APP_INITAIL_UE_MESSAGE.ERROR***** enb_s1ap_id_key %ld has "
              "valid value.\n",
              ue_context_p->enb_s1ap_id_key);
            //inform s1ap to do local cleanup of enb_ue_s1ap_id from the ue context
            ue_context_p->ue_context_rel_cause = S1AP_INVALID_ENB_ID;
            mme_app_itti_ue_context_release(
              ue_context_p, ue_context_p->ue_context_rel_cause);
            hashtable_uint64_ts_remove(
              mme_app_desc.mme_ue_contexts.enb_ue_s1ap_id_ue_context_htbl,
              (const hash_key_t) ue_context_p->enb_s1ap_id_key);
            ue_context_p->enb_s1ap_id_key = INVALID_ENB_UE_S1AP_ID_KEY;
            ue_context_p->ue_context_rel_cause = S1AP_INVALID_CAUSE;
          }
          // Update MME UE context with new enb_ue_s1ap_id
          ue_context_p->enb_ue_s1ap_id = initial_pP->enb_ue_s1ap_id;
          // regenerate the enb_s1ap_id_key as enb_ue_s1ap_id is changed.
          MME_APP_ENB_S1AP_ID_KEY(
            enb_s1ap_id_key, initial_pP->enb_id, initial_pP->enb_ue_s1ap_id);
          // Update enb_s1ap_id_key in hashtable
          mme_ue_context_update_coll_keys(
            &mme_app_desc.mme_ue_contexts,
            ue_context_p,
            enb_s1ap_id_key,
            ue_context_p->mme_ue_s1ap_id,
            ue_nas_ctx->_imsi64,
            ue_nas_ctx->_imsi.length,
            ue_context_p->mme_teid_s11,
            &guti);
          // Check if paging timer exists for UE and remove
          if (
            ue_context_p->paging_response_timer.id !=
            MME_APP_TIMER_INACTIVE_ID) {
            if (timer_remove(ue_context_p->paging_response_timer.id, NULL)) {
              OAILOG_ERROR(
                LOG_MME_APP,
                "Failed to stop paging response timer for UE id %d\n",
                ue_context_p->mme_ue_s1ap_id);
            }
            ue_context_p->paging_response_timer.id = MME_APP_TIMER_INACTIVE_ID;
          }
        }
      } else {
        OAILOG_DEBUG(
          LOG_MME_APP,
          "MME_APP_INITIAL_UE_MESSAGE with mme code %u and S-TMSI %u:"
          "no UE context found \n",
          initial_pP->opt_s_tmsi.mme_code,
          initial_pP->opt_s_tmsi.m_tmsi);
      }
    } else {
      OAILOG_DEBUG(
        LOG_MME_APP,
        "No MME is configured with MME code %u received in S-TMSI %u from "
        "UE.\n",
        initial_pP->opt_s_tmsi.mme_code,
        initial_pP->opt_s_tmsi.m_tmsi);
    }
  } else {
    OAILOG_DEBUG(
      LOG_MME_APP, "MME_APP_INITIAL_UE_MESSAGE from S1AP,without S-TMSI. \n");
  }
  // create a new ue context if nothing is found
  if (!(ue_context_p)) {
    OAILOG_DEBUG(LOG_MME_APP, "UE context doesn't exist -> create one\n");
    if (!(ue_context_p = mme_create_new_ue_context())) {
      /*
       * Error during ue context malloc
       */
      DevMessage("mme_create_new_ue_context");
      OAILOG_FUNC_OUT(LOG_MME_APP);
    }
    // Initialize timers to INVALID IDs
    ue_context_p->mobile_reachability_timer.id = MME_APP_TIMER_INACTIVE_ID;
    ue_context_p->implicit_detach_timer.id = MME_APP_TIMER_INACTIVE_ID;
    ue_context_p->initial_context_setup_rsp_timer.id =
      MME_APP_TIMER_INACTIVE_ID;
    ue_context_p->initial_context_setup_rsp_timer.sec =
      MME_APP_INITIAL_CONTEXT_SETUP_RSP_TIMER_VALUE;
    ue_context_p->paging_response_timer.id = MME_APP_TIMER_INACTIVE_ID;
    ue_context_p->paging_response_timer.sec =
      MME_APP_PAGING_RESPONSE_TIMER_VALUE;
    ue_context_p->ulr_response_timer.id = MME_APP_TIMER_INACTIVE_ID;
    ue_context_p->ulr_response_timer.sec = MME_APP_ULR_RESPONSE_TIMER_VALUE;
    ue_context_p->ue_context_modification_timer.id = MME_APP_TIMER_INACTIVE_ID;
    ue_context_p->ue_context_modification_timer.sec =
      MME_APP_UE_CONTEXT_MODIFICATION_TIMER_VALUE;
    is_mm_ctx_new = true;
    // Allocate new mme_ue_s1ap_id
    ue_context_p->mme_ue_s1ap_id = mme_app_ctx_get_new_ue_id();
    if (ue_context_p->mme_ue_s1ap_id == INVALID_MME_UE_S1AP_ID) {
      OAILOG_CRITICAL(
        LOG_MME_APP,
        "MME_APP_INITIAL_UE_MESSAGE. MME_UE_S1AP_ID allocation Failed.\n");
      mme_remove_ue_context(&mme_app_desc.mme_ue_contexts, ue_context_p);
      OAILOG_FUNC_OUT(LOG_MME_APP);
    }
    OAILOG_DEBUG(
      LOG_MME_APP,
      "MME_APP_INITAIL_UE_MESSAGE.Allocated new MME UE context and new "
      "mme_ue_s1ap_id. %d\n",
      ue_context_p->mme_ue_s1ap_id);
    ue_context_p->enb_ue_s1ap_id = initial_pP->enb_ue_s1ap_id;
    MME_APP_ENB_S1AP_ID_KEY(
      ue_context_p->enb_s1ap_id_key,
      initial_pP->enb_id,
      initial_pP->enb_ue_s1ap_id);
    DevAssert(
      mme_insert_ue_context(&mme_app_desc.mme_ue_contexts, ue_context_p) == 0);
  }
  ue_context_p->sctp_assoc_id_key = initial_pP->sctp_assoc_id;
  ue_context_p->e_utran_cgi = initial_pP->ecgi;
  ue_context_p->serving_cell_tai = initial_pP->tai;
  // Notify S1AP about the mapping between mme_ue_s1ap_id and sctp assoc id + enb_ue_s1ap_id
  notify_s1ap_new_ue_mme_s1ap_id_association(ue_context_p);
  s_tmsi_t s_tmsi = {0};
  if (initial_pP->is_s_tmsi_valid) {
    s_tmsi = initial_pP->opt_s_tmsi;
  } else {
    s_tmsi.mme_code = 0;
    s_tmsi.m_tmsi = INVALID_M_TMSI;
  }
  OAILOG_INFO(
    LOG_MME_APP,
    "INITIAL_UE_MESSAGE RCVD.mme_ue_s1ap_id = %d, enb_ue_s1ap_id = %d. Is "
    "S-TMSI Valid = %d \n",
    ue_context_p->mme_ue_s1ap_id,
    ue_context_p->enb_ue_s1ap_id,
    initial_pP->is_s_tmsi_valid);

  MSC_LOG_TX_MESSAGE(
    MSC_MMEAPP_MME,
    MSC_NAS_MME,
    NULL,
    0,
    "0 NAS_INITIAL_UE_MESSAGE ue id " MME_UE_S1AP_ID_FMT " ",
    ue_context_p->mme_ue_s1ap_id);
  nas_proc_establish_ind(
    ue_context_p->mme_ue_s1ap_id,
    is_mm_ctx_new,
    initial_pP->tai,
    initial_pP->ecgi,
    initial_pP->rrc_establishment_cause,
    s_tmsi,
    &initial_pP->nas);
  //   s1ap_initial_ue_message_t transparent; may be needed :
  // OLD CODE memcpy (&message_p->ittiMsg.nas_initial_ue_message.transparent, (const void*)&initial_pP->transparent, sizeof (message_p->ittiMsg.nas_initial_ue_message.transparent));

  initial_pP->nas = NULL;

  unlock_ue_contexts(ue_context_p);

  OAILOG_FUNC_OUT(LOG_MME_APP);
}

//------------------------------------------------------------------------------
void mme_app_handle_erab_setup_req(
  itti_erab_setup_req_t *const itti_erab_setup_req)
{
  OAILOG_FUNC_IN(LOG_MME_APP);
  struct ue_mm_context_s *ue_context_p = mme_ue_context_exists_mme_ue_s1ap_id(
    &mme_app_desc.mme_ue_contexts, itti_erab_setup_req->ue_id);

  if (!ue_context_p) {
    MSC_LOG_EVENT(
      MSC_MMEAPP_MME,
      " NAS_ERAB_SETUP_REQ Unknown ue " MME_UE_S1AP_ID_FMT " ",
      itti_erab_setup_req->ue_id);
    OAILOG_ERROR(
      LOG_MME_APP,
      "UE context doesn't exist for UE " MME_UE_S1AP_ID_FMT "\n",
      itti_erab_setup_req->ue_id);
    // memory leak
    bdestroy_wrapper(&itti_erab_setup_req->nas_msg);
    OAILOG_FUNC_OUT(LOG_MME_APP);
  }

  bearer_context_t *bearer_context =
    mme_app_get_bearer_context(ue_context_p, itti_erab_setup_req->ebi);

  if (bearer_context) {
    MessageDef *message_p =
      itti_alloc_new_message(TASK_MME_APP, S1AP_E_RAB_SETUP_REQ);
    itti_s1ap_e_rab_setup_req_t *s1ap_e_rab_setup_req =
      &message_p->ittiMsg.s1ap_e_rab_setup_req;

    s1ap_e_rab_setup_req->mme_ue_s1ap_id = ue_context_p->mme_ue_s1ap_id;
    s1ap_e_rab_setup_req->enb_ue_s1ap_id = ue_context_p->enb_ue_s1ap_id;

    // E-RAB to Be Setup List
    s1ap_e_rab_setup_req->e_rab_to_be_setup_list.no_of_items = 1;
    s1ap_e_rab_setup_req->e_rab_to_be_setup_list.item[0].e_rab_id =
      bearer_context->ebi;
    s1ap_e_rab_setup_req->e_rab_to_be_setup_list.item[0]
      .e_rab_level_qos_parameters.allocation_and_retention_priority
      .pre_emption_capability = bearer_context->preemption_capability;
    s1ap_e_rab_setup_req->e_rab_to_be_setup_list.item[0]
      .e_rab_level_qos_parameters.allocation_and_retention_priority
      .pre_emption_vulnerability = bearer_context->preemption_vulnerability;
    s1ap_e_rab_setup_req->e_rab_to_be_setup_list.item[0]
      .e_rab_level_qos_parameters.allocation_and_retention_priority
      .priority_level = bearer_context->priority_level;
    s1ap_e_rab_setup_req->e_rab_to_be_setup_list.item[0]
      .e_rab_level_qos_parameters.gbr_qos_information
      .e_rab_maximum_bit_rate_downlink = itti_erab_setup_req->mbr_dl;
    s1ap_e_rab_setup_req->e_rab_to_be_setup_list.item[0]
      .e_rab_level_qos_parameters.gbr_qos_information
      .e_rab_maximum_bit_rate_uplink = itti_erab_setup_req->mbr_ul;
    s1ap_e_rab_setup_req->e_rab_to_be_setup_list.item[0]
      .e_rab_level_qos_parameters.gbr_qos_information
      .e_rab_guaranteed_bit_rate_downlink = itti_erab_setup_req->gbr_dl;
    s1ap_e_rab_setup_req->e_rab_to_be_setup_list.item[0]
      .e_rab_level_qos_parameters.gbr_qos_information
      .e_rab_guaranteed_bit_rate_uplink = itti_erab_setup_req->gbr_ul;
    s1ap_e_rab_setup_req->e_rab_to_be_setup_list.item[0]
      .e_rab_level_qos_parameters.qci = bearer_context->qci;

    s1ap_e_rab_setup_req->e_rab_to_be_setup_list.item[0].gtp_teid =
      bearer_context->s_gw_fteid_s1u.teid;
    s1ap_e_rab_setup_req->e_rab_to_be_setup_list.item[0]
      .transport_layer_address =
      fteid_ip_address_to_bstring(&bearer_context->s_gw_fteid_s1u);

    s1ap_e_rab_setup_req->e_rab_to_be_setup_list.item[0].nas_pdu =
      itti_erab_setup_req->nas_msg;
    itti_erab_setup_req->nas_msg = NULL;

    MSC_LOG_TX_MESSAGE(
      MSC_MMEAPP_MME,
      MSC_S1AP_MME,
      NULL,
      0,
      "0 S1AP_E_RAB_SETUP_REQ ue id " MME_UE_S1AP_ID_FMT
      " ebi %u teid " TEID_FMT " ",
      ue_context_p->mme_ue_s1ap_id,
      s1ap_e_rab_setup_req->e_rab_to_be_setup_list.item[0].e_rab_id,
      s1ap_e_rab_setup_req->e_rab_to_be_setup_list.item[0].gtp_teid);
    itti_send_msg_to_task(TASK_S1AP, INSTANCE_DEFAULT, message_p);
  } else {
    OAILOG_DEBUG(
      LOG_MME_APP,
      "No bearer context found ue " MME_UE_S1AP_ID_FMT " ebi %u\n",
      itti_erab_setup_req->ue_id,
      itti_erab_setup_req->ebi);
  }
  unlock_ue_contexts(ue_context_p);
  OAILOG_FUNC_OUT(LOG_MME_APP);
}

//------------------------------------------------------------------------------
void mme_app_handle_delete_session_rsp(
  const itti_s11_delete_session_response_t *const delete_sess_resp_pP)
//------------------------------------------------------------------------------
{
  struct ue_mm_context_s *ue_context_p = NULL;

  OAILOG_FUNC_IN(LOG_MME_APP);
  DevAssert(delete_sess_resp_pP);
  OAILOG_DEBUG(
    LOG_MME_APP,
    "Received S11_DELETE_SESSION_RESPONSE from S+P-GW with teid " TEID_FMT
    "\n ",
    delete_sess_resp_pP->teid);
  ue_context_p = mme_ue_context_exists_s11_teid(
    &mme_app_desc.mme_ue_contexts, delete_sess_resp_pP->teid);

  if (!ue_context_p) {
    MSC_LOG_RX_DISCARDED_MESSAGE(
      MSC_MMEAPP_MME,
      MSC_S11_MME,
      NULL,
      0,
      "0 DELETE_SESSION_RESPONSE local S11 teid " TEID_FMT " ",
      delete_sess_resp_pP->teid);
    OAILOG_WARNING(
      LOG_MME_APP,
      "We didn't find this teid in list of UE: %08x\n",
      delete_sess_resp_pP->teid);
    OAILOG_FUNC_OUT(LOG_MME_APP);
  }
  hashtable_uint64_ts_remove(
    mme_app_desc.mme_ue_contexts.tun11_ue_context_htbl,
    (const hash_key_t) ue_context_p->mme_teid_s11);
  ue_context_p->mme_teid_s11 = 0;

  if (delete_sess_resp_pP->cause.cause_value != REQUEST_ACCEPTED) {
    OAILOG_WARNING(
      LOG_MME_APP,
      "***WARNING****S11 Delete Session Rsp: NACK received from SPGW : %08x\n",
      delete_sess_resp_pP->teid);
    increment_counter("mme_spgw_delete_session_rsp", 1, 1, "result", "failure");
  }
  increment_counter("mme_spgw_delete_session_rsp", 1, 1, "result", "success");
  MSC_LOG_RX_MESSAGE(
    MSC_MMEAPP_MME,
    MSC_S11_MME,
    NULL,
    0,
    "0 DELETE_SESSION_RESPONSE local S11 teid " TEID_FMT " IMSI " IMSI_64_FMT
    " ",
    delete_sess_resp_pP->teid,
    ue_context_p->emm_context._imsi64);
  /*
   * Updating statistics
   */
  update_mme_app_stats_s1u_bearer_sub();
  update_mme_app_stats_default_bearer_sub();

  /*
   * If UE is already in idle state, skip asking eNB to release UE context and just clean up locally.
   * This can happen during implicit detach and UE initiated detach when UE sends detach req (type = switch off)
   */
  if (ECM_IDLE == ue_context_p->ecm_state) {
    ue_context_p->ue_context_rel_cause = S1AP_IMPLICIT_CONTEXT_RELEASE;
    // Notify S1AP to release S1AP UE context locally.
    mme_app_itti_ue_context_release(
      ue_context_p, ue_context_p->ue_context_rel_cause);
    // Free MME UE Context
    mme_notify_ue_context_released(&mme_app_desc.mme_ue_contexts, ue_context_p);
    // Send PUR,before removal of ue contexts
    if (
      (ue_context_p->send_ue_purge_request == true) &&
      (ue_context_p->hss_initiated_detach == false)) {
      mme_app_send_s6a_purge_ue_req(ue_context_p);
    }
    OAILOG_DEBUG(
      LOG_MME_APP,
      "Deleting UE context associated in MME for "
      "mme_ue_s1ap_id " MME_UE_S1AP_ID_FMT "\n ",
      ue_context_p->mme_ue_s1ap_id);
    mme_remove_ue_context(&mme_app_desc.mme_ue_contexts, ue_context_p);
    // return now, otherwize will unlock ue context already free
    OAILOG_FUNC_OUT(LOG_MME_APP);
  } else {
    if (ue_context_p->ue_context_rel_cause == S1AP_INVALID_CAUSE) {
      ue_context_p->ue_context_rel_cause = S1AP_NAS_DETACH;
    }
    /* In case of Ue initiated explicit IMSI Detach or Combined EPS/IMSI detach
       Do not send UE Context Release Command to eNB before receiving SGs IMSI Detach Ack from MSC/VLR */
    if (ue_context_p->sgs_context != NULL) {
      if (
        ((ue_context_p->detach_type !=
          SGS_EXPLICIT_UE_INITIATED_IMSI_DETACH_FROM_NONEPS) ||
         (ue_context_p->detach_type !=
          SGS_COMBINED_UE_INITIATED_IMSI_DETACH_FROM_EPS_N_NONEPS)) &&
        (ue_context_p->sgs_context->ts9_timer.id ==
         MME_APP_TIMER_INACTIVE_ID)) {
        // Notify S1AP to send UE Context Release Command to eNB or free s1 context locally.
        mme_app_itti_ue_context_release(
          ue_context_p, ue_context_p->ue_context_rel_cause);
        ue_context_p->ue_context_rel_cause = S1AP_INVALID_CAUSE;
      }
    } else {
      // Notify S1AP to send UE Context Release Command to eNB or free s1 context locally.
      mme_app_itti_ue_context_release(
        ue_context_p, ue_context_p->ue_context_rel_cause);
      ue_context_p->ue_context_rel_cause = S1AP_INVALID_CAUSE;
    }
  }

  unlock_ue_contexts(ue_context_p);
  OAILOG_FUNC_OUT(LOG_MME_APP);
}

//------------------------------------------------------------------------------
int mme_app_handle_create_sess_resp(
  itti_s11_create_session_response_t *const create_sess_resp_pP)
{
  OAILOG_FUNC_IN(LOG_MME_APP);
  struct ue_mm_context_s *ue_context_p = NULL;
  bearer_context_t *current_bearer_p = NULL;
  MessageDef *message_p = NULL;
  ebi_t bearer_id = 0;
  int rc = RETURNok;

  DevAssert(create_sess_resp_pP);
  OAILOG_DEBUG(
    LOG_MME_APP, "Received S11_CREATE_SESSION_RESPONSE from S+P-GW\n");
  ue_context_p = mme_ue_context_exists_s11_teid(
    &mme_app_desc.mme_ue_contexts, create_sess_resp_pP->teid);

  if (ue_context_p == NULL) {
    MSC_LOG_RX_DISCARDED_MESSAGE(
      MSC_MMEAPP_MME,
      MSC_S11_MME,
      NULL,
      0,
      "0 CREATE_SESSION_RESPONSE local S11 teid " TEID_FMT " ",
      create_sess_resp_pP->teid);

    OAILOG_DEBUG(
      LOG_MME_APP,
      "We didn't find this teid in list of UE: %08x\n",
      create_sess_resp_pP->teid);
    OAILOG_FUNC_RETURN(LOG_MME_APP, RETURNerror);
  }

  MSC_LOG_RX_MESSAGE(
    MSC_MMEAPP_MME,
    MSC_S11_MME,
    NULL,
    0,
    "0 CREATE_SESSION_RESPONSE local S11 teid " TEID_FMT " IMSI " IMSI_64_FMT
    " ",
    create_sess_resp_pP->teid,
    ue_context_p->emm_context._imsi64);

  proc_tid_t transaction_identifier = 0;
  pdn_cid_t pdn_cx_id = 0;

  /* Whether SGW has created the session (IP address allocation, local GTP-U end point creation etc.)
   * successfully or not , it is indicated by cause value in create session response message.
   * If cause value is not equal to "REQUEST_ACCEPTED" then this implies that SGW could not allocate the resources for
   * the requested session. In this case, MME-APP sends PDN Connectivity fail message to NAS-ESM with the "cause" received
   * in S11 Session Create Response message.
   * NAS-ESM maps this "S11 cause" to "ESM cause" and sends it in PDN Connectivity Reject message to the UE.
   */

  if (create_sess_resp_pP->cause.cause_value != REQUEST_ACCEPTED) {
    // Send PDN CONNECTIVITY FAIL message  to NAS layer
    increment_counter("mme_spgw_create_session_rsp", 1, 1, "result", "failure");
    message_p = itti_alloc_new_message(TASK_MME_APP, NAS_PDN_CONNECTIVITY_FAIL);
    itti_nas_pdn_connectivity_fail_t *nas_pdn_connectivity_fail =
      &message_p->ittiMsg.nas_pdn_connectivity_fail;
    memset(
      (void *) nas_pdn_connectivity_fail,
      0,
      sizeof(itti_nas_pdn_connectivity_fail_t));
    bearer_id = create_sess_resp_pP->bearer_contexts_created.bearer_contexts[0]
                  .eps_bearer_id /* - 5 */;
    current_bearer_p = mme_app_get_bearer_context(ue_context_p, bearer_id);
    if (current_bearer_p) {
      transaction_identifier = current_bearer_p->transaction_identifier;
    }
    nas_pdn_connectivity_fail->pti = transaction_identifier;
    nas_pdn_connectivity_fail->ue_id = ue_context_p->mme_ue_s1ap_id;
    nas_pdn_connectivity_fail->cause =
      (pdn_conn_rsp_cause_t)(create_sess_resp_pP->cause.cause_value);
    rc = itti_send_msg_to_task(TASK_NAS_MME, INSTANCE_DEFAULT, message_p);
    unlock_ue_contexts(ue_context_p);
    OAILOG_FUNC_RETURN(LOG_MME_APP, rc);
  }
  increment_counter("mme_spgw_create_session_rsp", 1, 1, "result", "success");
  //---------------------------------------------------------
  // Process itti_sgw_create_session_response_t.bearer_context_created
  //---------------------------------------------------------
  for (int i = 0;
       i < create_sess_resp_pP->bearer_contexts_created.num_bearer_context;
       i++) {
    bearer_id = create_sess_resp_pP->bearer_contexts_created.bearer_contexts[i]
                  .eps_bearer_id /* - 5 */;
    /*
     * Depending on s11 result we have to send reject or accept for bearers
     */
    DevCheck(
      (bearer_id < BEARERS_PER_UE) && (bearer_id >= 0),
      bearer_id,
      BEARERS_PER_UE,
      0);

    if (
      create_sess_resp_pP->bearer_contexts_created.bearer_contexts[i]
        .cause.cause_value != REQUEST_ACCEPTED) {
      DevMessage(
        "Cases where bearer cause != REQUEST_ACCEPTED are not handled\n");
    }
    DevAssert(
      create_sess_resp_pP->bearer_contexts_created.bearer_contexts[i]
        .s1u_sgw_fteid.interface_type == S1_U_SGW_GTP_U);

    current_bearer_p = mme_app_get_bearer_context(ue_context_p, bearer_id);
    AssertFatal(current_bearer_p, "Could not get bearer context");

    update_mme_app_stats_default_bearer_add();

    current_bearer_p->bearer_state |= BEARER_STATE_SGW_CREATED;
    if (!i) {
      pdn_cx_id = current_bearer_p->pdn_cx_id;
      /*
       * Store the S-GW teid
       */
      AssertFatal(
        (pdn_cx_id >= 0) && (pdn_cx_id < MAX_APN_PER_UE),
        "Bad pdn id for bearer");
      ue_context_p->pdn_contexts[pdn_cx_id]->s_gw_teid_s11_s4 =
        create_sess_resp_pP->s11_sgw_fteid.teid;
      transaction_identifier = current_bearer_p->transaction_identifier;
    }

    current_bearer_p->s_gw_fteid_s1u =
      create_sess_resp_pP->bearer_contexts_created.bearer_contexts[i]
        .s1u_sgw_fteid;
    current_bearer_p->p_gw_fteid_s5_s8_up =
      create_sess_resp_pP->bearer_contexts_created.bearer_contexts[i]
        .s5_s8_u_pgw_fteid;

    // if modified by pgw
    if (create_sess_resp_pP->bearer_contexts_created.bearer_contexts[i]
          .bearer_level_qos) {
      current_bearer_p->qci =
        create_sess_resp_pP->bearer_contexts_created.bearer_contexts[i]
          .bearer_level_qos->qci;
      current_bearer_p->priority_level =
        create_sess_resp_pP->bearer_contexts_created.bearer_contexts[i]
          .bearer_level_qos->pl;
      current_bearer_p->preemption_vulnerability =
        create_sess_resp_pP->bearer_contexts_created.bearer_contexts[i]
          .bearer_level_qos->pvi;
      current_bearer_p->preemption_capability =
        create_sess_resp_pP->bearer_contexts_created.bearer_contexts[i]
          .bearer_level_qos->pci;

      //TODO should be set in NAS_PDN_CONNECTIVITY_RSP message
      current_bearer_p->esm_ebr_context.gbr_dl =
        create_sess_resp_pP->bearer_contexts_created.bearer_contexts[i]
          .bearer_level_qos->gbr.br_dl;
      current_bearer_p->esm_ebr_context.gbr_ul =
        create_sess_resp_pP->bearer_contexts_created.bearer_contexts[i]
          .bearer_level_qos->gbr.br_ul;
      current_bearer_p->esm_ebr_context.mbr_dl =
        create_sess_resp_pP->bearer_contexts_created.bearer_contexts[i]
          .bearer_level_qos->mbr.br_dl;
      current_bearer_p->esm_ebr_context.mbr_ul =
        create_sess_resp_pP->bearer_contexts_created.bearer_contexts[i]
          .bearer_level_qos->mbr.br_ul;
      OAILOG_DEBUG(
        LOG_MME_APP,
        "Set qci %u in bearer %u\n",
        current_bearer_p->qci,
        bearer_id);
    } else {
      OAILOG_DEBUG(
        LOG_MME_APP,
        "Set qci %u in bearer %u (qos not modified by P-GW)\n",
        current_bearer_p->qci,
        bearer_id);
    }
  }

  //uint8_t *keNB = NULL;
  message_p = itti_alloc_new_message(TASK_MME_APP, NAS_PDN_CONNECTIVITY_RSP);
  itti_nas_pdn_connectivity_rsp_t *nas_pdn_connectivity_rsp =
    &message_p->ittiMsg.nas_pdn_connectivity_rsp;

  nas_pdn_connectivity_rsp->pdn_cid = pdn_cx_id;
  nas_pdn_connectivity_rsp->pti = transaction_identifier; // NAS internal ref
  nas_pdn_connectivity_rsp->ue_id =
    ue_context_p->mme_ue_s1ap_id; // NAS internal ref

  nas_pdn_connectivity_rsp->pdn_addr =
    paa_to_bstring(&create_sess_resp_pP->paa);
  nas_pdn_connectivity_rsp->pdn_type = create_sess_resp_pP->paa.pdn_type;

  // ASSUME NO HO now, so assume 1 bearer only and is default bearer

  // here at this point OctetString are saved in resp, no loss of memory (apn, pdn_addr)
  nas_pdn_connectivity_rsp->ue_id = ue_context_p->mme_ue_s1ap_id;
  nas_pdn_connectivity_rsp->ebi = bearer_id;
  nas_pdn_connectivity_rsp->qci = current_bearer_p->qci;
  nas_pdn_connectivity_rsp->prio_level = current_bearer_p->priority_level;
  nas_pdn_connectivity_rsp->pre_emp_vulnerability =
    current_bearer_p->preemption_vulnerability;
  nas_pdn_connectivity_rsp->pre_emp_capability =
    current_bearer_p->preemption_capability;
  nas_pdn_connectivity_rsp->sgw_s1u_fteid = current_bearer_p->s_gw_fteid_s1u;
  // optional IE
  nas_pdn_connectivity_rsp->ambr.br_ul = ue_context_p->subscribed_ue_ambr.br_ul;
  nas_pdn_connectivity_rsp->ambr.br_dl = ue_context_p->subscribed_ue_ambr.br_dl;

  // This IE is not applicable for TAU/RAU/Handover. If PGW decides to return PCO to the UE, PGW shall send PCO to
  // SGW. If SGW receives the PCO IE, SGW shall forward it to MME/SGSN.
  if (create_sess_resp_pP->pco.num_protocol_or_container_id) {
    copy_protocol_configuration_options(
      &nas_pdn_connectivity_rsp->pco, &create_sess_resp_pP->pco);
    clear_protocol_configuration_options(&create_sess_resp_pP->pco);
  }

  MSC_LOG_TX_MESSAGE(
    MSC_MMEAPP_MME,
    MSC_NAS_MME,
    NULL,
    0,
    "0 NAS_PDN_CONNECTIVITY_RSP sgw_s1u_teid %u ebi %u qci %u prio %u",
    current_bearer_p->s_gw_fteid_s1u.teid,
    bearer_id,
    current_bearer_p->qci,
    current_bearer_p->priority_level);

  //Send PDN Connectivity Rsp to NAS
  rc = itti_send_msg_to_task(TASK_NAS_MME, INSTANCE_DEFAULT, message_p);
  unlock_ue_contexts(ue_context_p);
  OAILOG_FUNC_RETURN(LOG_MME_APP, rc);
}

//------------------------------------------------------------------------------
void mme_app_handle_initial_context_setup_rsp(
  itti_mme_app_initial_context_setup_rsp_t *const initial_ctxt_setup_rsp_pP)
{
  OAILOG_FUNC_IN(LOG_MME_APP);
  struct ue_mm_context_s *ue_context_p = NULL;
  MessageDef *message_p = NULL;

  OAILOG_DEBUG(
    LOG_MME_APP, "Received MME_APP_INITIAL_CONTEXT_SETUP_RSP from S1AP\n");
  ue_context_p = mme_ue_context_exists_mme_ue_s1ap_id(
    &mme_app_desc.mme_ue_contexts, initial_ctxt_setup_rsp_pP->ue_id);

  if (ue_context_p == NULL) {
    OAILOG_DEBUG(
      LOG_MME_APP,
      "We didn't find this mme_ue_s1ap_id in list of UE: " MME_UE_S1AP_ID_FMT
      "\n",
      initial_ctxt_setup_rsp_pP->ue_id);
    MSC_LOG_EVENT(
      MSC_MMEAPP_MME,
      " MME_APP_INITIAL_CONTEXT_SETUP_RSP Unknown ue %u",
      initial_ctxt_setup_rsp_pP->ue_id);
    OAILOG_FUNC_OUT(LOG_MME_APP);
  }

  // Stop Initial context setup process guard timer,if running
  if (
    ue_context_p->initial_context_setup_rsp_timer.id !=
    MME_APP_TIMER_INACTIVE_ID) {
    if (timer_remove(ue_context_p->initial_context_setup_rsp_timer.id, NULL)) {
      OAILOG_ERROR(
        LOG_MME_APP,
        "Failed to stop Initial Context Setup Rsp timer for UE id  %d \n",
        ue_context_p->mme_ue_s1ap_id);
    }
    ue_context_p->initial_context_setup_rsp_timer.id =
      MME_APP_TIMER_INACTIVE_ID;
  }

  message_p = itti_alloc_new_message(TASK_MME_APP, S11_MODIFY_BEARER_REQUEST);
  AssertFatal(message_p, "itti_alloc_new_message Failed");
  itti_s11_modify_bearer_request_t *s11_modify_bearer_request =
    &message_p->ittiMsg.s11_modify_bearer_request;
  s11_modify_bearer_request->local_teid = ue_context_p->mme_teid_s11;
  /*
   * Delay Value in integer multiples of 50 millisecs, or zero
   */
  s11_modify_bearer_request->delay_dl_packet_notif_req = 0; // TODO

  for (int item = 0; item < initial_ctxt_setup_rsp_pP->no_of_e_rabs; item++) {
    s11_modify_bearer_request->bearer_contexts_to_be_modified
      .bearer_contexts[item]
      .eps_bearer_id = initial_ctxt_setup_rsp_pP->e_rab_id[item];
    s11_modify_bearer_request->bearer_contexts_to_be_modified
      .bearer_contexts[item]
      .s1_eNB_fteid.teid = initial_ctxt_setup_rsp_pP->gtp_teid[item];
    s11_modify_bearer_request->bearer_contexts_to_be_modified
      .bearer_contexts[item]
      .s1_eNB_fteid.interface_type = S1_U_ENODEB_GTP_U;

    if (!item) {
      ebi_t ebi = initial_ctxt_setup_rsp_pP->e_rab_id[item];
      pdn_cid_t cid =
        ue_context_p->bearer_contexts[EBI_TO_INDEX(ebi)]->pdn_cx_id;
      pdn_context_t *pdn_context = ue_context_p->pdn_contexts[cid];

      s11_modify_bearer_request->peer_ip =
        pdn_context->s_gw_address_s11_s4.address.ipv4_address;
      s11_modify_bearer_request->teid = pdn_context->s_gw_teid_s11_s4;
    }
    if (
      4 == blength(initial_ctxt_setup_rsp_pP->transport_layer_address[item])) {
      s11_modify_bearer_request->bearer_contexts_to_be_modified
        .bearer_contexts[item]
        .s1_eNB_fteid.ipv4 = 1;
      memcpy(
        &s11_modify_bearer_request->bearer_contexts_to_be_modified
           .bearer_contexts[item]
           .s1_eNB_fteid.ipv4_address,
        initial_ctxt_setup_rsp_pP->transport_layer_address[item]->data,
        blength(initial_ctxt_setup_rsp_pP->transport_layer_address[item]));
    } else if (
      16 == blength(initial_ctxt_setup_rsp_pP->transport_layer_address[item])) {
      s11_modify_bearer_request->bearer_contexts_to_be_modified
        .bearer_contexts[item]
        .s1_eNB_fteid.ipv6 = 1;
      memcpy(
        &s11_modify_bearer_request->bearer_contexts_to_be_modified
           .bearer_contexts[item]
           .s1_eNB_fteid.ipv6_address,
        initial_ctxt_setup_rsp_pP->transport_layer_address[item]->data,
        blength(initial_ctxt_setup_rsp_pP->transport_layer_address[item]));
    } else {
      AssertFatal(
        0,
        "TODO IP address %d bytes",
        blength(initial_ctxt_setup_rsp_pP->transport_layer_address[item]));
    }
    bdestroy_wrapper(&initial_ctxt_setup_rsp_pP->transport_layer_address[item]);
  }
  s11_modify_bearer_request->bearer_contexts_to_be_modified.num_bearer_context =
    initial_ctxt_setup_rsp_pP->no_of_e_rabs;

  s11_modify_bearer_request->bearer_contexts_to_be_removed.num_bearer_context =
    0;

  s11_modify_bearer_request->mme_fq_csid.node_id_type =
    GLOBAL_UNICAST_IPv4;                           // TODO
  s11_modify_bearer_request->mme_fq_csid.csid = 0; // TODO ...
  memset(
    &s11_modify_bearer_request->indication_flags,
    0,
    sizeof(s11_modify_bearer_request->indication_flags)); // TODO
  s11_modify_bearer_request->rat_type = RAT_EUTRAN;
  /*
   * S11 stack specific parameter. Not used in standalone epc mode
   */
  s11_modify_bearer_request->trxn = NULL;
  MSC_LOG_TX_MESSAGE(
    MSC_MMEAPP_MME,
    MSC_S11_MME,
    NULL,
    0,
    "0 S11_MODIFY_BEARER_REQUEST teid %u ebi %u",
    s11_modify_bearer_request->teid,
    s11_modify_bearer_request->bearer_contexts_to_be_modified.bearer_contexts[0]
      .eps_bearer_id);
  itti_send_msg_to_task(TASK_SPGW, INSTANCE_DEFAULT, message_p);
  /*
   * During Service request procedure,after initial context setup response
   * Send ULR, when UE moved from Idle to Connected and
   * flag location_info_confirmed_in_hss set to true during hss reset.
   */
  if (ue_context_p->location_info_confirmed_in_hss == true) {
    mme_app_send_s6a_update_location_req(ue_context_p);
  }
  if (ue_context_p->sgs_context) {
    ue_context_p->sgs_context->csfb_service_type = CSFB_SERVICE_NONE;
    //Reset mt_call_in_progress flag
    if (ue_context_p->sgs_context->mt_call_in_progress) {
      ue_context_p->sgs_context->mt_call_in_progress = false;
    }
  }

  unlock_ue_contexts(ue_context_p);
  OAILOG_FUNC_OUT(LOG_MME_APP);
}

//------------------------------------------------------------------------------
void mme_app_handle_release_access_bearers_resp(
  const itti_s11_release_access_bearers_response_t
    *const rel_access_bearers_rsp_pP)
{
  OAILOG_FUNC_IN(LOG_MME_APP);
  struct ue_mm_context_s *ue_context_p = NULL;

  ue_context_p = mme_ue_context_exists_s11_teid(
    &mme_app_desc.mme_ue_contexts, rel_access_bearers_rsp_pP->teid);

  if (ue_context_p == NULL) {
    MSC_LOG_RX_DISCARDED_MESSAGE(
      MSC_MMEAPP_MME,
      MSC_S11_MME,
      NULL,
      0,
      "0 RELEASE_ACCESS_BEARERS_RESPONSE local S11 teid " TEID_FMT " ",
      rel_access_bearers_rsp_pP->teid);
    OAILOG_DEBUG(
      LOG_MME_APP,
      "We didn't find this teid in list of UE: %" PRIX32 "\n",
      rel_access_bearers_rsp_pP->teid);
    OAILOG_FUNC_OUT(LOG_MME_APP);
  }
  MSC_LOG_RX_MESSAGE(
    MSC_MMEAPP_MME,
    MSC_S11_MME,
    NULL,
    0,
    "0 RELEASE_ACCESS_BEARERS_RESPONSE local S11 teid " TEID_FMT
    " IMSI " IMSI_64_FMT " ",
    rel_access_bearers_rsp_pP->teid,
    ue_context_p->emm_context._imsi64);
  /*
   * Updating statistics
   */
  update_mme_app_stats_s1u_bearer_sub();

  // Send UE Context Release Command
  mme_app_itti_ue_context_release(
    ue_context_p, ue_context_p->ue_context_rel_cause);
  if (
    ue_context_p->ue_context_rel_cause == S1AP_SCTP_SHUTDOWN_OR_RESET ||
    ue_context_p->ue_context_rel_cause ==
      S1AP_INITIAL_CONTEXT_SETUP_TMR_EXPRD) {
    // Just cleanup the MME APP state associated with s1.
    mme_ue_context_update_ue_sig_connection_state(
      &mme_app_desc.mme_ue_contexts, ue_context_p, ECM_IDLE);
    ue_context_p->ue_context_rel_cause = S1AP_INVALID_CAUSE;
  }
  unlock_ue_contexts(ue_context_p);
  OAILOG_FUNC_OUT(LOG_MME_APP);
}

//------------------------------------------------------------------------------
void mme_app_handle_s11_create_bearer_req(
  const itti_s11_create_bearer_request_t *const create_bearer_request_pP)
{
  OAILOG_FUNC_IN(LOG_MME_APP);
  //MessageDef                             *message_p = NULL;
  struct ue_mm_context_s *ue_context_p = NULL;

  ue_context_p = mme_ue_context_exists_s11_teid(
    &mme_app_desc.mme_ue_contexts, create_bearer_request_pP->teid);

  if (ue_context_p == NULL) {
    MSC_LOG_RX_DISCARDED_MESSAGE(
      MSC_MMEAPP_MME,
      MSC_S11_MME,
      NULL,
      0,
      "0 CREATE_BEARERS_REQUEST local S11 teid " TEID_FMT " ",
      create_bearer_request_pP->teid);
    OAILOG_DEBUG(
      LOG_MME_APP,
      "We didn't find this teid in list of UE: %" PRIX32 "\n",
      create_bearer_request_pP->teid);
    OAILOG_FUNC_OUT(LOG_MME_APP);
  }

  // check if default bearer already created
  ebi_t linked_eps_bearer_id = create_bearer_request_pP->linked_eps_bearer_id;
  bearer_context_t *linked_bc =
    mme_app_get_bearer_context(ue_context_p, linked_eps_bearer_id);
  if (!linked_bc) {
    // May create default EPS bearer ?
    MSC_LOG_RX_DISCARDED_MESSAGE(
      MSC_MMEAPP_MME,
      MSC_S11_MME,
      NULL,
      0,
      "0 CREATE_BEARERS_REQUEST ue id " MME_UE_S1AP_ID_FMT
      " local S11 teid " TEID_FMT " ",
      ue_context_p->mme_ue_s1ap_id,
      create_bearer_request_pP->teid);
    OAILOG_DEBUG(
      LOG_MME_APP,
      "We didn't find the linked bearer id %" PRIu8
      " for UE: " MME_UE_S1AP_ID_FMT "\n",
      linked_eps_bearer_id,
      ue_context_p->mme_ue_s1ap_id);
    unlock_ue_contexts(ue_context_p);
    OAILOG_FUNC_OUT(LOG_MME_APP);
  }

  pdn_cid_t cid = linked_bc->pdn_cx_id;

  MSC_LOG_RX_MESSAGE(
    MSC_MMEAPP_MME,
    MSC_S11_MME,
    NULL,
    0,
    "0 CREATE_BEARERS_REQUEST ue id " MME_UE_S1AP_ID_FMT
    " PDN id %u IMSI " IMSI_64_FMT " n ebi %u",
    ue_context_p->mme_ue_s1ap_id,
    cid,
    ue_context_p->emm_context._imsi64,
    create_bearer_request_pP->bearer_contexts.num_bearer_context);

  mme_app_s11_proc_create_bearer_t *s11_proc_create_bearer =
    mme_app_create_s11_procedure_create_bearer(ue_context_p);
  s11_proc_create_bearer->proc.s11_trxn =
    (uintptr_t) create_bearer_request_pP->trxn;

  for (int i = 0;
       i < create_bearer_request_pP->bearer_contexts.num_bearer_context;
       i++) {
    //!!!!!!!!!!!!!!!!!!!!!!!!!!!!!!!!!!!!!!!!!!!!!!!!!!!!!!!!!!!!!!!!!!!!!!!!!!!!!!!!!!!
    // TODO THINK OF BEARER AGGREGATING SEVERAL SDFs, 1 bearer <-> (QCI, ARP)
    // TODO DELEGATE TO NAS THE CREATION OF THE BEARER
    //!!!!!!!!!!!!!!!!!!!!!!!!!!!!!!!!!!!!!!!!!!!!!!!!!!!!!!!!!!!!!!!!!!!!!!!!!!!!!!!!!!!
    const bearer_context_within_create_bearer_request_t *msg_bc =
      &create_bearer_request_pP->bearer_contexts.bearer_contexts[i];
    bearer_context_t *dedicated_bc = mme_app_create_bearer_context(
      ue_context_p, cid, msg_bc->eps_bearer_id, false);

    s11_proc_create_bearer->num_bearers++;
    s11_proc_create_bearer->bearer_status[EBI_TO_INDEX(dedicated_bc->ebi)] =
      S11_PROC_BEARER_PENDING;

    dedicated_bc->bearer_state |= BEARER_STATE_SGW_CREATED;
    dedicated_bc->bearer_state |= BEARER_STATE_MME_CREATED;

    dedicated_bc->s_gw_fteid_s1u = msg_bc->s1u_sgw_fteid;
    dedicated_bc->p_gw_fteid_s5_s8_up = msg_bc->s5_s8_u_pgw_fteid;

    dedicated_bc->qci = msg_bc->bearer_level_qos.qci;
    dedicated_bc->priority_level = msg_bc->bearer_level_qos.pl;
    dedicated_bc->preemption_vulnerability = msg_bc->bearer_level_qos.pvi;
    dedicated_bc->preemption_capability = msg_bc->bearer_level_qos.pci;

    // forward request to NAS
    MessageDef *message_p =
      itti_alloc_new_message(TASK_MME_APP, MME_APP_CREATE_DEDICATED_BEARER_REQ);
    AssertFatal(message_p, "itti_alloc_new_message Failed");
    MME_APP_CREATE_DEDICATED_BEARER_REQ(message_p).ue_id =
      ue_context_p->mme_ue_s1ap_id;
    MME_APP_CREATE_DEDICATED_BEARER_REQ(message_p).cid = cid;
    MME_APP_CREATE_DEDICATED_BEARER_REQ(message_p).ebi = dedicated_bc->ebi;
    MME_APP_CREATE_DEDICATED_BEARER_REQ(message_p).linked_ebi =
      ue_context_p->pdn_contexts[cid]->default_ebi;
    MME_APP_CREATE_DEDICATED_BEARER_REQ(message_p).bearer_qos =
      msg_bc->bearer_level_qos;
    if (msg_bc->tft.numberofpacketfilters) {
      MME_APP_CREATE_DEDICATED_BEARER_REQ(message_p).tft =
        calloc(1, sizeof(traffic_flow_template_t));
      copy_traffic_flow_template(
        MME_APP_CREATE_DEDICATED_BEARER_REQ(message_p).tft, &msg_bc->tft);
    }
    if (msg_bc->pco.num_protocol_or_container_id) {
      MME_APP_CREATE_DEDICATED_BEARER_REQ(message_p).pco =
        calloc(1, sizeof(protocol_configuration_options_t));
      copy_protocol_configuration_options(
        MME_APP_CREATE_DEDICATED_BEARER_REQ(message_p).pco, &msg_bc->pco);
    }

    MSC_LOG_TX_MESSAGE(
      MSC_MMEAPP_MME,
      MSC_NAS_MME,
      NULL,
      0,
      "0 MME_APP_CREATE_DEDICATED_BEARER_REQ mme_ue_s1ap_id " MME_UE_S1AP_ID_FMT
      " qci %u ebi %u cid %u",
      MME_APP_CREATE_DEDICATED_BEARER_REQ(message_p).ue_id,
      dedicated_bc->qci,
      dedicated_bc->ebi,
      cid);
    itti_send_msg_to_task(TASK_NAS_MME, INSTANCE_DEFAULT, message_p);
  }
  unlock_ue_contexts(ue_context_p);
  OAILOG_FUNC_OUT(LOG_MME_APP);
}

//------------------------------------------------------------------------------
void mme_app_handle_e_rab_setup_rsp(
  itti_s1ap_e_rab_setup_rsp_t *const e_rab_setup_rsp)
{
  OAILOG_FUNC_IN(LOG_MME_APP);
  struct ue_mm_context_s *ue_context_p = NULL;
  bool send_s11_response = false;

  ue_context_p = mme_ue_context_exists_mme_ue_s1ap_id(
    &mme_app_desc.mme_ue_contexts, e_rab_setup_rsp->mme_ue_s1ap_id);

  if (ue_context_p == NULL) {
    OAILOG_DEBUG(
      LOG_MME_APP,
      "We didn't find this mme_ue_s1ap_id in list of UE: " MME_UE_S1AP_ID_FMT
      "\n",
      e_rab_setup_rsp->mme_ue_s1ap_id);
    MSC_LOG_EVENT(
      MSC_MMEAPP_MME,
      " S1AP_E_RAB_SETUP_RSP Unknown ue " MME_UE_S1AP_ID_FMT "\n",
      e_rab_setup_rsp->mme_ue_s1ap_id);
    OAILOG_FUNC_OUT(LOG_MME_APP);
  }

  for (int i = 0; i < e_rab_setup_rsp->e_rab_setup_list.no_of_items; i++) {
    e_rab_id_t e_rab_id = e_rab_setup_rsp->e_rab_setup_list.item[i].e_rab_id;
    bearer_context_t *bc =
      mme_app_get_bearer_context(ue_context_p, (ebi_t) e_rab_id);
    if (bc->bearer_state & BEARER_STATE_SGW_CREATED) {
      bc->enb_fteid_s1u.teid =
        e_rab_setup_rsp->e_rab_setup_list.item[i].gtp_teid;
      // Do not process transport_layer_address now
      //bstring e_rab_setup_rsp->e_rab_setup_list.item[i].transport_layer_address;
      ip_address_t enb_ip_address = {0};
      bstring_to_ip_address(
        e_rab_setup_rsp->e_rab_setup_list.item[i].transport_layer_address,
        &enb_ip_address);

      bc->enb_fteid_s1u.interface_type = S1_U_ENODEB_GTP_U;
      // TODO better than that later
      switch (enb_ip_address.pdn_type) {
        case IPv4:
          bc->enb_fteid_s1u.ipv4 = 1;
          bc->enb_fteid_s1u.ipv4_address = enb_ip_address.address.ipv4_address;
          break;
        case IPv6:
          bc->enb_fteid_s1u.ipv6 = 1;
          memcpy(
            &bc->enb_fteid_s1u.ipv6_address,
            &enb_ip_address.address.ipv6_address,
            sizeof(enb_ip_address.address.ipv6_address));
          break;
        default: AssertFatal(0, "Bug enb_ip_address->pdn_type");
      }
      bdestroy_wrapper(
        &e_rab_setup_rsp->e_rab_setup_list.item[i].transport_layer_address);

      AssertFatal(
        bc->bearer_state & BEARER_STATE_MME_CREATED,
        "TO DO check bearer state");
      bc->bearer_state |= BEARER_STATE_ENB_CREATED;

      if (ESM_EBR_ACTIVE == bc->esm_ebr_context.status) {
        send_s11_response = true;
      }
    }
  }
  for (int i = 0; i < e_rab_setup_rsp->e_rab_failed_to_setup_list.no_of_items;
       i++) {
    e_rab_id_t e_rab_id =
      e_rab_setup_rsp->e_rab_failed_to_setup_list.item[i].e_rab_id;
    bearer_context_t *bc =
      mme_app_get_bearer_context(ue_context_p, (ebi_t) e_rab_id);
    if (bc->bearer_state & BEARER_STATE_SGW_CREATED) {
      send_s11_response = true;
      //S1ap_Cause_t cause = e_rab_setup_rsp->e_rab_failed_to_setup_list.item[i].cause;
      AssertFatal(
        bc->bearer_state & BEARER_STATE_MME_CREATED,
        "TO DO check bearer state");
      bc->bearer_state &= (~BEARER_STATE_ENB_CREATED);
      bc->bearer_state &= (~BEARER_STATE_MME_CREATED);
    }
  }

  // check if UE already responded with NAS (may depend on eNB implementation?) -> send response to SGW
  if (send_s11_response) {
    MessageDef *message_p =
      itti_alloc_new_message(TASK_MME_APP, S11_CREATE_BEARER_RESPONSE);
    AssertFatal(message_p, "itti_alloc_new_message Failed");
    itti_s11_create_bearer_response_t *s11_create_bearer_response =
      &message_p->ittiMsg.s11_create_bearer_response;
    s11_create_bearer_response->local_teid = ue_context_p->mme_teid_s11;
    s11_create_bearer_response->trxn = NULL;
    s11_create_bearer_response->cause.cause_value = 0;
    int msg_bearer_index = 0;

    for (int i = 0; i < e_rab_setup_rsp->e_rab_setup_list.no_of_items; i++) {
      e_rab_id_t e_rab_id = e_rab_setup_rsp->e_rab_setup_list.item[i].e_rab_id;
      bearer_context_t *bc =
        mme_app_get_bearer_context(ue_context_p, (ebi_t) e_rab_id);
      if (bc->bearer_state & BEARER_STATE_ENB_CREATED) {
        s11_create_bearer_response->cause.cause_value = REQUEST_ACCEPTED;
        s11_create_bearer_response->bearer_contexts
          .bearer_contexts[msg_bearer_index]
          .eps_bearer_id = e_rab_id;
        s11_create_bearer_response->bearer_contexts
          .bearer_contexts[msg_bearer_index]
          .cause.cause_value = REQUEST_ACCEPTED;
        //  FTEID eNB
        s11_create_bearer_response->bearer_contexts
          .bearer_contexts[msg_bearer_index]
          .s1u_enb_fteid = bc->enb_fteid_s1u;

        // FTEID SGW S1U
        s11_create_bearer_response->bearer_contexts
          .bearer_contexts[msg_bearer_index]
          .s1u_sgw_fteid =
          bc->s_gw_fteid_s1u; ///< This IE shall be sent on the S11 interface. It shall be used
        s11_create_bearer_response->bearer_contexts.num_bearer_context++;
      }
    }

    for (int i = 0; i < e_rab_setup_rsp->e_rab_setup_list.no_of_items; i++) {
      e_rab_id_t e_rab_id = e_rab_setup_rsp->e_rab_setup_list.item[i].e_rab_id;
      bearer_context_t *bc =
        mme_app_get_bearer_context(ue_context_p, (ebi_t) e_rab_id);
      if (bc->bearer_state & BEARER_STATE_MME_CREATED) {
        if (REQUEST_ACCEPTED == s11_create_bearer_response->cause.cause_value) {
          s11_create_bearer_response->cause.cause_value =
            REQUEST_ACCEPTED_PARTIALLY;
        } else {
          s11_create_bearer_response->cause.cause_value = REQUEST_REJECTED;
        }
        s11_create_bearer_response->bearer_contexts
          .bearer_contexts[msg_bearer_index]
          .eps_bearer_id = e_rab_id;
        s11_create_bearer_response->bearer_contexts
          .bearer_contexts[msg_bearer_index]
          .cause.cause_value =
          REQUEST_REJECTED; // TODO translation of S1AP cause to SGW cause
        s11_create_bearer_response->bearer_contexts.num_bearer_context++;
        bc->bearer_state = BEARER_STATE_NULL;
      }
    }

    MSC_LOG_TX_MESSAGE(
      MSC_MMEAPP_MME,
      MSC_S11_MME,
      NULL,
      0,
      "0 S11_CREATE_BEARER_RESPONSE teid %u",
      s11_create_bearer_response->teid);
    itti_send_msg_to_task(TASK_S11, INSTANCE_DEFAULT, message_p);
  } else {
    // not send S11 response
    // TODO create a procedure with bearers to receive a response from NAS
  }
  unlock_ue_contexts(ue_context_p);
  OAILOG_FUNC_OUT(LOG_MME_APP);
}

//------------------------------------------------------------------------------
void mme_app_handle_mobile_reachability_timer_expiry(
  struct ue_mm_context_s *ue_context_p)
{
  OAILOG_FUNC_IN(LOG_MME_APP);
  DevAssert(ue_context_p != NULL);
  ue_context_p->mobile_reachability_timer.id = MME_APP_TIMER_INACTIVE_ID;
  OAILOG_INFO(
    LOG_MME_APP,
    "Expired- Mobile Reachability Timer for UE id  %d \n",
    ue_context_p->mme_ue_s1ap_id);
  //Set PPF flag to false
  ue_context_p->ppf = false;
  // Start Implicit Detach timer
  if (
    timer_setup(
      ue_context_p->implicit_detach_timer.sec,
      0,
      TASK_MME_APP,
      INSTANCE_DEFAULT,
      TIMER_ONE_SHOT,
      (void *) &(ue_context_p->mme_ue_s1ap_id),
      sizeof(mme_ue_s1ap_id_t),
      &(ue_context_p->implicit_detach_timer.id)) < 0) {
    OAILOG_ERROR(
      LOG_MME_APP,
      "Failed to start Implicit Detach timer for UE id  %d \n",
      ue_context_p->mme_ue_s1ap_id);
    ue_context_p->implicit_detach_timer.id = MME_APP_TIMER_INACTIVE_ID;
  } else {
    OAILOG_DEBUG(
      LOG_MME_APP,
      "Started Implicit Detach timer for UE id  %d \n",
      ue_context_p->mme_ue_s1ap_id);
  }
  /* PPF is set to false due to "Inactivity of UE including non reception of periodic TAU
   * If CS paging is received for MT call, MME shall indicate to VLR that UE is unreachable
   */
  ue_context_p->ppf = false;
  OAILOG_FUNC_OUT(LOG_MME_APP);
}
//------------------------------------------------------------------------------
void mme_app_handle_implicit_detach_timer_expiry(
  struct ue_mm_context_s *ue_context_p)
{
  OAILOG_FUNC_IN(LOG_MME_APP);
  DevAssert(ue_context_p != NULL);
  MessageDef *message_p = NULL;
  OAILOG_INFO(
    LOG_MME_APP,
    "Expired- Implicit Detach timer for UE id  %d \n",
    ue_context_p->mme_ue_s1ap_id);
  ue_context_p->implicit_detach_timer.id = MME_APP_TIMER_INACTIVE_ID;

  // Initiate Implicit Detach for the UE
  message_p = itti_alloc_new_message(TASK_MME_APP, NAS_IMPLICIT_DETACH_UE_IND);
  DevAssert(message_p != NULL);
  message_p->ittiMsg.nas_implicit_detach_ue_ind.ue_id =
    ue_context_p->mme_ue_s1ap_id;
  MSC_LOG_TX_MESSAGE(
    MSC_MMEAPP_MME,
    MSC_NAS_MME,
    NULL,
    0,
    "0 NAS_IMPLICIT_DETACH_UE_IND_MESSAGE");
  itti_send_msg_to_task(TASK_NAS_MME, INSTANCE_DEFAULT, message_p);
  OAILOG_FUNC_OUT(LOG_MME_APP);
}

//------------------------------------------------------------------------------
void mme_app_handle_initial_context_setup_rsp_timer_expiry(
  struct ue_mm_context_s *ue_context_p)
{
  OAILOG_FUNC_IN(LOG_MME_APP);
  DevAssert(ue_context_p != NULL);
  MessageDef *message_p = NULL;
  OAILOG_INFO(
    LOG_MME_APP,
    "Expired- Initial context setup rsp timer for UE id  %d \n",
    ue_context_p->mme_ue_s1ap_id);
  ue_context_p->initial_context_setup_rsp_timer.id = MME_APP_TIMER_INACTIVE_ID;
  /* *********Abort the ongoing procedure*********
   * Check if UE is registered already that implies service request procedure is active. If so then release the S1AP
   * context and move the UE back to idle mode. Otherwise if UE is not yet registered that implies attach procedure is
   * active. If so,then abort the attach procedure and release the UE context.
   */
  ue_context_p->ue_context_rel_cause = S1AP_INITIAL_CONTEXT_SETUP_TMR_EXPRD;
  if (ue_context_p->mm_state == UE_UNREGISTERED) {
    // Initiate Implicit Detach for the UE
    message_p =
      itti_alloc_new_message(TASK_MME_APP, NAS_IMPLICIT_DETACH_UE_IND);
    DevAssert(message_p != NULL);
    message_p->ittiMsg.nas_implicit_detach_ue_ind.ue_id =
      ue_context_p->mme_ue_s1ap_id;
    itti_send_msg_to_task(TASK_NAS_MME, INSTANCE_DEFAULT, message_p);
    increment_counter(
      "ue_attach",
      1,
      2,
      "result",
      "failure",
      "cause",
      "no_context_setup_rsp_from_enb");
    increment_counter("ue_attach", 1, 1, "action", "attach_abort");
  } else {
    // Release S1-U bearer and move the UE to idle mode
    for (pdn_cid_t i = 0; i < MAX_APN_PER_UE; i++) {
      if (ue_context_p->pdn_contexts[i]) {
        mme_app_send_s11_release_access_bearers_req(ue_context_p, i);
      }
    }
    /* Handles CSFB failure */
    if (ue_context_p->sgs_context != NULL) {
      handle_csfb_s1ap_procedure_failure(
        ue_context_p,
        "initial_context_setup_timer_expired",
        INTIAL_CONTEXT_SETUP_PROCEDURE_FAILED);
    }
  }
  OAILOG_FUNC_OUT(LOG_MME_APP);
}
//------------------------------------------------------------------------------
void mme_app_handle_initial_context_setup_failure(
  const itti_mme_app_initial_context_setup_failure_t
    *const initial_ctxt_setup_failure_pP)
{
  struct ue_mm_context_s *ue_context_p = NULL;
  MessageDef *message_p = NULL;

  OAILOG_FUNC_IN(LOG_MME_APP);
  OAILOG_DEBUG(
    LOG_MME_APP, "Received MME_APP_INITIAL_CONTEXT_SETUP_FAILURE from S1AP\n");
  ue_context_p = mme_ue_context_exists_mme_ue_s1ap_id(
    &mme_app_desc.mme_ue_contexts,
    initial_ctxt_setup_failure_pP->mme_ue_s1ap_id);

  if (ue_context_p == NULL) {
    OAILOG_DEBUG(
      LOG_MME_APP,
      "We didn't find this mme_ue_s1ap_id in list of UE: %d \n",
      initial_ctxt_setup_failure_pP->mme_ue_s1ap_id);
    OAILOG_FUNC_OUT(LOG_MME_APP);
  }
  increment_counter("initial_context_setup_failure_received", 1, NO_LABELS);
  // Stop Initial context setup process guard timer,if running
  if (
    ue_context_p->initial_context_setup_rsp_timer.id !=
    MME_APP_TIMER_INACTIVE_ID) {
    if (timer_remove(ue_context_p->initial_context_setup_rsp_timer.id, NULL)) {
      OAILOG_ERROR(
        LOG_MME_APP,
        "Failed to stop Initial Context Setup Rsp timer for UE id  %d \n",
        ue_context_p->mme_ue_s1ap_id);
    }
    ue_context_p->initial_context_setup_rsp_timer.id =
      MME_APP_TIMER_INACTIVE_ID;
  }
  /* *********Abort the ongoing procedure*********
   * Check if UE is registered already that implies service request procedure is active. If so then release the S1AP
   * context and move the UE back to idle mode. Otherwise if UE is not yet registered that implies attach procedure is
   * active. If so,then abort the attach procedure and release the UE context.
   */
  ue_context_p->ue_context_rel_cause = S1AP_INITIAL_CONTEXT_SETUP_FAILED;
  if (ue_context_p->mm_state == UE_UNREGISTERED) {
    // Initiate Implicit Detach for the UE
    message_p =
      itti_alloc_new_message(TASK_MME_APP, NAS_IMPLICIT_DETACH_UE_IND);
    DevAssert(message_p != NULL);
    message_p->ittiMsg.nas_implicit_detach_ue_ind.ue_id =
      ue_context_p->mme_ue_s1ap_id;
    itti_send_msg_to_task(TASK_NAS_MME, INSTANCE_DEFAULT, message_p);
    increment_counter(
      "ue_attach",
      1,
      2,
      "result",
      "failure",
      "cause",
      "initial_context_setup_failure_rcvd");
    increment_counter("ue_attach", 1, 1, "action", "attach_abort");
  } else {
    // Release S1-U bearer and move the UE to idle mode

    for (pdn_cid_t i = 0; i < MAX_APN_PER_UE; i++) {
      if (ue_context_p->pdn_contexts[i]) {
        mme_app_send_s11_release_access_bearers_req(ue_context_p, i);
      }
    }
    /* Handles CSFB failure */
    if (ue_context_p->sgs_context != NULL) {
      handle_csfb_s1ap_procedure_failure(
        ue_context_p,
        "initial_context_setup_failed",
        INTIAL_CONTEXT_SETUP_PROCEDURE_FAILED);
    }
  }
  unlock_ue_contexts(ue_context_p);
  OAILOG_FUNC_OUT(LOG_MME_APP);
}
//------------------------------------------------------------------------------
static bool mme_app_construct_guti(
  const plmn_t *const plmn_p,
  const s_tmsi_t *const s_tmsi_p,
  guti_t *const guti_p)
{
  /*
   * This is a helper function to construct GUTI from S-TMSI. It uses PLMN id and MME Group Id of the serving MME for
   * this purpose.
   *
   */

  bool is_guti_valid =
    false; // Set to true if serving MME is found and GUTI is constructed
  uint8_t num_mme = 0; // Number of configured MME in the MME pool
  guti_p->m_tmsi = s_tmsi_p->m_tmsi;
  guti_p->gummei.mme_code = s_tmsi_p->mme_code;
  // Create GUTI by using PLMN Id and MME-Group Id of serving MME
  OAILOG_DEBUG(
    LOG_MME_APP,
    "Construct GUTI using S-TMSI received form UE and MME Group Id and PLMN id "
    "from MME Conf: %u, %u \n",
    s_tmsi_p->m_tmsi,
    s_tmsi_p->mme_code);
  mme_config_read_lock(&mme_config);
  /*
   * Check number of MMEs in the pool.
   * At present it is assumed that one MME is supported in MME pool but in case there are more
   * than one MME configured then search the serving MME using MME code.
   * Assumption is that within one PLMN only one pool of MME will be configured
   */
  if (mme_config.gummei.nb > 1) {
    OAILOG_DEBUG(LOG_MME_APP, "More than one MMEs are configured.");
  }
  for (num_mme = 0; num_mme < mme_config.gummei.nb; num_mme++) {
    /*Verify that the MME code within S-TMSI is same as what is configured in MME conf*/
    if (
      (plmn_p->mcc_digit2 ==
       mme_config.gummei.gummei[num_mme].plmn.mcc_digit2) &&
      (plmn_p->mcc_digit1 ==
       mme_config.gummei.gummei[num_mme].plmn.mcc_digit1) &&
      (plmn_p->mnc_digit3 ==
       mme_config.gummei.gummei[num_mme].plmn.mnc_digit3) &&
      (plmn_p->mcc_digit3 ==
       mme_config.gummei.gummei[num_mme].plmn.mcc_digit3) &&
      (plmn_p->mnc_digit2 ==
       mme_config.gummei.gummei[num_mme].plmn.mnc_digit2) &&
      (plmn_p->mnc_digit1 ==
       mme_config.gummei.gummei[num_mme].plmn.mnc_digit1) &&
      (guti_p->gummei.mme_code == mme_config.gummei.gummei[num_mme].mme_code)) {
      break;
    }
  }
  if (num_mme >= mme_config.gummei.nb) {
    OAILOG_DEBUG(LOG_MME_APP, "No MME serves this UE");
  } else {
    guti_p->gummei.plmn = mme_config.gummei.gummei[num_mme].plmn;
    guti_p->gummei.mme_gid = mme_config.gummei.gummei[num_mme].mme_gid;
    is_guti_valid = true;
  }
  mme_config_unlock(&mme_config);
  return is_guti_valid;
}

//------------------------------------------------------------------------------
static void notify_s1ap_new_ue_mme_s1ap_id_association(
  struct ue_mm_context_s *ue_context_p)
{
  MessageDef *message_p = NULL;
  itti_mme_app_s1ap_mme_ue_id_notification_t *notification_p = NULL;

  OAILOG_FUNC_IN(LOG_MME_APP);
  if (ue_context_p == NULL) {
    OAILOG_ERROR(LOG_MME_APP, " NULL UE context ptr\n");
    OAILOG_FUNC_OUT(LOG_MME_APP);
  }
  message_p =
    itti_alloc_new_message(TASK_MME_APP, MME_APP_S1AP_MME_UE_ID_NOTIFICATION);
  notification_p = &message_p->ittiMsg.mme_app_s1ap_mme_ue_id_notification;
  memset(notification_p, 0, sizeof(itti_mme_app_s1ap_mme_ue_id_notification_t));
  notification_p->enb_ue_s1ap_id = ue_context_p->enb_ue_s1ap_id;
  notification_p->mme_ue_s1ap_id = ue_context_p->mme_ue_s1ap_id;
  notification_p->sctp_assoc_id = ue_context_p->sctp_assoc_id_key;

  itti_send_msg_to_task(TASK_S1AP, INSTANCE_DEFAULT, message_p);
  OAILOG_DEBUG(
    LOG_MME_APP,
    " Sent MME_APP_S1AP_MME_UE_ID_NOTIFICATION to S1AP for UE Id %u\n",
    notification_p->mme_ue_s1ap_id);
  OAILOG_FUNC_OUT(LOG_MME_APP);
}

/**
 * Helper function to send a paging request to S1AP in either the initial case
 * or the retransmission case.
 *
 * @param ue_context_p - Pointer to UE context
 * @param set_timer - set true if this is the first attempt at paging and false
 *                    if this is the retransmission
 * @param paging_id_stmsi- paging ID, either to page with IMSI or STMSI
 * @param domain_indicator- Informs paging initiated for CS/PS
 */
int mme_app_paging_request_helper(
  ue_mm_context_t *ue_context_p,
  bool set_timer,
  uint8_t paging_id_stmsi,
  s1ap_cn_domain_t domain_indicator)
{
  MessageDef *message_p = NULL;
  int rc = RETURNok;
  OAILOG_FUNC_IN(LOG_MME_APP);
  // First, check if the UE is already connected. If so, stop
  if (ue_context_p->ecm_state == ECM_CONNECTED) {
    OAILOG_ERROR(
      LOG_MME_APP,
      "Paging process attempted for connected UE with id %d\n",
      ue_context_p->mme_ue_s1ap_id);
    OAILOG_FUNC_RETURN(LOG_MME_APP, RETURNerror);
  }
  message_p = itti_alloc_new_message(TASK_MME_APP, S1AP_PAGING_REQUEST);
  itti_s1ap_paging_request_t *paging_request =
    &message_p->ittiMsg.s1ap_paging_request;
  memset(paging_request, 0, sizeof(itti_s1ap_paging_request_t));

  // @TODO Check
  IMSI64_TO_STRING(
    ue_context_p->imsi, (char *) paging_request->imsi, ue_context_p->imsi_len);
  paging_request->imsi_length = ue_context_p->imsi_len;
  paging_request->mme_code = ue_context_p->emm_context._guti.gummei.mme_code;
  paging_request->m_tmsi = ue_context_p->emm_context._guti.m_tmsi;
  // TODO Pass enb ids based on TAIs
  paging_request->sctp_assoc_id = ue_context_p->sctp_assoc_id_key;
  if (paging_id_stmsi) {
    paging_request->paging_id = S1AP_PAGING_ID_STMSI;
  } else {
    paging_request->paging_id = S1AP_PAGING_ID_IMSI;
  }
  paging_request->domain_indicator = domain_indicator;

  rc = itti_send_msg_to_task(TASK_S1AP, INSTANCE_DEFAULT, message_p);

  if (!set_timer) {
    OAILOG_FUNC_RETURN(LOG_MME_APP, rc);
  }
  int timer_rc = timer_setup(
    ue_context_p->paging_response_timer.sec,
    0,
    TASK_MME_APP,
    INSTANCE_DEFAULT,
    TIMER_ONE_SHOT,
    (void *) &(ue_context_p->mme_ue_s1ap_id),
    sizeof(mme_ue_s1ap_id_t),
    &(ue_context_p->paging_response_timer.id));
  if (timer_rc < 0) {
    OAILOG_ERROR(
      LOG_MME_APP,
      "Failed to start paging timer for ue %d\n",
      ue_context_p->mme_ue_s1ap_id);
  }
  OAILOG_FUNC_RETURN(LOG_MME_APP, timer_rc);
}

int mme_app_handle_initial_paging_request(const char *imsi)
{
  imsi64_t imsi64 = INVALID_IMSI64;
  ue_mm_context_t *ue_context_p = NULL;

  IMSI_STRING_TO_IMSI64(imsi, &imsi64);
  ue_context_p =
    mme_ue_context_exists_imsi(&mme_app_desc.mme_ue_contexts, imsi64);
  if (ue_context_p == NULL) {
    OAILOG_ERROR(
      LOG_MME_APP, "Unknown IMSI%s, could not initiate paging\n", imsi);
    mme_ue_context_dump_coll_keys();
    OAILOG_FUNC_RETURN(LOG_MME_APP, RETURNerror);
  }
  return mme_app_paging_request_helper(
    ue_context_p, true, true /* s-tmsi */, CN_DOMAIN_PS);
}

int mme_app_handle_paging_timer_expiry(ue_mm_context_t *ue_context_p)
{
  ue_context_p->paging_response_timer.id = MME_APP_TIMER_INACTIVE_ID;
  return mme_app_paging_request_helper(
    ue_context_p, false, true /* s-tmsi */, CN_DOMAIN_PS);
}

void mme_app_handle_ulr_timer_expiry(ue_mm_context_t *ue_context_p)
{
  MessageDef *message_p = NULL;
  OAILOG_FUNC_IN(LOG_MME_APP);

  ue_context_p->ulr_response_timer.id = MME_APP_TIMER_INACTIVE_ID;

  // Send PDN CONNECTIVITY FAIL message  to NAS layer
  increment_counter("mme_s6a_update_location_ans", 1, 1, "result", "failure");
  message_p = itti_alloc_new_message(TASK_MME_APP, NAS_PDN_CONNECTIVITY_FAIL);
  itti_nas_pdn_connectivity_fail_t *nas_pdn_connectivity_fail =
    &message_p->ittiMsg.nas_pdn_connectivity_fail;
  memset(
    (void *) nas_pdn_connectivity_fail,
    0,
    sizeof(itti_nas_pdn_connectivity_fail_t));
  nas_pdn_connectivity_fail->ue_id = ue_context_p->mme_ue_s1ap_id;
  nas_pdn_connectivity_fail->cause = CAUSE_SYSTEM_FAILURE;
  for (pdn_cid_t i = 0; i < MAX_APN_PER_UE; i++) {
    if (ue_context_p->pdn_contexts[i]) {
      bearer_context_t *bearer_context = mme_app_get_bearer_context(
        ue_context_p, ue_context_p->pdn_contexts[i]->default_ebi);
      nas_pdn_connectivity_fail->pti = bearer_context->transaction_identifier;
      break;
    }
  }
  itti_send_msg_to_task(TASK_NAS_MME, INSTANCE_DEFAULT, message_p);
  OAILOG_FUNC_OUT(LOG_MME_APP);
}

/**
 * Send Suspend Notification to inform SPGW that UE is not available for PS handover
 * and discard the DL data received for this UE
 *
 * */
int mme_app_send_s11_suspend_notification(
  struct ue_mm_context_s *const ue_context_pP,
  const pdn_cid_t pdn_index)
{
  MessageDef *message_p = NULL;
  itti_s11_suspend_notification_t *suspend_notification_p = NULL;
  int rc = RETURNok;

  OAILOG_FUNC_IN(LOG_MME_APP);
  DevAssert(ue_context_pP);
  OAILOG_DEBUG(
    LOG_MME_APP,
    "Preparing to send Suspend Notification for imsi " IMSI_64_FMT "\n",
    ue_context_pP->imsi);

  message_p = itti_alloc_new_message(TASK_MME_APP, S11_SUSPEND_NOTIFICATION);
  AssertFatal(message_p, "itti_alloc_new_message Failed");

  suspend_notification_p = &message_p->ittiMsg.s11_suspend_notification;
  memset(suspend_notification_p, 0, sizeof(itti_s11_suspend_notification_t));

  pdn_context_t *pdn_connection = ue_context_pP->pdn_contexts[pdn_index];
  suspend_notification_p->teid = pdn_connection->s_gw_teid_s11_s4;

  IMSI64_TO_STRING(
    ue_context_pP->imsi,
    (char *) suspend_notification_p->imsi.digit,
    ue_context_pP->imsi_len);
  suspend_notification_p->imsi.length =
    (uint8_t) strlen((const char *) suspend_notification_p->imsi.digit);

  /* lbi: currently one default bearer, fill lbi from UE context
   * TODO for multiple PDN support, get lbi from PDN context
  */
  suspend_notification_p->lbi = ue_context_pP->pdn_contexts[pdn_index]->default_ebi;

  OAILOG_INFO(
    LOG_MME_APP,
    "Send Suspend Notification for IMSI = " IMSI_64_FMT "\n",
    ue_context_pP->imsi);
  rc = itti_send_msg_to_task(TASK_SPGW, INSTANCE_DEFAULT, message_p);

  OAILOG_FUNC_RETURN(LOG_MME_APP, rc);
}

/*
 * Handle Suspend Acknowledge from SPGW
 *
 */
void mme_app_handle_suspend_acknowledge(
  const itti_s11_suspend_acknowledge_t *const suspend_acknowledge_pP)
{
  struct ue_mm_context_s *ue_context_p = NULL;

  OAILOG_FUNC_IN(LOG_MME_APP);
  OAILOG_INFO(
    LOG_MME_APP,
    "Rx Suspend Acknowledge with MME_S11_TEID :%d \n",
    suspend_acknowledge_pP->teid);

  ue_context_p = mme_ue_context_exists_s11_teid(
    &mme_app_desc.mme_ue_contexts, suspend_acknowledge_pP->teid);
  if (ue_context_p == NULL) {
    OAILOG_ERROR(
      LOG_MME_APP,
      "We didn't find this teid in list of UE: %" PRIX32 "\n",
      suspend_acknowledge_pP->teid);
    OAILOG_FUNC_OUT(LOG_MME_APP);
  }
  OAILOG_DEBUG(
    LOG_MME_APP,
    " Rx Suspend Acknowledge with MME_S11_TEID " TEID_FMT " IMSI " IMSI_64_FMT
    " \n",
    suspend_acknowledge_pP->teid,
    ue_context_p->imsi);
  /*
   * Updating statistics
   */
  update_mme_app_stats_s1u_bearer_sub();

  // Send UE Context Release Command
  mme_app_itti_ue_context_release(
    ue_context_p, ue_context_p->ue_context_rel_cause);
  OAILOG_FUNC_OUT(LOG_MME_APP);
}

//------------------------------------------------------------------------------
int mme_app_handle_nas_extended_service_req(
  itti_nas_extended_service_req_t *const nas_extended_service_req_pP)
{
  struct ue_mm_context_s *ue_context_p = NULL;
  int rc = RETURNok;
  mme_ue_s1ap_id_t ue_id = INVALID_MME_UE_S1AP_ID;
  Service_Type serviceType = -1;

  OAILOG_FUNC_IN(LOG_MME_APP);
  DevAssert(nas_extended_service_req_pP);

  serviceType = nas_extended_service_req_pP->servType;
  ue_id = nas_extended_service_req_pP->ue_id;
  if (ue_id == INVALID_MME_UE_S1AP_ID) {
    OAILOG_ERROR(
      LOG_MME_APP,
      "ERROR***** Invalid UE Id received from NAS in Extended Service "
      "Request\n");
    OAILOG_FUNC_RETURN(LOG_MME_APP, RETURNerror);
  }
  ue_context_p =
    mme_ue_context_exists_mme_ue_s1ap_id(&mme_app_desc.mme_ue_contexts, ue_id);
  if (ue_context_p) {
    if (ue_id != ue_context_p->mme_ue_s1ap_id) {
      OAILOG_ERROR(
        LOG_MME_APP,
        "ERROR***** Abnormal case: ue_id does not match with ue_id in "
        "ue_context %d, %d\n",
        ue_id,
        ue_context_p->mme_ue_s1ap_id);
      unlock_ue_contexts(ue_context_p);
      OAILOG_FUNC_RETURN(LOG_MME_APP, RETURNerror);
    }
  } else {
    OAILOG_ERROR(
      LOG_MME_APP,
      "ERROR***** Invalid UE Id received from NAS in Extended Service Request "
      "%d\n",
      ue_id);
    OAILOG_FUNC_RETURN(LOG_MME_APP, RETURNerror);
  }

  switch (serviceType) {
    /* Extended Service request received for CSFB */
    case MO_CS_FB1:
    case MT_CS_FB1:
    case MO_CS_FB:
      if (ue_context_p->sgs_context != NULL) {
        ue_context_p->sgs_context->csfb_service_type = CSFB_SERVICE_MO_CALL;
        /*If call_cancelled is set to TRUE when MO call is triggered. Set call_cancelled to false*/
        if (ue_context_p->sgs_context->call_cancelled == true) {
          ue_context_p->sgs_context->call_cancelled = false;
        }
        mme_app_itti_ue_context_mod_for_csfb(ue_context_p);
      } else {
        /* send Service Reject to UE */
        mme_app_notify_service_reject_to_nas(
          ue_context_p->mme_ue_s1ap_id,
          EMM_CAUSE_CONGESTION,
          UE_CONTEXT_MODIFICATION_PROCEDURE_FAILED);
      }
      break;
    case MT_CS_FB:
      if (nas_extended_service_req_pP->csfb_response == CSFB_REJECTED_BY_UE) {
        if (ue_context_p->sgs_context != NULL) {
          /*If call_cancelled is set to TRUE and we receive EXT Service Request with csfb_response
          *set to call_rejected. Set call_cancelled to false*/
          if (ue_context_p->sgs_context->call_cancelled == true) {
            ue_context_p->sgs_context->call_cancelled = false;
          }
          if (
            (rc = mme_app_send_sgsap_paging_reject(
               ue_context_p,
               ue_context_p->imsi,
               ue_context_p->imsi_len,
               SGS_CAUSE_MT_CSFB_CALL_REJECTED_BY_USER)) != RETURNok) {
            OAILOG_WARNING(
              LOG_MME_APP,
              "Failed to send SGSAP-Paging Reject for imsi with reject cause:"
              "SGS_CAUSE_MT_CSFB_CALL_REJECTED_BY_USER" IMSI_64_FMT "\n",
              ue_context_p->imsi);
          }
          increment_counter(
            "sgsap_paging_reject", 1, 1, "cause", "call_rejected_by_user");
        } else {
          OAILOG_ERROR(
            LOG_MME_APP,
            "sgs_context is null for ue" IMSI_64_FMT "\n",
            ue_context_p->imsi);
        }
      } else if (
        nas_extended_service_req_pP->csfb_response == CSFB_ACCEPTED_BY_UE) {
        DevAssert(ue_context_p->sgs_context);
        /*Set mt_call_in_progress flag as UE accepted the MT Call.
          * This will be used to decide whether to abort the on going MT call or
          * not when SERVICE ABORT request is received from MSC/VLR
          */
        ue_context_p->sgs_context->mt_call_in_progress = true;
        if (ue_context_p->sgs_context->call_cancelled) {
          /*Sending Service Reject to UE as MSC/VLR has triggered SGSAP SERVICE ABORT*/
          if (ue_context_p->ecm_state == ECM_IDLE) {
            mme_app_notify_service_reject_to_nas(
              ue_context_p->mme_ue_s1ap_id,
              EMM_CAUSE_CS_SERVICE_NOT_AVAILABLE,
              MT_CALL_CANCELLED_BY_NW_IN_IDLE_STATE);
          } else if (ue_context_p->ecm_state == ECM_CONNECTED) {
            mme_app_notify_service_reject_to_nas(
              ue_context_p->mme_ue_s1ap_id,
              EMM_CAUSE_CS_SERVICE_NOT_AVAILABLE,
              MT_CALL_CANCELLED_BY_NW_IN_CONNECTED_STATE);
          }
          //Reset call_cancelled flag
          ue_context_p->sgs_context->call_cancelled = false;
          OAILOG_WARNING(
            LOG_MME_APP,
            "Sending Service Reject to NAS as MSC has triggered SGSAP SERVICE "
            "ABORT"
            "Request for UE id :%u \n",
            ue_id);
        } else {
          mme_app_itti_ue_context_mod_for_csfb(ue_context_p);
        }
      } else {
        OAILOG_WARNING(
          LOG_MME_APP,
          "Invalid csfb_response for service type :%d and ue_id :%u \n",
          nas_extended_service_req_pP->servType,
          ue_id);
      }
      break;
    case MO_CS_FB_EMRGNCY_CALL:
      if (ue_context_p->sgs_context != NULL) {
        ue_context_p->sgs_context->csfb_service_type = CSFB_SERVICE_MO_CALL;
        ue_context_p->sgs_context->is_emergency_call = true;
        mme_app_itti_ue_context_mod_for_csfb(ue_context_p);
      } else {
        /* send Service Reject to UE */
        mme_app_notify_service_reject_to_nas(ue_context_p->mme_ue_s1ap_id, EMM_CAUSE_CONGESTION,
             UE_CONTEXT_MODIFICATION_PROCEDURE_FAILED);
      }
      break;
    /* packet service via s1 */
    case PKT_SRV_VIA_S1:
    case PKT_SRV_VIA_S1_1:
    case PKT_SRV_VIA_S1_2:
    case PKT_SRV_VIA_S1_3:
      /*TODO */
      break;
    default:
      OAILOG_ERROR(
        LOG_MME_APP,
        "ERROR***** Invalid Service Type Received %d\n",
        serviceType);
  }
  unlock_ue_contexts(ue_context_p);
  OAILOG_FUNC_RETURN(LOG_MME_APP, rc);
}

//------------------------------------------------------------------------------
void mme_app_handle_ue_context_modification_timer_expiry(
  struct ue_mm_context_s *ue_context_p)
{
  OAILOG_FUNC_IN(LOG_MME_APP);
  DevAssert(ue_context_p != NULL);

  OAILOG_INFO(
    LOG_MME_APP,
    "Expired- UE context modification timer for UE id  %d \n",
    ue_context_p->mme_ue_s1ap_id);
  ue_context_p->ue_context_modification_timer.id = MME_APP_TIMER_INACTIVE_ID;

  if (ue_context_p->sgs_context != NULL) {
    handle_csfb_s1ap_procedure_failure(
      ue_context_p,
      "ue_context_modification_timer_expired",
      UE_CONTEXT_MODIFICATION_PROCEDURE_FAILED);
  }
  OAILOG_FUNC_OUT(LOG_MME_APP);
}

/* Description: CSFB procedure to handle S1ap procedure failure,
 * In case of MT CS call, send SGSAP Paging reject to MSC/VLR
 * And Send Service Reject to UE
 * In case of of MO CS call, send Service Reject to UE
 */
int handle_csfb_s1ap_procedure_failure(
  ue_mm_context_t *ue_context_p,
  char *failed_statement,
  uint8_t failed_procedure)
{
  int rc = RETURNok;
  OAILOG_FUNC_IN(LOG_MME_APP);
  DevAssert(ue_context_p != NULL);

  /* If ICS procedure is initiated due to CS-Paging in UE idle mode
   * On ICS failure, send sgsap-Paging Reject to VLR
   */
  if (ue_context_p->sgs_context) {
    //Reset mt_call_in_progress flag
    if (ue_context_p->sgs_context->mt_call_in_progress) {
      ue_context_p->sgs_context->mt_call_in_progress = false;
    }
    if (ue_context_p->sgs_context->csfb_service_type == CSFB_SERVICE_MT_CALL) {
      /* send sgsap-Paging Reject to VLR */
      if (
        (mme_app_send_sgsap_paging_reject(
          ue_context_p,
          ue_context_p->imsi,
          ue_context_p->imsi_len,
          SGS_CAUSE_MT_CSFB_CALL_REJECTED_BY_USER)) != RETURNok) {
        OAILOG_WARNING(
          LOG_MME_APP,
          "Failed to send SGSAP-Paging Reject for imsi with reject cause:"
          "SGS_CAUSE_MT_CSFB_CALL_REJECTED_BY_USER" IMSI_64_FMT "\n",
          ue_context_p->imsi);
      }
      if (failed_statement) {
        increment_counter(
          "sgsap_paging_reject", 1, 1, "cause", failed_statement);
      }
      rc = mme_app_notify_service_reject_to_nas(
        ue_context_p->mme_ue_s1ap_id,
        EMM_CAUSE_CONGESTION,
        UE_CONTEXT_MODIFICATION_PROCEDURE_FAILED);
    } else if (
      ue_context_p->sgs_context->csfb_service_type == CSFB_SERVICE_MO_CALL) {
      /* send Service Reject to UE */
      rc = mme_app_notify_service_reject_to_nas(
        ue_context_p->mme_ue_s1ap_id,
        EMM_CAUSE_CONGESTION,
        UE_CONTEXT_MODIFICATION_PROCEDURE_FAILED);
    }
    ue_context_p->sgs_context->csfb_service_type = CSFB_SERVICE_NONE;
    if (failed_statement) {
      increment_counter("nas service reject", 1, 1, "cause", failed_statement);
    }
  }
  OAILOG_FUNC_RETURN(LOG_MME_APP, rc);
}

/****************************************************************************
 **                                                                        **
 ** Name:    mme_app_notify_service_reject_to_nas()                        **
 **                                                                        **
 ** Description: As part of handling CSFB procedure, if ICS or UE context  **
 **      modification failed, indicate to NAS to send Service Reject to UE **
 **                                                                        **
 ** Inputs:  ue_id: UE identifier                                          **
 **          emm_casue: failed cause                                       **
 **          Failed_procedure: ICS/UE context modification                 **
 **                                                                        **
 ** Outputs:                                                               **
 **      Return:    RETURNok, RETURNerror                                  **
 **                                                                        **
 ***************************************************************************/

int mme_app_notify_service_reject_to_nas(
  mme_ue_s1ap_id_t ue_id,
  uint8_t emm_cause,
  uint8_t failed_procedure)
{
  int rc = RETURNok;
  MessageDef *message_p = NULL;
  itti_nas_notify_service_reject_t *itti_nas_notify_service_reject_p = NULL;
  OAILOG_FUNC_IN(LOG_MME_APP);
  OAILOG_INFO(
    LOG_MME_APP,
    " Ongoing Service request procedure failed,"
    "send Notify Service Reject to NAS for ue_id :%u \n",
    ue_id);
  message_p = itti_alloc_new_message(TASK_MME_APP, NAS_NOTIFY_SERVICE_REJECT);
  itti_nas_notify_service_reject_p =
    &message_p->ittiMsg.nas_notify_service_reject;
  memset(
    (void *) itti_nas_notify_service_reject_p,
    0,
    sizeof(itti_nas_extended_service_req_t));

  itti_nas_notify_service_reject_p->ue_id = ue_id;
  itti_nas_notify_service_reject_p->emm_cause = emm_cause;
  itti_nas_notify_service_reject_p->failed_procedure = failed_procedure;

  rc = itti_send_msg_to_task(TASK_NAS_MME, INSTANCE_DEFAULT, message_p);
  OAILOG_FUNC_RETURN(LOG_MME_APP, rc);
}
//------------------------------------------------------------------------------
void mme_app_handle_create_dedicated_bearer_rsp(
  itti_mme_app_create_dedicated_bearer_rsp_t *const create_dedicated_bearer_rsp)
{
  OAILOG_FUNC_IN(LOG_MME_APP);
  struct ue_mm_context_s *ue_context_p = NULL;

  ue_context_p = mme_ue_context_exists_mme_ue_s1ap_id(
    &mme_app_desc.mme_ue_contexts, create_dedicated_bearer_rsp->ue_id);

  if (ue_context_p == NULL) {
    OAILOG_DEBUG(
      LOG_MME_APP,
      "We didn't find this mme_ue_s1ap_id in list of UE: " MME_UE_S1AP_ID_FMT
      "\n",
      create_dedicated_bearer_rsp->ue_id);
    OAILOG_FUNC_OUT(LOG_MME_APP);
  }

#if EMBEDDED_SGW
    OAILOG_INFO(
      LOG_MME_APP,
      "Sending Activate Dedicated bearer Response to SPGW: " MME_UE_S1AP_ID_FMT
      "\n",
      create_dedicated_bearer_rsp->ue_id);
    _send_pcrf_bearer_actv_rsp(ue_context_p,create_dedicated_bearer_rsp);
    OAILOG_FUNC_OUT(LOG_MME_APP);
#endif
  // TODO:
  // Actually do it simple, because it appear we have to wait for NAS procedure reworking (work in progress on another branch)
  // for responding to S11 without mistakes (may be the create bearer procedure can be impacted by a S1 ue context release or
  // a UE originating  NAS procedure)
  mme_app_s11_proc_create_bearer_t *s11_proc_create =
    mme_app_get_s11_procedure_create_bearer(ue_context_p);
  if (s11_proc_create) {
    ebi_t ebi = create_dedicated_bearer_rsp->ebi;

    s11_proc_create->num_status_received++;
    s11_proc_create->bearer_status[EBI_TO_INDEX(ebi)] = S11_PROC_BEARER_SUCCESS;
    // if received all bearers creation results
    if (s11_proc_create->num_status_received == s11_proc_create->num_bearers) {
        //Send Rsp to SGW if SPGW is embedded
        bearer_context_t *bc =
          mme_app_get_bearer_context(ue_context_p, create_dedicated_bearer_rsp->ebi);
      if (bc == NULL) {
        OAILOG_ERROR(
        LOG_MME_APP,
        "Could not get bearer context for EBI:%d\n",
        ebi);
        OAILOG_FUNC_OUT(LOG_MME_APP);
      }
<<<<<<< HEAD
      if (!(bc->bearer_state & BEARER_STATE_SGW_CREATED)) {
        _send_pcrf_bearer_actv_rsp(ue_context_p,create_dedicated_bearer_rsp);
        OAILOG_FUNC_OUT(LOG_MME_APP);
      }
=======
>>>>>>> f9510af0
      mme_app_s11_procedure_create_bearer_send_response(
        ue_context_p, s11_proc_create);
      mme_app_delete_s11_procedure_create_bearer(ue_context_p);
    }
  }
  unlock_ue_contexts(ue_context_p);
  OAILOG_FUNC_OUT(LOG_MME_APP);
}

//------------------------------------------------------------------------------
void mme_app_handle_create_dedicated_bearer_rej(
  itti_mme_app_create_dedicated_bearer_rej_t *const create_dedicated_bearer_rej)
{
  OAILOG_FUNC_IN(LOG_MME_APP);
  struct ue_mm_context_s *ue_context_p = NULL;

  ue_context_p = mme_ue_context_exists_mme_ue_s1ap_id(
    &mme_app_desc.mme_ue_contexts, create_dedicated_bearer_rej->ue_id);

  if (ue_context_p == NULL) {
    OAILOG_DEBUG(
      LOG_MME_APP,
      "We didn't find this mme_ue_s1ap_id in list of UE: " MME_UE_S1AP_ID_FMT
      "\n",
      create_dedicated_bearer_rej->ue_id);
    OAILOG_FUNC_OUT(LOG_MME_APP);
  }

  // TODO:
  // Actually do it simple, because it appear we have to wait for NAS procedure reworking (work in progress on another branch)
  // for responding to S11 without mistakes (may be the create bearer procedure can be impacted by a S1 ue context release or
  // a UE originating  NAS procedure)
  mme_app_s11_proc_create_bearer_t *s11_proc_create =
    mme_app_get_s11_procedure_create_bearer(ue_context_p);
  if (s11_proc_create) {
    ebi_t ebi = create_dedicated_bearer_rej->ebi;

    s11_proc_create->num_status_received++;
    s11_proc_create->bearer_status[EBI_TO_INDEX(ebi)] = S11_PROC_BEARER_FAILED;
    // if received all bearers creation results
    if (s11_proc_create->num_status_received == s11_proc_create->num_bearers) {
      mme_app_s11_procedure_create_bearer_send_response(
        ue_context_p, s11_proc_create);
      mme_app_delete_s11_procedure_create_bearer(ue_context_p);
    }
  }
  unlock_ue_contexts(ue_context_p);
  OAILOG_FUNC_OUT(LOG_MME_APP);
}

//------------------------------------------------------------------------------
// See 3GPP TS 23.401 version 10.13.0 Release 10: 5.4.4.2 MME Initiated Dedicated Bearer Deactivation
void mme_app_trigger_mme_initiated_dedicated_bearer_deactivation_procedure(
  ue_mm_context_t *const ue_context,
  const pdn_cid_t cid)
{
  OAILOG_DEBUG(LOG_MME_APP, "TODO \n");
}

/**
 * This Function checks for ue context based on given teid,
 * if present send ue context modification request to S1AP
 * otherwise drop the message
 */
void mme_app_handle_modify_ue_ambr_request(
  const itti_s11_modify_ue_ambr_request_t *const modify_ue_ambr_request_p)
{
  MessageDef *message_p;
  ue_mm_context_t *ue_context_p = NULL;
  OAILOG_FUNC_IN(LOG_MME_APP);

  ue_context_p = mme_ue_context_exists_s11_teid(
    &mme_app_desc.mme_ue_contexts, modify_ue_ambr_request_p->teid);

  if (ue_context_p == NULL) {
    OAILOG_WARNING(
      LOG_MME_APP,
      "We didn't find this teid in list of UE: \
        %08x\n, Dropping MODIFY_UE_AMBR_REQUEST",
      modify_ue_ambr_request_p->teid);
    OAILOG_FUNC_OUT(LOG_MME_APP);
  } else {
    message_p = itti_alloc_new_message(
      TASK_MME_APP, S1AP_UE_CONTEXT_MODIFICATION_REQUEST);
    DevAssert(message_p != NULL);
    memset(
      (void *) &message_p->ittiMsg.s1ap_ue_context_mod_request,
      0,
      sizeof(itti_s1ap_ue_context_mod_req_t));
    S1AP_UE_CONTEXT_MODIFICATION_REQUEST(message_p).mme_ue_s1ap_id =
      ue_context_p->mme_ue_s1ap_id;
    S1AP_UE_CONTEXT_MODIFICATION_REQUEST(message_p).enb_ue_s1ap_id =
      ue_context_p->enb_ue_s1ap_id;
    S1AP_UE_CONTEXT_MODIFICATION_REQUEST(message_p).presencemask =
      S1AP_UE_CONTEXT_MOD_UE_AMBR_INDICATOR_PRESENT;
    S1AP_UE_CONTEXT_MODIFICATION_REQUEST(message_p).ue_ambr.br_ul =
      modify_ue_ambr_request_p->ue_ambr.br_ul;
    S1AP_UE_CONTEXT_MODIFICATION_REQUEST(message_p).ue_ambr.br_dl =
      modify_ue_ambr_request_p->ue_ambr.br_dl;
    itti_send_msg_to_task(TASK_S1AP, INSTANCE_DEFAULT, message_p);
    OAILOG_DEBUG(
      LOG_MME_APP,
      "MME APP :Sent UE context modification request \
        for UE id %d\n",
      ue_context_p->mme_ue_s1ap_id);
  }
  unlock_ue_contexts(ue_context_p);
  OAILOG_FUNC_OUT(LOG_MME_APP);
}

/**
 * This Function handles PCRF initiated
 * Dedicated bearer activation Request message from SGW
 */
void mme_app_handle_pcrf_ded_bearer_actv_req(
  const itti_s11_pcrf_ded_bearer_actv_request_t *const pcrf_bearer_actv_req_p)
{
  ue_mm_context_t *ue_context_p = NULL;
  OAILOG_FUNC_IN(LOG_MME_APP);

  OAILOG_INFO(
    LOG_MME_APP,
    "Received Dedicated bearer activation Request from SGW with LBI %d\n",
    pcrf_bearer_actv_req_p->lbi);

  ebi_t linked_eps_bearer_id = pcrf_bearer_actv_req_p->lbi;
  ue_context_p = mme_ue_context_exists_s11_teid(
    &mme_app_desc.mme_ue_contexts, pcrf_bearer_actv_req_p->s11_mme_teid);

  if (ue_context_p == NULL) {
    MSC_LOG_RX_DISCARDED_MESSAGE(
      MSC_MMEAPP_MME,
      MSC_S11_MME,
      NULL,
      0,
      "0 PCRF initiated Bearer Actv Req local S11 teid " TEID_FMT " ",
      mme_teid_S11->teid);

    OAILOG_ERROR(
      LOG_MME_APP,
      "We didn't find this teid in list of UE: %08x\n",
      pcrf_bearer_actv_req_p->s11_mme_teid);
    OAILOG_FUNC_OUT(LOG_MME_APP);
  }

  bearer_context_t *linked_bc =
    mme_app_get_bearer_context(ue_context_p, linked_eps_bearer_id);
  if (!linked_bc) {
    MSC_LOG_RX_DISCARDED_MESSAGE(
      MSC_MMEAPP_MME,
      MSC_S11_MME,
      NULL,
      0,
      "0 CREATE_BEARERS_REQUEST ue id " MME_UE_S1AP_ID_FMT
      " local S11 teid " TEID_FMT " ",
      ue_context_p->mme_ue_s1ap_id,
      pcrf_bearer_actv_req_p->teid);
    OAILOG_ERROR(
      LOG_MME_APP,
      "We didn't find the linked bearer id %" PRIu8
      " for UE: " MME_UE_S1AP_ID_FMT "\n",
      linked_eps_bearer_id,
      ue_context_p->mme_ue_s1ap_id);
    OAILOG_FUNC_OUT(LOG_MME_APP);
  }
  pdn_cid_t cid = linked_bc->pdn_cx_id;
  // forward request to NAS
  MessageDef *message_p =
    itti_alloc_new_message(TASK_MME_APP, MME_APP_CREATE_DEDICATED_BEARER_REQ);
  if (message_p == NULL) {
    OAILOG_INFO(
    LOG_MME_APP,
    "itti_alloc_new_message failed for MME_APP_CREATE_DEDICATED_BEARER_REQ\n");
    OAILOG_FUNC_OUT(LOG_MME_APP);
  }
  MME_APP_CREATE_DEDICATED_BEARER_REQ(message_p).ue_id =
    ue_context_p->mme_ue_s1ap_id;
  MME_APP_CREATE_DEDICATED_BEARER_REQ(message_p).cid = cid;
  MME_APP_CREATE_DEDICATED_BEARER_REQ(message_p).ebi = 0; //Will be assigned by NAS Task
  MME_APP_CREATE_DEDICATED_BEARER_REQ(message_p).linked_ebi =
    ue_context_p->pdn_contexts[cid]->default_ebi;
  MME_APP_CREATE_DEDICATED_BEARER_REQ(message_p).bearer_qos =
    pcrf_bearer_actv_req_p->eps_bearer_qos;
  MME_APP_CREATE_DEDICATED_BEARER_REQ(message_p).gtp_teid =
    pcrf_bearer_actv_req_p->s1_u_sgw_fteid.teid;
  if (pcrf_bearer_actv_req_p->tft.numberofpacketfilters) {
    MME_APP_CREATE_DEDICATED_BEARER_REQ(message_p).tft =
      calloc(1, sizeof(traffic_flow_template_t));
    copy_traffic_flow_template(
      MME_APP_CREATE_DEDICATED_BEARER_REQ(message_p).tft, &pcrf_bearer_actv_req_p->tft);
  }
  if (pcrf_bearer_actv_req_p->pco.num_protocol_or_container_id) {
    MME_APP_CREATE_DEDICATED_BEARER_REQ(message_p).pco =
      calloc(1, sizeof(protocol_configuration_options_t));
    copy_protocol_configuration_options(
      MME_APP_CREATE_DEDICATED_BEARER_REQ(message_p).pco, &pcrf_bearer_actv_req_p->pco);
  }

  MSC_LOG_TX_MESSAGE(
    MSC_MMEAPP_MME,
    MSC_NAS_MME,
    NULL,
    0,
    "0 MME_APP_CREATE_DEDICATED_BEARER_REQ mme_ue_s1ap_id " MME_UE_S1AP_ID_FMT
    " qci %u ebi %u cid %u",
    MME_APP_CREATE_DEDICATED_BEARER_REQ(message_p).ue_id,
    dedicated_bc->qci,
    dedicated_bc->ebi,
    cid);

  OAILOG_INFO(
    LOG_MME_APP,
    "Sending MME_APP_CREATE_DEDICATED_BEARER_REQ to NAS with UE ID %d for LBI %d\n",
    MME_APP_CREATE_DEDICATED_BEARER_REQ(message_p).ue_id,
    ue_context_p->pdn_contexts[cid]->default_ebi);
  itti_send_msg_to_task(TASK_NAS_MME, INSTANCE_DEFAULT, message_p);
  unlock_ue_contexts(ue_context_p);
  OAILOG_FUNC_OUT(LOG_MME_APP);
}
<<<<<<< HEAD

//------------------------------------------------------------------------------
void _send_delete_dedicated_bearer_rsp(
  struct ue_mm_context_s *ue_context_p,
  bool delete_default_bearer,
  ebi_t ebi[],
  uint32_t num_bearer_context,
  gtpv2c_cause_value_t cause
  )
{
  itti_s11_pcrf_ded_bearer_deactv_rsp_t *s11_deact_ded_bearer_rsp = NULL;
  MessageDef *message_p = NULL;
  uint32_t i = 0;

  OAILOG_FUNC_IN(LOG_MME_APP);
  if (ue_context_p == NULL) {
    OAILOG_ERROR(LOG_MME_APP, " NULL UE context ptr\n");
    OAILOG_FUNC_OUT(LOG_MME_APP);
  }
  message_p =
    itti_alloc_new_message(TASK_MME_APP, S11_PCRF_DED_BEARER_DEACTV_RESPONSE);
  s11_deact_ded_bearer_rsp =
    &message_p->ittiMsg.s11_pcrf_ded_bearer_deactv_response;

  if (message_p == NULL) {
    OAILOG_ERROR(LOG_MME_APP,
      "itti_alloc_new_message failed for S11_PCRF_DED_BEARER_DEACTV_RESPONSE\n");
    OAILOG_FUNC_OUT(LOG_MME_APP);
  }
  memset(s11_deact_ded_bearer_rsp, 0, sizeof(itti_s11_pcrf_ded_bearer_deactv_rsp_t));

  s11_deact_ded_bearer_rsp->delete_default_bearer = delete_default_bearer;
  if (delete_default_bearer) {
    s11_deact_ded_bearer_rsp->lbi = calloc(1, sizeof(ebi_t));
    *s11_deact_ded_bearer_rsp->lbi = ebi[0];
  } else {
    s11_deact_ded_bearer_rsp->imsi = ue_context_p->imsi;
    s11_deact_ded_bearer_rsp->bearer_contexts.num_bearer_context = 1;
    for (i = 0; i < num_bearer_context; i++) {
      s11_deact_ded_bearer_rsp->bearer_contexts.bearer_contexts[i].eps_bearer_id =
        ebi[i];
      s11_deact_ded_bearer_rsp->bearer_contexts.bearer_contexts[i].cause.cause_value =
        cause;
    }
  }
  OAILOG_DEBUG(
    LOG_MME_APP,
    " Sending S11_PCRF_DED_BEARER_DEACTV_RESPONSE to SGW \n");
  itti_send_msg_to_task(TASK_SPGW, INSTANCE_DEFAULT, message_p);
}


/**
 * This Function handles PCRF initiated
 * Dedicated bearer Deactivation Request message from SGW
 */
void mme_app_handle_pcrf_ded_bearer_deactv_req(
  itti_s11_pcrf_ded_bearer_deactv_request_t
  *const pcrf_bearer_deactv_req_p)
{
  ue_mm_context_t *ue_context_p = NULL;
  uint32_t i = 0;
  OAILOG_FUNC_IN(LOG_MME_APP);
  MessageDef *message_p = NULL;

  for (i = 0; i< pcrf_bearer_deactv_req_p->no_of_bearers; i++) {
    OAILOG_INFO(
      LOG_MME_APP,
      "Received Dedicated bearer deactivation Request from SGW with EBI %d\n",
      pcrf_bearer_deactv_req_p->ebi[i]);
  }
  ue_context_p = mme_ue_context_exists_s11_teid(
    &mme_app_desc.mme_ue_contexts, pcrf_bearer_deactv_req_p->s11_mme_teid);

  if (ue_context_p == NULL) {
    MSC_LOG_RX_DISCARDED_MESSAGE(
      MSC_MMEAPP_MME,
      MSC_S11_MME,
      NULL,
      0,
      "0 PCRF initiated Bearer Dectv Req local S11 teid " TEID_FMT " ",
      pcrf_bearer_deactv_req_p->s11_mme_teid);
    OAILOG_FUNC_OUT(LOG_MME_APP);
  }

  /* If delete_default_bearer is set and this is the only active PDN,
  *  Send Detach Request to UE
  */
  if ((pcrf_bearer_deactv_req_p->delete_default_bearer) &&
       (ue_context_p->nb_active_pdn_contexts == 1)) {
    OAILOG_INFO(
      LOG_MME_APP,
      "Send detach to NAS for EBI %d as delete_default_bearer = true\n",
      pcrf_bearer_deactv_req_p->ebi[0]);
    //Send Deatch Request to NAS
    if (ue_context_p->ecm_state == ECM_CONNECTED) {
      mme_app_send_nas_detach_request(
        ue_context_p->mme_ue_s1ap_id, MME_INITIATED_EPS_DETACH);
    } else {
      //If UE is in IDLE state send Paging Req
      mme_app_paging_request_helper(
        ue_context_p, true, false /* s-tmsi */, CN_DOMAIN_PS);
      // Set the flag and send detach to UE after receiving service req
      ue_context_p->emm_context.pcrf_init_bearer_deactv = true;
    }
  } else {
    //If UE is in connected state send Deactivate Bearer Req + ERAB Rel Cmd to NAS
    if (ue_context_p->ecm_state == ECM_CONNECTED) {
      message_p =
      itti_alloc_new_message(TASK_MME_APP, MME_APP_DELETE_DEDICATED_BEARER_REQ);
      if (message_p == NULL) {
        OAILOG_INFO(
        LOG_MME_APP,
        "itti_alloc_new_message failed for MME_APP_CREATE_DEDICATED_BEARER_REQ\n");
        OAILOG_FUNC_OUT(LOG_MME_APP);
      }
      MME_APP_DELETE_DEDICATED_BEARER_REQ(message_p).delete_default_bearer =
        pcrf_bearer_deactv_req_p->delete_default_bearer;
      MME_APP_DELETE_DEDICATED_BEARER_REQ(message_p).ue_id =
        ue_context_p->mme_ue_s1ap_id;
      MME_APP_DELETE_DEDICATED_BEARER_REQ(message_p).no_of_bearers =
        pcrf_bearer_deactv_req_p->no_of_bearers;
      memcpy(
        &MME_APP_DELETE_DEDICATED_BEARER_REQ(message_p).ebi,
        pcrf_bearer_deactv_req_p->ebi,
        sizeof(ebi_t));
      // Send MME_APP_DELETE_DEDICATED_BEARER_REQ to NAS
      itti_send_msg_to_task(TASK_NAS_MME, INSTANCE_DEFAULT, message_p);
    } else {
      /* If UE is in IDLE state remove bearer context
       * send Create Bearer Rsp to SPGW
       */
      for (i = 0; i < pcrf_bearer_deactv_req_p->no_of_bearers; i++) {
        if ((ue_context_p->bearer_contexts[i]) &&
          (ue_context_p->bearer_contexts[i]->ebi ==
            pcrf_bearer_deactv_req_p->ebi[i])) {
          mme_app_free_bearer_context(&ue_context_p->bearer_contexts[i]);
          break;
        }
      }
      if (i < pcrf_bearer_deactv_req_p->no_of_bearers) {
        //Send delete_dedicated_bearer_rsp to SPGW
        _send_delete_dedicated_bearer_rsp(
          ue_context_p,
          pcrf_bearer_deactv_req_p->delete_default_bearer,
          pcrf_bearer_deactv_req_p->ebi,
          pcrf_bearer_deactv_req_p->no_of_bearers,
          REQUEST_ACCEPTED);
      } else {
        OAILOG_ERROR(LOG_MME_APP, "Cannot delete bearer context");
      }
    }
  }
  unlock_ue_contexts(ue_context_p);
  OAILOG_FUNC_OUT(LOG_MME_APP);
}

//------------------------------------------------------------------------------
void mme_app_handle_erab_rel_cmd(
  itti_erab_rel_cmd_t *const itti_erab_rel_cmd)
{
  OAILOG_FUNC_IN(LOG_MME_APP);
  struct ue_mm_context_s *ue_context_p = mme_ue_context_exists_mme_ue_s1ap_id(
    &mme_app_desc.mme_ue_contexts, itti_erab_rel_cmd->ue_id);

  if (!ue_context_p) {
    MSC_LOG_EVENT(
      MSC_MMEAPP_MME,
      " NAS_ERAB_REL_CMD Unknown ue " MME_UE_S1AP_ID_FMT " ",
      itti_erab_rel_cmd->ue_id);
    OAILOG_ERROR(
      LOG_MME_APP,
      "UE context doesn't exist for UE " MME_UE_S1AP_ID_FMT "\n",
      itti_erab_rel_cmd->ue_id);
    // memory leak
    bdestroy_wrapper(&itti_erab_rel_cmd->nas_msg);
    OAILOG_FUNC_OUT(LOG_MME_APP);
  }

  bearer_context_t *bearer_context =
    mme_app_get_bearer_context(ue_context_p, itti_erab_rel_cmd->ebi);

  if (bearer_context) {
    MessageDef *message_p =
      itti_alloc_new_message(TASK_MME_APP, S1AP_E_RAB_REL_CMD);
    itti_s1ap_e_rab_rel_cmd_t *s1ap_e_rab_rel_cmd =
      &message_p->ittiMsg.s1ap_e_rab_rel_cmd;

    s1ap_e_rab_rel_cmd->mme_ue_s1ap_id = ue_context_p->mme_ue_s1ap_id;
    s1ap_e_rab_rel_cmd->enb_ue_s1ap_id = ue_context_p->enb_ue_s1ap_id;

    // E-RAB to Be Setup List
    s1ap_e_rab_rel_cmd->e_rab_to_be_rel_list.no_of_items = 1;
    s1ap_e_rab_rel_cmd->e_rab_to_be_rel_list.item[0].e_rab_id =
      bearer_context->ebi;
    //s1ap_e_rab_rel_cmd->e_rab_to_be_rel_list.item[0].cause = 0; //Pruthvi TDB
    s1ap_e_rab_rel_cmd->nas_pdu =
      itti_erab_rel_cmd->nas_msg;
    itti_erab_rel_cmd->nas_msg = NULL;

    MSC_LOG_TX_MESSAGE(
      MSC_MMEAPP_MME,
      MSC_S1AP_MME,
      NULL,
      0,
      "0 S1AP_E_RAB_REL_CMD ue id " MME_UE_S1AP_ID_FMT
      ue_context_p->mme_ue_s1ap_id,
      itti_erab_rel_cmd->e_rab_to_be_rel_list.item[0].e_rab_id);
    OAILOG_INFO(LOG_MME_APP,"Sending ERAB REL CMD to S1AP with UE ID %d and EBI %d",
      itti_erab_rel_cmd->ue_id,itti_erab_rel_cmd->ebi);
    itti_send_msg_to_task(TASK_S1AP, INSTANCE_DEFAULT, message_p);
  } else {
    OAILOG_ERROR(
      LOG_MME_APP,
      "No bearer context found ue " MME_UE_S1AP_ID_FMT " ebi %u\n",
      itti_erab_rel_cmd->ue_id,
      itti_erab_rel_cmd->ebi);
  }
  unlock_ue_contexts(ue_context_p);
  OAILOG_FUNC_OUT(LOG_MME_APP);
}

//------------------------------------------------------------------------------
void mme_app_handle_e_rab_rel_rsp(
  itti_s1ap_e_rab_rel_rsp_t *const e_rab_rel_rsp)
{
  OAILOG_FUNC_IN(LOG_MME_APP);
  struct ue_mm_context_s *ue_context_p = NULL;

  ue_context_p = mme_ue_context_exists_mme_ue_s1ap_id(
    &mme_app_desc.mme_ue_contexts, e_rab_rel_rsp->mme_ue_s1ap_id);

  if (ue_context_p == NULL) {
    OAILOG_DEBUG(
      LOG_MME_APP,
      "We didn't find this mme_ue_s1ap_id in list of UE: " MME_UE_S1AP_ID_FMT
      "\n",
      e_rab_rel_rsp->mme_ue_s1ap_id);
    MSC_LOG_EVENT(
      MSC_MMEAPP_MME,
      " S1AP_E_RAB_REL_RSP Unknown ue " MME_UE_S1AP_ID_FMT "\n",
      e_rab_rel_rsp->mme_ue_s1ap_id);
    OAILOG_FUNC_OUT(LOG_MME_APP);
  }

  for (int i = 0; i < e_rab_rel_rsp->e_rab_rel_list.no_of_items; i++) {
    e_rab_id_t e_rab_id = e_rab_rel_rsp->e_rab_rel_list.item[i].e_rab_id;
    OAILOG_DEBUG(
      LOG_MME_APP,"Received ERAB Release Rsp with ERAB ID %d",e_rab_id);
  }
  for (int i = 0; i < e_rab_rel_rsp->e_rab_rel_list.no_of_items;
       i++) {
    e_rab_id_t e_rab_id =
      e_rab_rel_rsp->e_rab_failed_to_rel_list.item[i].e_rab_id;
    OAILOG_DEBUG(
      LOG_MME_APP,"Received ERAB Release Rsp with ERAB ID %d",e_rab_id);
  }
  unlock_ue_contexts(ue_context_p);
  OAILOG_FUNC_OUT(LOG_MME_APP);
}

//------------------------------------------------------------------------------
void mme_app_handle_delete_dedicated_bearer_rsp(
  itti_mme_app_delete_dedicated_bearer_rsp_t *const delete_dedicated_bearer_rsp)
{
  struct ue_mm_context_s *ue_context_p = NULL;

  OAILOG_FUNC_IN(LOG_MME_APP);
  ue_context_p = mme_ue_context_exists_mme_ue_s1ap_id(
    &mme_app_desc.mme_ue_contexts, delete_dedicated_bearer_rsp->ue_id);

  if (ue_context_p == NULL) {
    OAILOG_DEBUG(
      LOG_MME_APP,
      "We didn't find this mme_ue_s1ap_id in list of UE: " MME_UE_S1AP_ID_FMT
      "\n",
      delete_dedicated_bearer_rsp->ue_id);
    OAILOG_FUNC_OUT(LOG_MME_APP);
  }

  //Send delete_dedicated_bearer_rsp to SPGW
  _send_delete_dedicated_bearer_rsp(
     ue_context_p,
     delete_dedicated_bearer_rsp->delete_default_bearer,
     delete_dedicated_bearer_rsp->ebi,
     delete_dedicated_bearer_rsp->no_of_bearers,
     REQUEST_ACCEPTED);

  OAILOG_FUNC_OUT(LOG_MME_APP);

}
=======
>>>>>>> f9510af0
<|MERGE_RESOLUTION|>--- conflicted
+++ resolved
@@ -110,61 +110,6 @@
   s11_pcrf_ded_bearer_actv_rsp->sgw_s11_teid = pdn_context->s_gw_teid_s11_s4;
   int msg_bearer_index = 0;
 
-<<<<<<< HEAD
-    bearer_context_t *bc =
-      mme_app_get_bearer_context(ue_context_p,create_dedicated_bearer_rsp->ebi);
-    if (bc->bearer_state & BEARER_STATE_ENB_CREATED) {
-      s11_pcrf_ded_bearer_actv_rsp->cause.cause_value = REQUEST_ACCEPTED;
-      s11_pcrf_ded_bearer_actv_rsp->bearer_contexts
-        .bearer_contexts[msg_bearer_index]
-        .eps_bearer_id = ebi;
-      s11_pcrf_ded_bearer_actv_rsp->bearer_contexts
-        .bearer_contexts[msg_bearer_index]
-        .cause.cause_value = REQUEST_ACCEPTED;
-      //  FTEID eNB
-      s11_pcrf_ded_bearer_actv_rsp->bearer_contexts
-        .bearer_contexts[msg_bearer_index]
-        .s1u_enb_fteid = bc->enb_fteid_s1u;
-
-      // FTEID SGW S1U
-      s11_pcrf_ded_bearer_actv_rsp->bearer_contexts
-        .bearer_contexts[msg_bearer_index]
-        .s1u_sgw_fteid =
-        bc->s_gw_fteid_s1u; ///< This IE shall be sent on the S11 interface. It shall be used to fetch context
-      s11_pcrf_ded_bearer_actv_rsp->bearer_contexts.num_bearer_context++;
-    }
-    if (bc->bearer_state & BEARER_STATE_MME_CREATED) {
-      if (REQUEST_ACCEPTED == s11_pcrf_ded_bearer_actv_rsp->cause.cause_value) {
-        s11_pcrf_ded_bearer_actv_rsp->cause.cause_value =
-          REQUEST_ACCEPTED_PARTIALLY;
-      } else {
-          s11_pcrf_ded_bearer_actv_rsp->cause.cause_value = REQUEST_REJECTED;
-      }
-      s11_pcrf_ded_bearer_actv_rsp->bearer_contexts
-        .bearer_contexts[msg_bearer_index]
-        .eps_bearer_id = ebi;
-      s11_pcrf_ded_bearer_actv_rsp->bearer_contexts
-        .bearer_contexts[msg_bearer_index]
-        .cause.cause_value =
-        REQUEST_REJECTED;
-      s11_pcrf_ded_bearer_actv_rsp->bearer_contexts.num_bearer_context++;
-      bc->bearer_state = BEARER_STATE_NULL;
-    }
-  //Saved TFT to be sent to SGW in order to save in the SPGW context
-  if (bc->saved_tft) {
-    memcpy(
-      &s11_pcrf_ded_bearer_actv_rsp->tft,
-      bc->saved_tft,
-      sizeof(traffic_flow_template_t));
-  }
-  //Saved QoS to be sent to SGW in order to save in the SPGW context
-  if (bc->saved_qos) {
-    memcpy(
-      &s11_pcrf_ded_bearer_actv_rsp->eps_bearer_qos,
-      bc->saved_qos,
-      sizeof(bearer_qos_t));
-  }
-=======
   bearer_context_t *bc =
     mme_app_get_bearer_context(ue_context_p,create_dedicated_bearer_rsp->ebi);
     s11_pcrf_ded_bearer_actv_rsp->cause.cause_value = REQUEST_ACCEPTED;
@@ -199,7 +144,6 @@
         bc->saved_qos,
         sizeof(bearer_qos_t));
     }
->>>>>>> f9510af0
 
   MSC_LOG_TX_MESSAGE(
     MSC_MMEAPP_MME,
@@ -209,14 +153,10 @@
     "0 S11_PCRF_BEARER_ACTV_RSP teid %u",
     s11_pcrf_ded_bearer_actv_rsp->teid);
 
-<<<<<<< HEAD
-  OAILOG_INFO(LOG_MME_APP,"Sending create_dedicated_bearer_rsp to SGW\n");
-=======
   OAILOG_INFO(LOG_MME_APP,"Sending create_dedicated_bearer_rsp to SGW with EBI %d %d\n",
     ebi,s11_pcrf_ded_bearer_actv_rsp->bearer_contexts
         .bearer_contexts[msg_bearer_index]
         .eps_bearer_id);
->>>>>>> f9510af0
   itti_send_msg_to_task(TASK_SPGW, INSTANCE_DEFAULT, message_p);
   OAILOG_FUNC_RETURN(LOG_MME_APP,RETURNok);
 }
@@ -2604,13 +2544,6 @@
         ebi);
         OAILOG_FUNC_OUT(LOG_MME_APP);
       }
-<<<<<<< HEAD
-      if (!(bc->bearer_state & BEARER_STATE_SGW_CREATED)) {
-        _send_pcrf_bearer_actv_rsp(ue_context_p,create_dedicated_bearer_rsp);
-        OAILOG_FUNC_OUT(LOG_MME_APP);
-      }
-=======
->>>>>>> f9510af0
       mme_app_s11_procedure_create_bearer_send_response(
         ue_context_p, s11_proc_create);
       mme_app_delete_s11_procedure_create_bearer(ue_context_p);
@@ -2830,7 +2763,6 @@
   unlock_ue_contexts(ue_context_p);
   OAILOG_FUNC_OUT(LOG_MME_APP);
 }
-<<<<<<< HEAD
 
 //------------------------------------------------------------------------------
 void _send_delete_dedicated_bearer_rsp(
@@ -3121,6 +3053,4 @@
 
   OAILOG_FUNC_OUT(LOG_MME_APP);
 
-}
-=======
->>>>>>> f9510af0
+}