--- conflicted
+++ resolved
@@ -258,16 +258,10 @@
 
   OAILOG_INFO(
     LOG_MME_APP,
-<<<<<<< HEAD
-    "Sending create_dedicated_bearer_rsp to SGW with EBI %u teid %u\n",
-    ebi,
-    bc->s_gw_fteid_s1u.teid);
-=======
     "Sending create_dedicated_bearer_rsp to SGW with EBI %u\n",
     s11_nw_init_actv_bearer_rsp->bearer_contexts
       .bearer_contexts[msg_bearer_index]
       .eps_bearer_id);
->>>>>>> 868bfd96
   itti_send_msg_to_task(TASK_SPGW, INSTANCE_DEFAULT, message_p);
   OAILOG_FUNC_RETURN(LOG_MME_APP, RETURNok);
 }
