/*
 * Licensed to the OpenAirInterface (OAI) Software Alliance under one or more
 * contributor license agreements.  See the NOTICE file distributed with
 * this work for additional information regarding copyright ownership.
 * The OpenAirInterface Software Alliance licenses this file to You under
 * the Apache License, Version 2.0  (the "License"); you may not use this file
 * except in compliance with the License.
 * You may obtain a copy of the License at
 *
 *      http://www.apache.org/licenses/LICENSE-2.0
 *
 * Unless required by applicable law or agreed to in writing, software
 * distributed under the License is distributed on an "AS IS" BASIS,
 * WITHOUT WARRANTIES OR CONDITIONS OF ANY KIND, either express or implied.
 * See the License for the specific language governing permissions and
 * limitations under the License.
 *-------------------------------------------------------------------------------
 * For more information about the OpenAirInterface (OAI) Software Alliance:
 *      contact@openairinterface.org
 */

/*! \file mme_app_sgs_paging.c
   \brief Handles  SGSAP Paging Request message
   \author
   \version
   \company
   \email:
*/

#include <stdio.h>
#include <string.h>
#include <stdbool.h>
#include <stdint.h>

#include "assertions.h"
#include "conversions.h"
#include "log.h"
#include "service303.h"
#include "intertask_interface.h"
#include "mme_app_defs.h"
#include "mme_app_sgs_fsm.h"
#include "mme_app_ue_context.h"
#include "3gpp_23.003.h"
#include "3gpp_36.401.h"
#include "bstrlib.h"
#include "common_defs.h"
#include "common_types.h"
#include "emm_data.h"
#include "intertask_interface_types.h"
#include "itti_types.h"
#include "mme_app_state.h"
#include "emm_cnDef.h"
#include "nas_proc.h"
#include "s1ap_messages_types.h"
#include "sgs_messages_types.h"

static int _mme_app_send_sgsap_ue_unreachable(
  struct ue_mm_context_s *ue_context_p,
  SgsCause_t sgs_cause);

static int _sgsap_handle_paging_request_without_lai(
  ue_mm_context_t *ue_context_p,
  itti_sgsap_paging_request_t *const sgsap_paging_req_pP);

static int _sgs_handle_paging_request_for_mt_call(const sgs_fsm_t *evt);

static int _sgs_handle_paging_request_for_mt_call_in_connected(
  ue_mm_context_t *ue_context_p,
  itti_sgsap_paging_request_t *const sgsap_paging_req_pP);

static int _sgs_handle_paging_request_for_mt_call_in_idle(
  ue_mm_context_t *ue_context_p,
  itti_sgsap_paging_request_t *const sgsap_paging_req_pP);

static int _sgs_handle_paging_request_for_mt_sms(const sgs_fsm_t *evt);

static int _sgs_handle_paging_request_for_mt_sms_in_connected(
  ue_mm_context_t *ue_context_p,
  itti_sgsap_paging_request_t *const sgsap_paging_req_pP);

static int _sgs_handle_paging_request_for_mt_sms_in_idle(
  ue_mm_context_t *ue_context_p,
  itti_sgsap_paging_request_t *const sgsap_paging_req_pP);
/*****************************************************************************
 **                                                                         **
 ** Name:    sgs_handle_associated_paging_request()                         **
 ** Description   Handle SGSAP-Paging request in SGS-Associated state       **
 ** Inputs:  sgs_fsm_t: pointer for sgs_fsm_primitive structure             **
 ** Outputs:                                                                **
 **          Return:    RETURNok, RETURNerror                               **
 **                                                                         **
******************************************************************************/
int sgs_handle_associated_paging_request(const sgs_fsm_t *evt)
{
  int rc = RETURNerror;
  itti_sgsap_paging_request_t *sgsap_paging_req_pP = NULL;

  OAILOG_FUNC_IN(LOG_MME_APP);
  DevAssert(evt);

  OAILOG_DEBUG(
    LOG_MME_APP,
    "Handle paging request in Associated state for ue-id "
    MME_UE_S1AP_ID_FMT "\n",
    evt->ue_id);
  sgs_context_t *sgs_context = (sgs_context_t *) evt->ctx;
  sgsap_paging_req_pP = (itti_sgsap_paging_request_t *) sgs_context->sgsap_msg;

#define SGSAP_SMS_INDICATOR 0x02
  if (sgsap_paging_req_pP->service_indicator == SGSAP_SMS_INDICATOR) {
    rc = _sgs_handle_paging_request_for_mt_sms(evt);
  } else {
    rc = _sgs_handle_paging_request_for_mt_call(evt);
  }
  OAILOG_FUNC_RETURN(LOG_MME_APP, rc);
}

/*****************************************************************************
 **                                                                         **
 ** Name:    _sgs_handle_paging_request_for_mt_sms()                        **
 ** Description   Handle SGSAP-Paging request in SGS-Associated state       **
 **               for Mobile terminating sms                                **
 ** Inputs:  sgs_fsm_t: pointer for sgs_fsm_primitive structure             **
 ** Outputs:                                                                **
 **          Return:    RETURNok, RETURNerror                               **
 **                                                                         **
******************************************************************************/
static int _sgs_handle_paging_request_for_mt_sms(const sgs_fsm_t *evt)
{
  int rc = RETURNerror;
  ue_mm_context_t *ue_context_p = NULL;
  sgs_context_t *sgs_context = NULL;
  itti_sgsap_paging_request_t *sgsap_paging_req_pP = NULL;
  imsi64_t imsi64 = INVALID_IMSI64;
  OAILOG_FUNC_IN(LOG_MME_APP);

  mme_app_desc_t* mme_app_desc_p = get_mme_nas_state(false);
  ue_context_p = mme_ue_context_exists_mme_ue_s1ap_id(
    &mme_app_desc_p->mme_ue_contexts, evt->ue_id);
  if (!ue_context_p) {
    OAILOG_WARNING(
      LOG_MME_APP,
      "Received paging request- UE context not found for ue-id :%u \n",
      evt->ue_id);
    OAILOG_FUNC_RETURN(LOG_MME_APP, rc);
  }
  sgs_context = (sgs_context_t *) evt->ctx;
  sgsap_paging_req_pP = (itti_sgsap_paging_request_t *) sgs_context->sgsap_msg;
  if (ue_context_p->granted_service == GRANTED_SERVICE_EPS_ONLY) {
    OAILOG_ERROR(
      LOG_MME_APP,
      "Send SGSAP-Pagaing Reject due to Service mis-match"
      "requested service :%u granted service to UE :%u for imsi:" IMSI_64_FMT
      "\n",
      sgsap_paging_req_pP->service_indicator,
      (uint8_t) ue_context_p->granted_service,
      ue_context_p->emm_context._imsi64);
    IMSI_STRING_TO_IMSI64((char *) sgsap_paging_req_pP->imsi, &imsi64);
    mme_app_send_sgsap_paging_reject(
      ue_context_p,
      imsi64,
      sgsap_paging_req_pP->imsi_length,
      SGS_CAUSE_IMSI_IMPLICITLY_DETACHED_FOR_NONEPS_SERVICE);
    increment_counter(
      "sgsap_paging_reject", 1, 1, "cause", "ue_requested_only_eps");
    OAILOG_FUNC_RETURN(LOG_MME_APP, RETURNerror);
  }
  /* Fetch LAI if present */
  OAILOG_DEBUG(
    LOG_MME_APP,
    " : LAI : %d\n",
    (sgsap_paging_req_pP->presencemask & PAGING_REQUEST_LAI_PARAMETER_PRESENT));
  if (!(sgsap_paging_req_pP->presencemask &
        PAGING_REQUEST_LAI_PARAMETER_PRESENT)) {
    rc = _sgsap_handle_paging_request_without_lai(
      ue_context_p, sgsap_paging_req_pP);
    OAILOG_FUNC_RETURN(LOG_MME_APP, rc);
  }
  if (ue_context_p->ecm_state == ECM_CONNECTED) {
    rc = _sgs_handle_paging_request_for_mt_sms_in_connected(
      ue_context_p, sgsap_paging_req_pP);
  } else if (ue_context_p->ecm_state == ECM_IDLE) {
    rc = _sgs_handle_paging_request_for_mt_sms_in_idle(
      ue_context_p, sgsap_paging_req_pP);
  }
  OAILOG_FUNC_RETURN(LOG_MME_APP, rc);
}

/******************************************************************************
 **                                                                          **
 ** Name:    _sgs_handle_paging_request_for_mt_call()                        **
 ** Description   Handle SGSAP-Paging request in SGS-Associated state        **
 **               for Mobile terminating call                                **
 ** Inputs:  sgs_fsm_t: pointer for sgs_fsm_primitive structure              **
<<<<<<< HEAD
=======
 **          ue_context_p: UE context
>>>>>>> a3c9977c
 ** Outputs:                                                                 **
 **          Return:    RETURNok, RETURNerror                                **
 **                                                                          **
*******************************************************************************/
static int _sgs_handle_paging_request_for_mt_call(const sgs_fsm_t* evt)
{
  int rc = RETURNerror;
  ue_mm_context_t* ue_context_p = NULL;
  sgs_context_t* sgs_context = NULL;
  itti_sgsap_paging_request_t* sgsap_paging_req_pP = NULL;
  imsi64_t imsi64 = INVALID_IMSI64;
  OAILOG_FUNC_IN(LOG_MME_APP);

  mme_app_desc_t* mme_app_desc_p = get_mme_nas_state(false);
  ue_context_p = mme_ue_context_exists_mme_ue_s1ap_id(
    &mme_app_desc_p->mme_ue_contexts, evt->ue_id);
  if (!ue_context_p) {
    OAILOG_WARNING(
      LOG_MME_APP,
      "Received paging request- UE context not found for ue-id :%u \n",
      evt->ue_id);
    OAILOG_FUNC_RETURN(LOG_MME_APP, rc);
  }
  sgs_context = (sgs_context_t *) evt->ctx;
  /* If call_cancelled is set to TRUE when a new Paging message
   * is received.Set call_cancelled to false
   */
  if (sgs_context->call_cancelled == true) {
    sgs_context->call_cancelled = false;
  }
  sgsap_paging_req_pP = (itti_sgsap_paging_request_t *) sgs_context->sgsap_msg;
  IMSI_STRING_TO_IMSI64((char *) sgsap_paging_req_pP->imsi, &imsi64);
  if (ue_context_p->granted_service != GRANTED_SERVICE_CSFB_SMS) {
    OAILOG_ERROR(
      LOG_MME_APP,
      "Send SGSAP-Pagaing Reject due to Service mis-match"
      "requested service :%u granted service to UE :%u for imsi:" IMSI_64_FMT
      "\n",
      sgsap_paging_req_pP->service_indicator,
      (uint8_t) ue_context_p->granted_service,
      ue_context_p->emm_context._imsi64);
    mme_app_send_sgsap_paging_reject(
      ue_context_p,
      imsi64,
      ue_context_p->emm_context._imsi.length,
      SGS_CAUSE_MT_CSFB_CALL_REJECTED_BY_USER);
    increment_counter(
      "sgsap_paging_reject", 1, 1, "cause", "ue_requested_only_sms");
    OAILOG_FUNC_RETURN(LOG_MME_APP, RETURNerror);
  }
  /* Fetch LAI if present */
  if (!(sgsap_paging_req_pP->presencemask &
        PAGING_REQUEST_LAI_PARAMETER_PRESENT)) {
    rc = _sgsap_handle_paging_request_without_lai(
      ue_context_p, sgsap_paging_req_pP);
    OAILOG_FUNC_RETURN(LOG_MME_APP, rc);
  }

  // Check the vlr-reliable flag
  if (sgs_context->vlr_reliable == false) {
    OAILOG_DEBUG(
      LOG_MME_APP,
      "Received Paging Request while vlr-rliable is :%d for imsi" IMSI_64_FMT
      "\n",
      sgs_context->vlr_reliable,
      ue_context_p->emm_context._imsi64);
    /* Handling for paging received without LAI and vlr-reliable flag set to
     * false is same
     */
    rc = _sgsap_handle_paging_request_without_lai(
      ue_context_p, sgsap_paging_req_pP);
    OAILOG_FUNC_RETURN(LOG_MME_APP, rc);
  }

  if (ue_context_p->ecm_state == ECM_CONNECTED) {
    rc = _sgs_handle_paging_request_for_mt_call_in_connected(
      ue_context_p, sgsap_paging_req_pP);
  } else if (ue_context_p->ecm_state == ECM_IDLE) {
    rc = _sgs_handle_paging_request_for_mt_call_in_idle(
      ue_context_p, sgsap_paging_req_pP);
  }
  OAILOG_FUNC_RETURN(LOG_MME_APP, rc);
}

/*****************************************************************************
 **                                                                         **
 ** Name:    _sgs_handle_paging_request_for_mt_call_in_connected()          **
 ** Description   Handle SGSAP-Paging request in SGS-Associated state       **
 **               and UE connected state for Mobile terminating call        **
 ** Inputs:  ue_context_p: UE context                                       **
 **          itti_sgsap_paging_request_t : received sgs-paging request      **
 ** Outputs:                                                                **
 **          Return:    RETURNok, RETURNerror                               **
 **                                                                         **
******************************************************************************/

static int _sgs_handle_paging_request_for_mt_call_in_connected(
  ue_mm_context_t* ue_context_p,
  itti_sgsap_paging_request_t* const sgsap_paging_req_pP)
{
  int rc = RETURNerror;
  uint8_t paging_id = MME_APP_PAGING_ID_IMSI;
  bstring cli = NULL;
  OAILOG_FUNC_IN(LOG_MME_APP);

  if (!ue_context_p) {
    OAILOG_ERROR(LOG_MME_APP, "Invalid ue_context_p \n");
    OAILOG_FUNC_RETURN(LOG_MME_APP, RETURNerror);
  }
  if (!sgsap_paging_req_pP) {
    OAILOG_ERROR(LOG_MME_APP, "Null Paging Request Received \n");
    OAILOG_FUNC_RETURN(LOG_MME_APP, RETURNerror);
  }

  OAILOG_INFO(
    LOG_MME_APP,
    "Received SGSAP-Paging Request in UE Connected state for IMSI:" IMSI_64_FMT
    "\n",
    ue_context_p->emm_context._imsi64);

  /* Fetch TMSI if present */
  if (
    sgsap_paging_req_pP->presencemask & PAGING_REQUEST_TMSI_PARAMETER_PRESENT) {
    paging_id = MME_APP_PAGING_ID_TMSI;
  }
  /* Fetch CLI if present */
  if (
    sgsap_paging_req_pP->presencemask & PAGING_REQUEST_CLI_PARAMETER_PRESENT) {
    bassign(cli, sgsap_paging_req_pP->opt_cli);
  }
  rc  = nas_proc_cs_service_notification(
      ue_context_p->mme_ue_s1ap_id, paging_id, cli);
  if (rc != RETURNok) {
    OAILOG_ERROR(
      LOG_MME_APP,
      "Failed to handle CS-Service Notification at NAS module for"
      " ue-id:" MME_UE_S1AP_ID_FMT "\n",
      ue_context_p->mme_ue_s1ap_id);
    OAILOG_FUNC_RETURN(LOG_MME_APP, RETURNerror);
  }
  rc = mme_app_send_sgsap_service_request(
      sgsap_paging_req_pP->service_indicator, ue_context_p);
  if (rc != RETURNok) {
    OAILOG_ERROR(
      LOG_MME_APP,
      "Failed to send CS-Service Request to SGS-Task for ue-id :%u \n",
      ue_context_p->mme_ue_s1ap_id);
    OAILOG_FUNC_RETURN(LOG_MME_APP, RETURNerror);
  }
  ue_context_p->sgs_context->csfb_service_type = CSFB_SERVICE_MT_CALL;
  OAILOG_FUNC_RETURN(LOG_MME_APP, rc);
}

/*****************************************************************************
 **                                                                         **
 ** Name:    _sgs_handle_paging_request_for_mt_sms_in_connected()           **
 ** Description   Handle SGSAP-Paging request in SGS-Associated state       **
 **               and UE connected state for Mobile terminating sms         **
 ** Inputs:  ue_context_p: UE context                                       **
 **          itti_sgsap_paging_request_t : received sgs-paging request      **
 ** Outputs:                                                                **
 **          Return:    RETURNok, RETURNerror                               **
 **                                                                         **
******************************************************************************/
static int _sgs_handle_paging_request_for_mt_sms_in_connected(
  ue_mm_context_t *ue_context_p,
  itti_sgsap_paging_request_t *const sgsap_paging_req_pP)
{
  int rc = RETURNerror;

  OAILOG_FUNC_IN(LOG_MME_APP);
  DevAssert(ue_context_p);
  DevAssert(sgsap_paging_req_pP);

  OAILOG_INFO(
    LOG_MME_APP,
    "Received SGSAP-Paging Request in UE Connected state for IMSI:" IMSI_64_FMT
    "\n",
    ue_context_p->emm_context._imsi64);

<<<<<<< HEAD
  if (
    RETURNok != (rc = mme_app_send_sgsap_service_request(
      sgsap_paging_req_pP->service_indicator, ue_context_p))) {
=======
  rc = mme_app_send_sgsap_service_request(
      sgsap_paging_req_pP->service_indicator, ue_context_p);
  if (rc != RETURNok) {
>>>>>>> a3c9977c
    OAILOG_ERROR(
      LOG_MME_APP,
      "Failed to send CS-Service Request to SGS-Task for ue-id :%u \n",
      ue_context_p->mme_ue_s1ap_id);
    OAILOG_FUNC_RETURN(LOG_MME_APP, RETURNerror);
  }
  ue_context_p->sgs_context->csfb_service_type = CSFB_SERVICE_MT_SMS;
  OAILOG_FUNC_RETURN(LOG_MME_APP, rc);
}

/**********************************************************************************
 **                                                                              **
 ** Name:    _sgs_handle_paging_request_for_mt_call_in_idle                      **
 ** Description   Handle SGSAP-Paging request in SGS-Associated state            **
 **               and UE idle state for Mobile terminating call                  **
 ** Inputs:  ue_context_p: UE context                                            **
 **          itti_sgsap_paging_request_t : received sgs-paging request           **
 ** Outputs:                                                                     **
 **          Return:    RETURNok, RETURNerror                                    **
 **                                                                              **
***********************************************************************************/

static int _sgs_handle_paging_request_for_mt_call_in_idle(
  ue_mm_context_t *ue_context_p,
  itti_sgsap_paging_request_t *const sgsap_paging_req_pP)

{
  int rc = RETURNerror;
  uint8_t paging_id = MME_APP_PAGING_ID_IMSI;
  OAILOG_FUNC_IN(LOG_MME_APP);
  DevAssert(ue_context_p);
  DevAssert(sgsap_paging_req_pP);

  OAILOG_INFO(
    LOG_MME_APP,
    "Received SGSAP-Paging Request in UE Idle state for IMSI:" IMSI_64_FMT "\n",
    ue_context_p->emm_context._imsi64);
  if (ue_context_p->ppf) {
    /* Paging timer shall not be started, if paging procedure initiated for CSFB
     * Reference: spec-24.301 section: 5.6.2.3
    */
    if (!IS_EMM_CTXT_PRESENT_GUTI(&(ue_context_p->emm_context))) {
      /* On reception of SGS-Paging request in idle and not able retrieve S-TMSI from IMSI,
       * page with IMSI and PS domain
       */
      OAILOG_INFO(
        LOG_MME_APP,
        "Received SGS-paging request Unable to retrieve S-TMSI from "
        "IMSI " IMSI_64_FMT "\n",
        ue_context_p->emm_context._imsi64);
      rc = mme_app_paging_request_helper(
        ue_context_p, false, MME_APP_PAGING_ID_IMSI, CN_DOMAIN_PS);
    } else {
      // Fetch TMSI if present
      if (
        sgsap_paging_req_pP->presencemask &
        PAGING_REQUEST_TMSI_PARAMETER_PRESENT) {
        paging_id = MME_APP_PAGING_ID_TMSI;
      }
      // if TMSI is received, then page with S-TMSI otherwise page with IMSI
      rc = mme_app_paging_request_helper(
           ue_context_p, false, paging_id, CN_DOMAIN_CS);
      if (rc != RETURNok) {
        OAILOG_ERROR(
          LOG_MME_APP,
          "Failed to send PAGING Message to UE for UE-id:%u \n",
          ue_context_p->mme_ue_s1ap_id);
      }
      ue_context_p->sgs_context->csfb_service_type = CSFB_SERVICE_MT_CALL;
      ue_context_p->sgs_context->service_indicator =
        sgsap_paging_req_pP->service_indicator;
    }
  } else {
    // Send UE Unreachable to MSC/VLR
    _mme_app_send_sgsap_ue_unreachable(ue_context_p, SGS_CAUSE_UE_UNREACHABLE);
    if (rc != RETURNok) {
      OAILOG_ERROR(
        LOG_MME_APP,
        "Failed to send SGSAP-UE-UNREACHABLE for ue-id :%u \n",
        ue_context_p->mme_ue_s1ap_id);
    }
  }
  OAILOG_FUNC_RETURN(LOG_MME_APP, rc);
}

/**********************************************************************************
 **                                                                              **
 ** Name:    _sgs_handle_paging_request_for_mt_sms_in_idle                      **
 ** Description   Handle SGSAP-Paging request in SGS-Associated state            **
 **               and UE idle state for Mobile terminating sms                  **
 ** Inputs:  ue_context_p: UE context                                            **
 **          itti_sgsap_paging_request_t : received sgs-paging request           **
 ** Outputs:                                                                     **
 **          Return:    RETURNok, RETURNerror                                    **
 **                                                                              **
***********************************************************************************/

static int _sgs_handle_paging_request_for_mt_sms_in_idle(
  ue_mm_context_t *ue_context_p,
  itti_sgsap_paging_request_t *const sgsap_paging_req_pP)

{
  int rc = RETURNerror;
  uint8_t paging_id = MME_APP_PAGING_ID_IMSI;
  OAILOG_FUNC_IN(LOG_MME_APP);
  DevAssert(ue_context_p);
  DevAssert(sgsap_paging_req_pP);

  OAILOG_INFO(
    LOG_MME_APP,
    "Received SGSAP-Paging Request in UE Idle state for IMSI:" IMSI_64_FMT "\n",
    ue_context_p->emm_context._imsi64);
  if (ue_context_p->ppf) {
    /* Paging timer shall not be started, if paging procedure initiated for CSFB
     * Reference: spec-24.301 section: 5.6.2.3
    */
    if (!IS_EMM_CTXT_PRESENT_GUTI(&(ue_context_p->emm_context))) {
      /* On reception of SGS-Paging request in idle and not able retrieve S-TMSI from IMSI,
       * page with IMSI and PS domain
       */
      OAILOG_INFO(
        LOG_MME_APP,
        "Received SGS-paging request Unable to retrieve S-TMSI from "
        "IMSI " IMSI_64_FMT "\n",
        ue_context_p->emm_context._imsi64);
      rc = mme_app_paging_request_helper(
        ue_context_p, false, MME_APP_PAGING_ID_IMSI, CN_DOMAIN_PS);
    } else {
      // Fetch TMSI if present
      if (
        sgsap_paging_req_pP->presencemask &
        PAGING_REQUEST_TMSI_PARAMETER_PRESENT) {
        paging_id = MME_APP_PAGING_ID_TMSI;
      }
      // if TMSI is received, then page with S-TMSI otherwise page with IMSI
      rc = mme_app_paging_request_helper(
           ue_context_p, false, paging_id, CN_DOMAIN_PS);
      if (rc != RETURNok) {
        OAILOG_ERROR(
          LOG_MME_APP,
          "Failed to send PAGING Message to UE for UE-id:%u \n",
          ue_context_p->mme_ue_s1ap_id);
      }
      ue_context_p->sgs_context->csfb_service_type = CSFB_SERVICE_MT_SMS;
      ue_context_p->sgs_context->service_indicator =
        sgsap_paging_req_pP->service_indicator;
    }
  } else {
    // Send UE Unreachable to MSC/VLR
    rc = _mme_app_send_sgsap_ue_unreachable(
           ue_context_p, SGS_CAUSE_UE_UNREACHABLE);
    if (rc != RETURNok) {
      OAILOG_ERROR(
        LOG_MME_APP,
        "Failed to send SGSAP-UE-UNREACHABLE for ue-id :%u \n",
        ue_context_p->mme_ue_s1ap_id);
    }
  }
  OAILOG_FUNC_RETURN(LOG_MME_APP, rc);
}

/**********************************************************************************
 **                                                                              **
 ** Name:    mme_app_send_sgsap_service_request()                                **
 ** Description  Build and Send Service Request to MSC/VLR                       **
 ** Inputs:                                                                      **
 **          service-indicator   Indicates type services: SMS or CS-CALL         **
 **          ue_context_p:  pointer to UE context                                **
 ** Outputs:                                                                     **
 **          Return:    RETURNok, RETURNerror                                    **
 **                                                                              **
***********************************************************************************/

int mme_app_send_sgsap_service_request(
  uint8_t service_indicator,
  struct ue_mm_context_s *ue_context_p)
{
  int rc = RETURNerror;
  MessageDef *message_p = NULL;
  itti_sgsap_service_request_t *sgsap_service_req_pP = NULL;

  OAILOG_FUNC_IN(LOG_MME_APP);
  message_p = itti_alloc_new_message(TASK_MME_APP, SGSAP_SERVICE_REQUEST);
  AssertFatal(message_p, "itti_alloc_new_message Failed");
  sgsap_service_req_pP = &message_p->ittiMsg.sgsap_service_request;
  memset(
    (void *) sgsap_service_req_pP, 0, sizeof(itti_sgsap_service_request_t));

  IMSI64_TO_STRING(
    ue_context_p->emm_context._imsi64,
    sgsap_service_req_pP->imsi,
    ue_context_p->emm_context._imsi.length);
  sgsap_service_req_pP->imsi_length = ue_context_p->emm_context._imsi.length;
  sgsap_service_req_pP->service_indicator = service_indicator;
  if (IS_EMM_CTXT_PRESENT_IMEISV(&(ue_context_p->emm_context))) {
    sgsap_service_req_pP->presencemask |=
      SERVICE_REQUEST_IMEISV_PARAMETER_PRESENT;
    hexa_to_ascii(
      (uint8_t*) ue_context_p->emm_context._imeisv.u.value,
      sgsap_service_req_pP->opt_imeisv,
      8);
    sgsap_service_req_pP->opt_imeisv[ue_context_p->emm_context._imeisv.length] =
      '\0';
    sgsap_service_req_pP->opt_imeisv_length =
      ue_context_p->emm_context._imeisv.length;
  }
  sgsap_service_req_pP->opt_ecgi = ue_context_p->e_utran_cgi;
  sgsap_service_req_pP->presencemask |= SERVICE_REQUEST_ECGI_PARAMETER_PRESENT;
  sgsap_service_req_pP->opt_ue_emm_mode = ue_context_p->ecm_state;
  sgsap_service_req_pP->presencemask |=
    SERVICE_REQUEST_UE_EMM_MODE_PARAMETER_PRESENT;
  /* TODO - Add other optional information like ue_time_zone, mobilestationclassmark2, tai in sgs  service request */
  OAILOG_INFO(
    LOG_MME_APP,
    "Send SGSAP-Service Request for IMSI " IMSI_64_FMT "\n",
    ue_context_p->emm_context._imsi64);
  rc = itti_send_msg_to_task(TASK_SGS, INSTANCE_DEFAULT, message_p);
  OAILOG_FUNC_RETURN(LOG_MME_APP, rc);
}

/*****************************************************************************
 **                                                                         **
 ** Name:    mme_app_send_sgsap_paging_reject()                             **
 ** Description   Build and send Paging reject                              **
 ** Inputs:  ue_context_p: pointer ue_context                               **
 **          imsi        : imsi                                             **
<<<<<<< HEAD
 **          imsi_len    : imsi length                                      **
=======
>>>>>>> a3c9977c
 **          sgs_cause   : paging reject cause                              **
 ** Outputs:                                                                **
 **          Return:    RETURNok, RETURNerror                               **
 **
******************************************************************************/
int mme_app_send_sgsap_paging_reject(
  struct ue_mm_context_s *ue_context_p,
  imsi64_t imsi,
  uint8_t imsi_len,
  SgsCause_t sgs_cause)
{
  int rc = RETURNerror;
  MessageDef *message_p = NULL;
  itti_sgsap_paging_reject_t *sgsap_paging_reject_pP = NULL;
  OAILOG_FUNC_IN(LOG_MME_APP);

  message_p = itti_alloc_new_message(TASK_MME_APP, SGSAP_PAGING_REJECT);
  AssertFatal(message_p, "itti_alloc_new_message Failed");
  sgsap_paging_reject_pP = &message_p->ittiMsg.sgsap_paging_reject;
  memset(
    (void *) sgsap_paging_reject_pP, 0, sizeof(itti_sgsap_paging_reject_t));

  //IMSI
  if (imsi) {
    IMSI64_TO_STRING(imsi, sgsap_paging_reject_pP->imsi, imsi_len);
  } else {
    OAILOG_ERROR(LOG_MME_APP, "Invalid imsi \n");
    OAILOG_FUNC_RETURN(LOG_MME_APP, rc);
  }
  sgsap_paging_reject_pP->imsi_length = imsi_len;
  sgsap_paging_reject_pP->sgs_cause = sgs_cause;

  if (ue_context_p) {
    OAILOG_INFO(
      LOG_MME_APP,
      "Send SGSAP-Paging Reject for IMSI" IMSI_64_FMT " with sgs-cause :%d \n",
      ue_context_p->emm_context._imsi64,
      (int) sgs_cause);
  } else {
    OAILOG_INFO(
      LOG_MME_APP,
      "Send SGSAP-Paging Reject with sgs-cause :%d \n",
      (int) sgs_cause);
  }
  rc = itti_send_msg_to_task(TASK_SGS, INSTANCE_DEFAULT, message_p);
  OAILOG_FUNC_RETURN(LOG_MME_APP, rc);
}

/**********************************************************************************
 **                                                                              **
 ** Name:    sgs_handle_null_paging_request()                                    **
 ** Description   Handle SGSAP-Paging request in SGS-NULL state                  **
 ** Inputs:  sgs_fsm_t: pointer for sgs_fsm_primitive structure                  **
 ** Outputs:                                                                     **
 **          Return:    RETURNok, RETURNerror                                    **
 **
***********************************************************************************/

int sgs_handle_null_paging_request(const sgs_fsm_t *evt)
{
  int rc = RETURNerror;
  struct ue_mm_context_s *ue_context_p = NULL;
  itti_sgsap_paging_request_t *sgsap_paging_req_pP = NULL;
  imsi64_t imsi64 = INVALID_IMSI64;

  OAILOG_FUNC_IN(LOG_MME_APP);
  DevAssert(evt);

  OAILOG_DEBUG(
    LOG_MME_APP,
    "Handle paging request in Null state for ue-id :%u \n",
    evt->ue_id);
  mme_app_desc_t *mme_app_desc_p = get_mme_nas_state(false);
  ue_context_p = mme_ue_context_exists_mme_ue_s1ap_id(
    &mme_app_desc_p->mme_ue_contexts, evt->ue_id);
  if (!ue_context_p) {
    OAILOG_WARNING(
      LOG_MME_APP,
      "Received paging request- UE context not found for ue-id :%u \n",
      evt->ue_id);
    OAILOG_FUNC_RETURN(LOG_MME_APP, rc);
  }
  sgsap_paging_req_pP =
    (itti_sgsap_paging_request_t *) ue_context_p->sgs_context->sgsap_msg;
  IMSI_STRING_TO_IMSI64(sgsap_paging_req_pP->imsi, &imsi64);
  /* Send SGSAP-Paging reject, if SGSAP_paging request recived in NULL state */
  OAILOG_INFO(
    LOG_MME_APP,
    "Send SGSAP_Paging Reject for Paging Request received in"
    "SGS-NULL state for imsi: " IMSI_64_FMT "\n",
    ue_context_p->emm_context._imsi64);
  rc = mme_app_send_sgsap_paging_reject(
    ue_context_p,
    imsi64,
    sgsap_paging_req_pP->imsi_length,
    SGS_CAUSE_IMSI_DETACHED_FOR_NONEPS_SERVICE);
  increment_counter(
    "sgsap_paging_reject", 1, 1, "cause", "paging_request_rx in null_state");

  OAILOG_FUNC_RETURN(LOG_MME_APP, rc);
}

/**********************************************************************************
 **                                                                              **
 ** Name:    _mme_app_send_sgsap_ue_unreachable()                                 **
 ** Description   Build and send UE Unreachable                                  **
 ** Inputs:  ue_context_p: pointer to ue_context                                    **
 **          sgs_cause   : paging reject cause                                   **
 ** Outputs:                                                                     **
 **          Return:    RETURNok, RETURNerror                                    **
 **
***********************************************************************************/

static int _mme_app_send_sgsap_ue_unreachable(
  struct ue_mm_context_s *ue_context_p,
  SgsCause_t sgs_cause)
{
  int rc = RETURNerror;
  MessageDef *message_p = NULL;
  itti_sgsap_ue_unreachable_t *sgsap_ue_unreachable_pP = NULL;
  OAILOG_FUNC_IN(LOG_MME_APP);

  if (!ue_context_p) {
    OAILOG_WARNING(LOG_MME_APP, "Invalid Ue context \n");
    OAILOG_FUNC_RETURN(LOG_MME_APP, rc);
  }

  message_p = itti_alloc_new_message(TASK_MME_APP, SGSAP_UE_UNREACHABLE);
  AssertFatal(message_p, "itti_alloc_new_message Failed");
  sgsap_ue_unreachable_pP = &message_p->ittiMsg.sgsap_ue_unreachable;
  memset(
    (void*) sgsap_ue_unreachable_pP, 0, sizeof(itti_sgsap_ue_unreachable_t));

  IMSI64_TO_STRING(
    ue_context_p->emm_context._imsi64,
    sgsap_ue_unreachable_pP->imsi,
    ue_context_p->emm_context._imsi.length);
  sgsap_ue_unreachable_pP->imsi_length =
    (uint8_t) strlen(sgsap_ue_unreachable_pP->imsi);
  sgsap_ue_unreachable_pP->sgs_cause = sgs_cause;

  OAILOG_INFO(
    LOG_MME_APP,
    "Send SGSAP-UE-unreachable for IMSI" IMSI_64_FMT " with sgs-cause :%d \n",
    ue_context_p->emm_context._imsi64,
    (int) sgs_cause);
  rc = itti_send_msg_to_task(TASK_SGS, INSTANCE_DEFAULT, message_p);

  OAILOG_FUNC_RETURN(LOG_MME_APP, rc);
}

/**********************************************************************************
 **                                                                              **
 ** Name:    _sgsap_handle_paging_request_without_lai()                          **
 ** Description   Handles SGS-Paging request mesasage received without LAI       **
 ** Inputs:  ue_context_p: pointer ue_context                                    **
 **          itti_sgsap_paging_request_t : Received SGS-Paging request mesasage  **
 ** Outputs:                                                                     **
 **          Return:    RETURNok, RETURNerror                                    **
 **
***********************************************************************************/
static int _sgsap_handle_paging_request_without_lai(
  ue_mm_context_t* ue_context_p,
  itti_sgsap_paging_request_t* const sgsap_paging_req_pP)
{
  int rc = RETURNok;
  s1ap_cn_domain_t cn_domain = CN_DOMAIN_CS;
  uint8_t paging_id = MME_APP_PAGING_ID_IMSI;

  OAILOG_FUNC_IN(LOG_MME_APP);
  if (!ue_context_p) {
    OAILOG_ERROR(LOG_MME_APP, "Invalid ue_context_p \n");
    OAILOG_FUNC_RETURN(LOG_MME_APP, RETURNerror);
  }
  if (!sgsap_paging_req_pP) {
    OAILOG_ERROR(LOG_MME_APP, "Null Paging Request Received \n");
    OAILOG_FUNC_RETURN(LOG_MME_APP, RETURNerror);
  }

  OAILOG_INFO(
    LOG_MME_APP,
    "Handle sgsap-paging request received without LAI for IMSI " IMSI_64_FMT
    "\n",
    ue_context_p->emm_context._imsi64);
  if (ue_context_p->ecm_state == ECM_CONNECTED) {
    // Send N/W Initiated Detach Request to NAS module
    emm_cn_nw_initiated_detach_ue_t emm_cn_nw_initiated_detach = {0};

    emm_cn_nw_initiated_detach.ue_id = ue_context_p->mme_ue_s1ap_id;
    emm_cn_nw_initiated_detach.detach_type = SGS_INITIATED_IMSI_DETACH;
    rc = nas_proc_nw_initiated_detach_ue_request(&emm_cn_nw_initiated_detach);
  } else if (ue_context_p->ecm_state == ECM_IDLE) {
    /* While UE is in ECM_IDLE and mobile reachability timer is still running
     * The value of ppf-paging proceeding flag will be "true"
     */
    if (ue_context_p->ppf) {
      /* if Paging request received without LAI for MT SMS,
       * always page with S-TMSI
       */
      if (sgsap_paging_req_pP->service_indicator == SGSAP_SMS_INDICATOR) {
        paging_id = MME_APP_PAGING_ID_TMSI;
        cn_domain = CN_DOMAIN_PS;
      }
      /* if Paging request received without LAI for CS call,
       * always page with IMSI
       */
      rc = mme_app_paging_request_helper(
           ue_context_p, false, paging_id, cn_domain);
      if (rc == RETURNok) {
        ue_context_p->sgs_context->csfb_service_type =
          CSFB_SERVICE_MT_CALL_OR_SMS_WITHOUT_LAI;
      }
    } else {
      // Send UE Unreachable to MSC/VLR
      rc = _mme_app_send_sgsap_ue_unreachable(
             ue_context_p, SGS_CAUSE_UE_UNREACHABLE);
      if (rc != RETURNok) {
        OAILOG_ERROR(
          LOG_MME_APP,
          "Failed to send SGSAP-UE-UNREACHABLE for ue-id :%u \n",
          ue_context_p->mme_ue_s1ap_id);
      }
    }
  }
  OAILOG_FUNC_RETURN(LOG_MME_APP, rc);
}

/****************************************************************************
 **                                                                        **
 ** Name:    mme_app_handle_sgsap_paging_request()                         **
 **                                                                        **
 ** Description: Processes the SGSAP Paging Request message re-            **
 **      ceived from the SGS task and invokes FSM handler based on state   **
 **                                                                        **
 ** Inputs:  itti_sgsap_paging_request_t: SGSAP Paging Request message     **
 **                                                                        **
 ** Outputs:                                                               **
 **      Return:    RETURNok, RETURNerror                                  **
 **                                                                        **
 ***************************************************************************/
int mme_app_handle_sgsap_paging_request(mme_app_desc_t* mme_app_desc_p,
  itti_sgsap_paging_request_t *const sgsap_paging_req_pP)
{
  struct ue_mm_context_s* ue_context_p = NULL;
  int rc = RETURNerror;
  sgs_fsm_t sgs_fsm;
  imsi64_t imsi64 = INVALID_IMSI64;

  OAILOG_FUNC_IN(LOG_MME_APP);
  if (!sgsap_paging_req_pP) {
    OAILOG_ERROR(LOG_MME_APP, "Received sgsap_paging_req_pP is NULL \n");
    OAILOG_FUNC_RETURN(LOG_MME_APP, rc);
  }

  IMSI_STRING_TO_IMSI64(sgsap_paging_req_pP->imsi, &imsi64);

  OAILOG_INFO(
    LOG_MME_APP,
    "Received SGS-PAGING REQUEST for IMSI " IMSI_64_FMT "\n",
    imsi64);
  if (
    (ue_context_p = mme_ue_context_exists_imsi(
       &mme_app_desc_p->mme_ue_contexts, imsi64)) == NULL) {
    OAILOG_ERROR(
      LOG_MME_APP,
      "SGS-PAGING REQUEST: Failed to find UE context for IMSI " IMSI_64_FMT
      "\n",
      imsi64);
    mme_app_send_sgsap_paging_reject(
      NULL, imsi64, sgsap_paging_req_pP->imsi_length, SGS_CAUSE_IMSI_UNKNOWN);
    increment_counter("sgsap_paging_reject", 1, 1, "cause", "imsi_unknown");
    OAILOG_FUNC_RETURN(LOG_MME_APP, RETURNerror);
  }
  if (ue_context_p->sgs_context == NULL) {
    OAILOG_ERROR(
      LOG_MME_APP,
      "SGS context not created for IMSI " IMSI_64_FMT "\n",
      imsi64);
    mme_app_send_sgsap_paging_reject(
      NULL,
      imsi64,
      sgsap_paging_req_pP->imsi_length,
      SGS_CAUSE_IMSI_DETACHED_FOR_NONEPS_SERVICE);
    increment_counter(
      "sgsap_paging_reject", 1, 1, "cause", "SGS context not created");
    OAILOG_FUNC_RETURN(LOG_MME_APP, RETURNerror);
  }
  ue_context_p->sgs_context->sgsap_msg = (void *) sgsap_paging_req_pP;
  sgs_fsm.primitive = _SGS_PAGING_REQUEST;
  sgs_fsm.ue_id = ue_context_p->mme_ue_s1ap_id;
  sgs_fsm.ctx = (void *) ue_context_p->sgs_context;

  // Invoke SGS FSM
  rc = sgs_fsm_process(&sgs_fsm);
  if(rc != RETURNok) {
    OAILOG_WARNING(
      LOG_MME_APP,
      "Failed  to execute SGS State machine for ue_id :%u \n",
      ue_context_p->mme_ue_s1ap_id);
  }
  ue_context_p->sgs_context->sgsap_msg = NULL;
  OAILOG_FUNC_RETURN(LOG_MME_APP, rc);
}<|MERGE_RESOLUTION|>--- conflicted
+++ resolved
@@ -192,10 +192,6 @@
  ** Description   Handle SGSAP-Paging request in SGS-Associated state        **
  **               for Mobile terminating call                                **
  ** Inputs:  sgs_fsm_t: pointer for sgs_fsm_primitive structure              **
-<<<<<<< HEAD
-=======
- **          ue_context_p: UE context
->>>>>>> a3c9977c
  ** Outputs:                                                                 **
  **          Return:    RETURNok, RETURNerror                                **
  **                                                                          **
@@ -376,15 +372,9 @@
     "\n",
     ue_context_p->emm_context._imsi64);
 
-<<<<<<< HEAD
-  if (
-    RETURNok != (rc = mme_app_send_sgsap_service_request(
-      sgsap_paging_req_pP->service_indicator, ue_context_p))) {
-=======
   rc = mme_app_send_sgsap_service_request(
       sgsap_paging_req_pP->service_indicator, ue_context_p);
   if (rc != RETURNok) {
->>>>>>> a3c9977c
     OAILOG_ERROR(
       LOG_MME_APP,
       "Failed to send CS-Service Request to SGS-Task for ue-id :%u \n",
@@ -611,10 +601,7 @@
  ** Description   Build and send Paging reject                              **
  ** Inputs:  ue_context_p: pointer ue_context                               **
  **          imsi        : imsi                                             **
-<<<<<<< HEAD
  **          imsi_len    : imsi length                                      **
-=======
->>>>>>> a3c9977c
  **          sgs_cause   : paging reject cause                              **
  ** Outputs:                                                                **
  **          Return:    RETURNok, RETURNerror                               **
