/*
 * Licensed to the OpenAirInterface (OAI) Software Alliance under one or more
 * contributor license agreements.  See the NOTICE file distributed with
 * this work for additional information regarding copyright ownership.
 * The OpenAirInterface Software Alliance licenses this file to You under
 * the terms found in the LICENSE file in the root of this source tree.
 *
 * Unless required by applicable law or agreed to in writing, software
 * distributed under the License is distributed on an "AS IS" BASIS,
 * WITHOUT WARRANTIES OR CONDITIONS OF ANY KIND, either express or implied.
 * See the License for the specific language governing permissions and
 * limitations under the License.
 *-------------------------------------------------------------------------------
 * For more information about the OpenAirInterface (OAI) Software Alliance:
 *      contact@openairinterface.org
 */

/*! \file mme_app_defs.h
  \brief
  \author Sebastien ROUX, Lionel Gauthier
  \company Eurecom
  \email: lionel.gauthier@eurecom.fr
*/

/* This file contains definitions related to mme applicative layer and should
 * not be included within other layers.
 * Use mme_app_extern.h to expose mme applicative layer procedures/data.
 */

#ifndef FILE_MME_APP_DEFS_SEEN
#define FILE_MME_APP_DEFS_SEEN

#include "intertask_interface.h"

#include "mme_app_desc.h"
#include "mme_app_ue_context.h"
#include "mme_app_sgs_fsm.h"
#include "emm_proc.h"
#include <czmq.h>

#define INVALID_BEARER_INDEX -1
#define IPV6_ADDRESS_SIZE 16
#define IPV4_ADDRESS_SIZE 4

extern task_zmq_ctx_t mme_app_task_zmq_ctx;

int mme_app_handle_s1ap_ue_capabilities_ind(
    const itti_s1ap_ue_cap_ind_t* const s1ap_ue_cap_ind_pP);

void mme_app_handle_s1ap_ue_context_release_complete(
    mme_app_desc_t* mme_app_desc_p,
    const itti_s1ap_ue_context_release_complete_t* const
        s1ap_ue_context_release_complete);

int mme_app_send_s6a_update_location_req(
    struct ue_mm_context_s* const ue_context_pP);

int mme_app_handle_s6a_update_location_ans(
    mme_app_desc_t* mme_app_desc_p,
    const s6a_update_location_ans_t* const ula_pP);

int mme_app_handle_s6a_cancel_location_req(
    mme_app_desc_t* mme_app_desc_p,
    const s6a_cancel_location_req_t* const clr_pP);

int mme_app_handle_nas_extended_service_req(
    const mme_ue_s1ap_id_t ue_id, const uint8_t servicetype,
    uint8_t csfb_response);

void mme_app_handle_detach_req(const mme_ue_s1ap_id_t ue_id);

void mme_app_handle_sgs_detach_req(
    ue_mm_context_t* ue_context_p, emm_proc_sgs_detach_type_t detach_type);

int mme_app_handle_sgs_eps_detach_ack(
    mme_app_desc_t* mme_app_desc_p,
    const itti_sgsap_eps_detach_ack_t* const eps_detach_ack_p);

int mme_app_handle_sgs_imsi_detach_ack(
    mme_app_desc_t* mme_app_desc_p,
    const itti_sgsap_imsi_detach_ack_t* const imsi_detach_ack_p);

void mme_app_handle_conn_est_cnf(
    nas_establish_rsp_t* const nas_conn_est_cnf_pP);

imsi64_t mme_app_handle_initial_ue_message(
    mme_app_desc_t* mme_app_desc_p,
    itti_s1ap_initial_ue_message_t* const conn_est_ind_pP);

int mme_app_handle_create_sess_resp(
    mme_app_desc_t* mme_app_desc_p,
    itti_s11_create_session_response_t* const
        create_sess_resp_pP);  // not const because we need to free internal
                               // stucts

void mme_app_handle_delete_session_rsp(
    mme_app_desc_t* mme_app_desc_p,
    const itti_s11_delete_session_response_t* const delete_sess_respP);

void mme_app_handle_erab_setup_req(
    const mme_ue_s1ap_id_t ue_id, const ebi_t ebi, const bitrate_t mbr_dl,
    const bitrate_t mbr_ul, const bitrate_t gbr_dl, const bitrate_t gbr_ul,
    bstring nas_msg);

int mme_app_handle_establish_ind(
    const nas_establish_ind_t* const nas_establish_ind_pP);

int mme_app_handle_authentication_info_answer(
    const s6a_auth_info_ans_t* const s6a_auth_info_ans_pP);

void mme_app_handle_release_access_bearers_resp(
    mme_app_desc_t* mme_app_desc_p,
    const itti_s11_release_access_bearers_response_t* const
        rel_access_bearers_rsp_pP);

void mme_app_handle_s11_create_bearer_req(
    mme_app_desc_t* mme_app_desc_p,
    const itti_s11_create_bearer_request_t* const create_bearer_request_pP);

void mme_app_handle_initial_context_setup_rsp(
    itti_mme_app_initial_context_setup_rsp_t* const initial_ctxt_setup_rsp_pP);

void mme_app_handle_initial_context_setup_failure(
    const itti_mme_app_initial_context_setup_failure_t* const
        initial_ctxt_setup_failure_pP);

void mme_app_handle_e_rab_modification_ind(
    const itti_s1ap_e_rab_modification_ind_t* const e_rab_modification_ind);

void mme_app_handle_modify_bearer_rsp_erab_mod_ind(
    itti_s11_modify_bearer_response_t* const s11_modify_bearer_response,
    ue_mm_context_t* ue_context_p);

bool mme_app_dump_ue_context(
    const hash_key_t keyP, void* const ue_context_pP, void* unused_param_pP,
    void** unused_result_pP);

int mme_app_handle_nas_dl_req(
    const mme_ue_s1ap_id_t ue_id, bstring nas_msg,
    nas_error_code_t transaction_status);

void mme_app_handle_e_rab_setup_rsp(
    itti_s1ap_e_rab_setup_rsp_t* const e_rab_setup_rsp);

void mme_app_handle_create_dedicated_bearer_rsp(
    ue_mm_context_t* ue_context_p, ebi_t ebi);

void mme_app_handle_create_dedicated_bearer_rej(
    ue_mm_context_t* ue_context_p, ebi_t ebi);

void mme_ue_context_update_ue_sig_connection_state(
    mme_ue_context_t* const mme_ue_context_p,
    struct ue_mm_context_s* ue_context_p, ecm_state_t new_ecm_state);

int mme_app_handle_mobile_reachability_timer_expiry(
    zloop_t* loop, int timer_id, void* args);

int mme_app_handle_implicit_detach_timer_expiry(
    zloop_t* loop, int timer_id, void* args);

int mme_app_handle_initial_context_setup_rsp_timer_expiry(
    zloop_t* loop, int timer_id, void* args);

int mme_app_handle_ue_context_modification_timer_expiry(
    zloop_t* loop, int timer_id, void* args);

void mme_app_handle_enb_reset_req(
    const itti_s1ap_enb_initiated_reset_req_t* const enb_reset_req);

imsi64_t mme_app_handle_initial_paging_request(
<<<<<<< HEAD
    mme_app_desc_t* mme_app_desc_p, itti_s11_paging_request_t paging_req);
=======
    mme_app_desc_t* mme_app_desc_p,
    const itti_s11_paging_request_t const* paging_req);
>>>>>>> 52866c59

int mme_app_handle_paging_timer_expiry(zloop_t* loop, int timer_id, void* args);
int mme_app_handle_ulr_timer_expiry(zloop_t* loop, int timer_id, void* args);

int mme_app_handle_sgs_eps_detach_timer_expiry(
    zloop_t* loop, int timer_id, void* args);
int mme_app_handle_sgs_imsi_detach_timer_expiry(
    zloop_t* loop, int timer_id, void* args);
int mme_app_handle_sgs_implicit_imsi_detach_timer_expiry(
    zloop_t* loop, int timer_id, void* args);
int mme_app_handle_sgs_implicit_eps_detach_timer_expiry(
    zloop_t* loop, int timer_id, void* args);

int mme_app_send_s6a_cancel_location_ans(
    int cla_result, const char* imsi, uint8_t imsi_length, void* msg_cla_p);

int mme_app_send_s6a_purge_ue_req(
    mme_app_desc_t* mme_app_desc_p,
    struct ue_mm_context_s* const ue_context_pP);

int mme_app_handle_s6a_purge_ue_ans(const s6a_purge_ue_ans_t* const pua_pP);

void mme_app_handle_suspend_acknowledge(
    mme_app_desc_t* mme_app_desc_p,
    const itti_s11_suspend_acknowledge_t* const suspend_acknowledge);

int mme_app_send_s11_suspend_notification(
    struct ue_mm_context_s* const ue_context_pP, const pdn_cid_t cid);

int mme_app_handle_s6a_reset_req(const s6a_reset_req_t* const rsr_pP);

int mme_app_send_s6a_reset_ans(int rsa_result, void* msg_rsa_p);

int mme_app_send_sgsap_service_request(
    uint8_t service_indicator, struct ue_mm_context_s* ue_context_p);

int mme_app_handle_nw_initiated_detach_request(
    mme_ue_s1ap_id_t ue_id, uint8_t detach_type);

int mme_app_handle_nas_cs_domain_location_update_req(
    ue_mm_context_t* ue_context_p, uint8_t msg_type);

int mme_app_handle_sgsap_location_update_acc(
    mme_app_desc_t* mme_app_desc_p,
    itti_sgsap_location_update_acc_t* const itti_sgsap_location_update_acc);

int send_itti_sgsap_location_update_req(ue_mm_context_t* ue_context);

int mme_app_handle_sgsap_location_update_rej(
    mme_app_desc_t* mme_app_desc_p,
    itti_sgsap_location_update_rej_t* const itti_sgsap_location_update_rej);

int mme_app_handle_ts6_1_timer_expiry(zloop_t* loop, int timer_id, void* args);

int mme_app_handle_sgsap_reset_indication(
    itti_sgsap_vlr_reset_indication_t* const reset_indication_pP);

int sgs_fsm_associated_reset_indication(const sgs_fsm_t* fsm_evt);

bool mme_app_handle_reset_indication(
    const hash_key_t keyP, void* const ue_context_pP, void* unused_param_pP,
    void** unused_result_pP);

int mme_app_handle_sgsap_alert_request(
    mme_app_desc_t* mme_app_desc_p,
    itti_sgsap_alert_request_t* const sgsap_alert_req_pP);

int mme_app_paging_request_helper(
    ue_mm_context_t* ue_context_p, bool set_timer, uint8_t paging_id_imsi,
    s1ap_cn_domain_t domain_indicator);

int mme_app_handle_sgsap_paging_request(
    mme_app_desc_t* mme_app_desc_p,
    itti_sgsap_paging_request_t* const sgsap_paging_req_pP);

int mme_app_send_sgsap_paging_reject(
    struct ue_mm_context_s* ue_context_p, imsi64_t imsi, uint8_t imsi_len,
    SgsCause_t sgs_cause);

void mme_app_notify_service_reject_to_nas(
    mme_ue_s1ap_id_t ue_id, uint8_t emm_cause, uint8_t failed_procedure);

int handle_csfb_s1ap_procedure_failure(
    ue_mm_context_t* ue_context_p, char* failed_statement,
    uint8_t failed_procedure);

int mme_app_handle_sgsap_service_abort_request(
    mme_app_desc_t* mme_app_desc_p,
    itti_sgsap_service_abort_req_t* const itti_sgsap_service_abort_req_p);

void mme_app_handle_modify_ue_ambr_request(
    mme_app_desc_t* mme_app_desc_p,
    const itti_s11_modify_ue_ambr_request_t* const modify_ue_ambr_request_p);

void mme_app_handle_nw_init_ded_bearer_actv_req(
    mme_app_desc_t* mme_app_desc_p,
    const itti_s11_nw_init_actv_bearer_request_t* const
        nw_init_bearer_actv_req_p);

int mme_app_handle_sgs_status_message(
    mme_app_desc_t* mme_app_desc_p, itti_sgsap_status_t* const sgsap_status_pP);

void mme_app_handle_erab_rel_cmd(
    const mme_ue_s1ap_id_t ue_id, const ebi_t ebi, bstring nas_msg);

void mme_app_handle_e_rab_rel_rsp(
    itti_s1ap_e_rab_rel_rsp_t* const e_rab_rel_rsp);

void mme_app_handle_nw_init_bearer_deactv_req(
    mme_app_desc_t* mme_app_desc_p,
    itti_s11_nw_init_deactv_bearer_request_t* const
        nw_init_bearer_deactv_req_p);

void mme_app_handle_handover_required(
    mme_app_desc_t* mme_app_desc_p,
    itti_s1ap_handover_required_t* const handover_required_p);

void mme_app_handle_handover_request_ack(
    mme_app_desc_t* mme_app_desc_p,
    itti_s1ap_handover_request_ack_t* const handover_request_ack_p);

void mme_app_handle_handover_notify(
    mme_app_desc_t* mme_app_desc_p,
    itti_s1ap_handover_notify_t* const handover_notify_p);

void mme_app_handle_path_switch_request(
    mme_app_desc_t* mme_app_desc_p,
    itti_s1ap_path_switch_request_t* const path_switch_req_p);

bool is_e_rab_id_present(
    e_rab_to_be_switched_in_downlink_list_t e_rab_to_be_switched_dl_list,
    ebi_t bearer_id);

void mme_app_handle_path_switch_req_ack(
    itti_s11_modify_bearer_response_t* const s11_modify_bearer_response,
    struct ue_mm_context_s* ue_context_p);

void mme_app_handle_path_switch_req_failure(
    struct ue_mm_context_s* ue_context_p);

void mme_app_send_itti_sgsap_ue_activity_ind(
    const char* imsi, const unsigned int imsi_len);

int emm_send_cs_domain_attach_or_tau_accept(
    struct ue_mm_context_s* ue_context_p);

void mme_app_update_paging_tai_list(
    paging_tai_list_t* p_tai_list, partial_tai_list_t* tai_list,
    uint8_t num_of_tac);

void send_delete_dedicated_bearer_rsp(
    struct ue_mm_context_s* ue_context_p, bool delete_default_bearer,
    ebi_t ebi[], uint32_t num_bearer_context, teid_t s_gw_teid_s11_s4,
    gtpv2c_cause_value_t cause);

int mme_app_create_sgs_context(ue_mm_context_t* ue_context_p);

int map_sgs_emm_cause(SgsRejectCause_t sgs_cause);

ue_mm_context_t* mme_app_get_ue_context_for_timer(
    mme_ue_s1ap_id_t mme_ue_s1ap_id, char* timer_name);

void mme_app_handle_modify_bearer_rsp(
    itti_s11_modify_bearer_response_t* const s11_modify_bearer_response,
    ue_mm_context_t* ue_context_p);

void mme_app_get_user_location_information(
    Uli_t* uli_t_p, const ue_mm_context_t* ue_context_p);

void mme_app_remove_stale_ue_context(
    mme_app_desc_t* mme_app_desc_p,
    itti_s1ap_remove_stale_ue_context_t* s1ap_remove_stale_ue_context);

#define ATTACH_REQ (1 << 0)
#define TAU_REQUEST (1 << 1)
#define INITIAL_CONTEXT_SETUP_PROCEDURE_FAILED 0x00
#define UE_CONTEXT_MODIFICATION_PROCEDURE_FAILED 0x01
#define MME_APP_PAGING_ID_IMSI 0X00
#define MME_APP_PAGING_ID_TMSI 0X01

#define mme_stats_read_lock(mMEsTATS)                                          \
  pthread_rwlock_rdlock(&(mMEsTATS)->rw_lock)
#define mme_stats_write_lock(mMEsTATS)                                         \
  pthread_rwlock_wrlock(&(mMEsTATS)->rw_lock)
#define mme_stats_unlock(mMEsTATS) pthread_rwlock_unlock(&(mMEsTATS)->rw_lock)

#define MME_APP_COMPARE_TMSI(_tmsi1, _tmsi2)                                   \
  ((_tmsi1.tmsi[0] != _tmsi2.tmsi[0]) || (_tmsi1.tmsi[1] != _tmsi2.tmsi[1]) || \
   (_tmsi1.tmsi[2] != _tmsi2.tmsi[2]) || (_tmsi1.tmsi[3] != _tmsi2.tmsi[3])) ? \
      (RETURNerror) :                                                          \
      (RETURNok)

#endif /* MME_APP_DEFS_H_ */<|MERGE_RESOLUTION|>--- conflicted
+++ resolved
@@ -168,12 +168,8 @@
     const itti_s1ap_enb_initiated_reset_req_t* const enb_reset_req);
 
 imsi64_t mme_app_handle_initial_paging_request(
-<<<<<<< HEAD
-    mme_app_desc_t* mme_app_desc_p, itti_s11_paging_request_t paging_req);
-=======
     mme_app_desc_t* mme_app_desc_p,
     const itti_s11_paging_request_t const* paging_req);
->>>>>>> 52866c59
 
 int mme_app_handle_paging_timer_expiry(zloop_t* loop, int timer_id, void* args);
 int mme_app_handle_ulr_timer_expiry(zloop_t* loop, int timer_id, void* args);
