--- conflicted
+++ resolved
@@ -261,14 +261,12 @@
 void mme_app_handle_modify_ue_ambr_request(
   const itti_s11_modify_ue_ambr_request_t *const modify_ue_ambr_request_p);
 
-<<<<<<< HEAD
 void mme_app_handle_nw_init_ded_bearer_actv_req(
   const itti_s11_nw_init_actv_bearer_request_t
   *const nw_init_bearer_actv_req_p);
-=======
+
 int mme_app_handle_sgs_status_message(
     itti_sgsap_status_t *const sgsap_status_pP);
->>>>>>> 6858deff
 
 #define mme_stats_read_lock(mMEsTATS)                                          \
   pthread_rwlock_rdlock(&(mMEsTATS)->rw_lock)
