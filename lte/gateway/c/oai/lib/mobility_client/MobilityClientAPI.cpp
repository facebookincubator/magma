--- conflicted
+++ resolved
@@ -76,7 +76,6 @@
     s5_create_session_response_t s5_response) {
   MobilityServiceClient::getInstance().AllocateIPv4AddressAsync(
       subscriber_id, apn,
-<<<<<<< HEAD
       [=, &s5_response](const Status& status, AllocateIPAddressResponse ip_msg) {
         std::string ipv4_addr_str = "";
         if(ip_msg.ip_list_size() > 0) {
@@ -84,14 +83,6 @@
         }
         memcpy(addr, ipv4_addr_str.c_str(), sizeof(in_addr));
         int vlan = atoi(ip_msg.vlan().c_str());
-=======
-      [=, &s5_response](
-          const Status& status, AllocateIPAddressResponse ip_msg) {
-        memcpy(
-            addr, ip_msg.mutable_ip_addr()->mutable_address()->c_str(),
-            sizeof(in_addr));
-        int vlan      = atoi(ip_msg.mutable_vlan()->c_str());
->>>>>>> 49166c5b
         auto sgi_resp = handle_allocate_ipv4_address_status(
             status, *addr, vlan, subscriber_id, apn, pdn_type,
             sgi_create_endpoint_resp);
