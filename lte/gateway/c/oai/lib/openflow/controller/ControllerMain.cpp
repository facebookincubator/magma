/*
 * Licensed to the OpenAirInterface (OAI) Software Alliance under one or more
 * contributor license agreements.  See the NOTICE file distributed with
 * this work for additional information regarding copyright ownership.
 * The OpenAirInterface Software Alliance licenses this file to You under
 * the terms found in the LICENSE file in the root of this source tree.
 *
 * Unless required by applicable law or agreed to in writing, software
 * distributed under the License is distributed on an "AS IS" BASIS,
 * WITHOUT WARRANTIES OR CONDITIONS OF ANY KIND, either express or implied.
 * See the License for the specific language governing permissions and
 * limitations under the License.
 *-------------------------------------------------------------------------------
 * For more information about the OpenAirInterface (OAI) Software Alliance:
 *      contact@openairinterface.org
 */

#include "OpenflowController.h"
#include "PagingApplication.h"
#include "BaseApplication.h"
#include "ControllerMain.h"
#include "GTPApplication.h"
extern "C" {
#include "log.h"
#include "spgw_config.h"
}

static const int OFP_LOCAL   = 65534;
static const int OF13P_LOCAL = 0xfffffffe;

namespace {
openflow::OpenflowController ctrl(
    CONTROLLER_ADDR, CONTROLLER_PORT, NUM_WORKERS, false);
}

int start_of_controller(bool persist_state) {
  static openflow::PagingApplication paging_app;
  static openflow::BaseApplication base_app(persist_state);
  int uplink_port_num_ = OF13P_LOCAL;  // default is LOCAL port.

  if (spgw_config.pgw_config.enable_nat == false) {
    // For Non NAT config we need to know uplink bridge port.
    uplink_port_num_ = spgw_config.sgw_config.ovs_config.uplink_port_num;
  }
  if (uplink_port_num_ == OFP_LOCAL) {  // convert it to OF 1.3 LOCAL port no.
    uplink_port_num_ = OF13P_LOCAL;
  }

  static openflow::GTPApplication gtp_app(
      std::string(bdata(spgw_config.sgw_config.ovs_config.uplink_mac)),
      spgw_config.sgw_config.ovs_config.gtp_port_num,
      spgw_config.sgw_config.ovs_config.mtr_port_num,
      spgw_config.sgw_config.ovs_config.internal_sampling_port_num,
      spgw_config.sgw_config.ovs_config.internal_sampling_fwd_tbl_num,
      uplink_port_num_);
  // Base app registers first, because it deletes/creates default flow
  ctrl.register_for_event(&base_app, openflow::EVENT_SWITCH_UP);
  ctrl.register_for_event(&base_app, openflow::EVENT_ERROR);
  ctrl.register_for_event(&paging_app, openflow::EVENT_PACKET_IN);
  ctrl.register_for_event(&paging_app, openflow::EVENT_SWITCH_UP);
  ctrl.register_for_event(&paging_app, openflow::EVENT_ADD_PAGING_RULE);
  ctrl.register_for_event(&paging_app, openflow::EVENT_DELETE_PAGING_RULE);
  ctrl.register_for_event(&gtp_app, openflow::EVENT_SWITCH_UP);
  ctrl.register_for_event(&gtp_app, openflow::EVENT_ADD_GTP_TUNNEL);
  ctrl.register_for_event(&gtp_app, openflow::EVENT_DELETE_GTP_TUNNEL);
  ctrl.register_for_event(&gtp_app, openflow::EVENT_DISCARD_DATA_ON_GTP_TUNNEL);
  ctrl.register_for_event(&gtp_app, openflow::EVENT_FORWARD_DATA_ON_GTP_TUNNEL);
  ctrl.start();
  OAILOG_INFO(LOG_GTPV1U, "Started openflow controller\n");
  return 0;
}

int stop_of_controller(void) {
  ctrl.stop();
  OAILOG_INFO(LOG_GTPV1U, "Stopped openflow controller\n");
  return 0;
}

/**
 * This callback is called from the event loop itself to dispatch an external
 * event to all registered applications
 */
static void* external_event_callback(std::shared_ptr<void> data) {
  auto external_event = std::static_pointer_cast<openflow::ExternalEvent>(data);
  ctrl.dispatch_event(*external_event);
}

int openflow_controller_add_gtp_tunnel(
<<<<<<< HEAD
    struct in_addr ue, struct in6_addr *ue_ipv6, int vlan, struct in_addr enb,
    uint32_t i_tei, uint32_t o_tei,
    const char* imsi, struct ipv4flow_dl* flow_dl,
    uint32_t flow_precedence_dl, uint32_t gtp_portno) {
=======
    struct in_addr ue, struct in6_addr* ue_ipv6, int vlan, struct in_addr enb,
    uint32_t i_tei, uint32_t o_tei, const char* imsi,
    struct ip_flow_dl* flow_dl, uint32_t flow_precedence_dl,
    uint32_t gtp_portno) {
>>>>>>> 2a806066
  if (flow_dl) {
    auto add_tunnel = std::make_shared<openflow::AddGTPTunnelEvent>(
        ue, ue_ipv6, vlan, enb, i_tei, o_tei, imsi, flow_dl, flow_precedence_dl,
        gtp_portno);
    ctrl.inject_external_event(add_tunnel, external_event_callback);
  } else {
    auto add_tunnel = std::make_shared<openflow::AddGTPTunnelEvent>(
        ue, ue_ipv6, vlan, enb, i_tei, o_tei, imsi, gtp_portno);
    ctrl.inject_external_event(add_tunnel, external_event_callback);
  }
  return 0;
}

int openflow_controller_del_gtp_tunnel(
<<<<<<< HEAD
    struct in_addr ue, struct in6_addr *ue_ipv6, uint32_t i_tei,
    struct ipv4flow_dl* flow_dl,
    uint32_t gtp_portno) {
  if (flow_dl) {
    auto del_tunnel =
        std::make_shared<openflow::DeleteGTPTunnelEvent>(ue, ue_ipv6, i_tei, flow_dl,
                                                         gtp_portno);
    ctrl.inject_external_event(del_tunnel, external_event_callback);
  } else {
    auto del_tunnel =
        std::make_shared<openflow::DeleteGTPTunnelEvent>(ue, ue_ipv6, i_tei, gtp_portno);
=======
    struct in_addr ue, struct in6_addr* ue_ipv6, uint32_t i_tei,
    struct ip_flow_dl* flow_dl, uint32_t gtp_portno) {
  if (flow_dl) {
    auto del_tunnel = std::make_shared<openflow::DeleteGTPTunnelEvent>(
        ue, ue_ipv6, i_tei, flow_dl, gtp_portno);
    ctrl.inject_external_event(del_tunnel, external_event_callback);
  } else {
    auto del_tunnel = std::make_shared<openflow::DeleteGTPTunnelEvent>(
        ue, ue_ipv6, i_tei, gtp_portno);
>>>>>>> 2a806066
    ctrl.inject_external_event(del_tunnel, external_event_callback);
  }
  return 0;
}

int openflow_controller_discard_data_on_tunnel(
<<<<<<< HEAD
    struct in_addr ue, struct in6_addr *ue_ipv6, uint32_t i_tei,
    struct ipv4flow_dl* flow_dl) {
  if (flow_dl) {
    auto gtp_tunnel = std::make_shared<openflow::HandleDataOnGTPTunnelEvent>(
        ue, ue_ipv6, i_tei, openflow::EVENT_DISCARD_DATA_ON_GTP_TUNNEL, flow_dl, false);
=======
    struct in_addr ue, struct in6_addr* ue_ipv6, uint32_t i_tei,
    struct ip_flow_dl* flow_dl) {
  if (flow_dl) {
    auto gtp_tunnel = std::make_shared<openflow::HandleDataOnGTPTunnelEvent>(
        ue, ue_ipv6, i_tei, openflow::EVENT_DISCARD_DATA_ON_GTP_TUNNEL, flow_dl,
        false);
>>>>>>> 2a806066
    ctrl.inject_external_event(gtp_tunnel, external_event_callback);
  } else {
    auto gtp_tunnel = std::make_shared<openflow::HandleDataOnGTPTunnelEvent>(
        ue, ue_ipv6, i_tei, openflow::EVENT_DISCARD_DATA_ON_GTP_TUNNEL);
    ctrl.inject_external_event(gtp_tunnel, external_event_callback);
  }
  return 0;
}

int openflow_controller_forward_data_on_tunnel(
<<<<<<< HEAD
    struct in_addr ue, struct in6_addr *ue_ipv6, uint32_t i_tei,
    struct ipv4flow_dl* flow_dl,
    uint32_t flow_precedence_dl) {
=======
    struct in_addr ue, struct in6_addr* ue_ipv6, uint32_t i_tei,
    struct ip_flow_dl* flow_dl, uint32_t flow_precedence_dl) {
>>>>>>> 2a806066
  if (flow_dl) {
    auto gtp_tunnel = std::make_shared<openflow::HandleDataOnGTPTunnelEvent>(
        ue, ue_ipv6, i_tei, openflow::EVENT_FORWARD_DATA_ON_GTP_TUNNEL, flow_dl,
        flow_precedence_dl);
    ctrl.inject_external_event(gtp_tunnel, external_event_callback);
  } else {
    auto gtp_tunnel = std::make_shared<openflow::HandleDataOnGTPTunnelEvent>(
        ue, ue_ipv6, i_tei, openflow::EVENT_FORWARD_DATA_ON_GTP_TUNNEL);
    ctrl.inject_external_event(gtp_tunnel, external_event_callback);
  }
  return 0;
}

int openflow_controller_add_paging_rule(struct in_addr ue_ip) {
  auto paging_event = std::make_shared<openflow::AddPagingRuleEvent>(ue_ip);
  ctrl.inject_external_event(paging_event, external_event_callback);
  return 0;
}

int openflow_controller_delete_paging_rule(struct in_addr ue_ip) {
  auto paging_event = std::make_shared<openflow::DeletePagingRuleEvent>(ue_ip);
  ctrl.inject_external_event(paging_event, external_event_callback);
  return 0;
}<|MERGE_RESOLUTION|>--- conflicted
+++ resolved
@@ -86,17 +86,10 @@
 }
 
 int openflow_controller_add_gtp_tunnel(
-<<<<<<< HEAD
-    struct in_addr ue, struct in6_addr *ue_ipv6, int vlan, struct in_addr enb,
-    uint32_t i_tei, uint32_t o_tei,
-    const char* imsi, struct ipv4flow_dl* flow_dl,
-    uint32_t flow_precedence_dl, uint32_t gtp_portno) {
-=======
     struct in_addr ue, struct in6_addr* ue_ipv6, int vlan, struct in_addr enb,
     uint32_t i_tei, uint32_t o_tei, const char* imsi,
     struct ip_flow_dl* flow_dl, uint32_t flow_precedence_dl,
     uint32_t gtp_portno) {
->>>>>>> 2a806066
   if (flow_dl) {
     auto add_tunnel = std::make_shared<openflow::AddGTPTunnelEvent>(
         ue, ue_ipv6, vlan, enb, i_tei, o_tei, imsi, flow_dl, flow_precedence_dl,
@@ -111,19 +104,6 @@
 }
 
 int openflow_controller_del_gtp_tunnel(
-<<<<<<< HEAD
-    struct in_addr ue, struct in6_addr *ue_ipv6, uint32_t i_tei,
-    struct ipv4flow_dl* flow_dl,
-    uint32_t gtp_portno) {
-  if (flow_dl) {
-    auto del_tunnel =
-        std::make_shared<openflow::DeleteGTPTunnelEvent>(ue, ue_ipv6, i_tei, flow_dl,
-                                                         gtp_portno);
-    ctrl.inject_external_event(del_tunnel, external_event_callback);
-  } else {
-    auto del_tunnel =
-        std::make_shared<openflow::DeleteGTPTunnelEvent>(ue, ue_ipv6, i_tei, gtp_portno);
-=======
     struct in_addr ue, struct in6_addr* ue_ipv6, uint32_t i_tei,
     struct ip_flow_dl* flow_dl, uint32_t gtp_portno) {
   if (flow_dl) {
@@ -133,27 +113,18 @@
   } else {
     auto del_tunnel = std::make_shared<openflow::DeleteGTPTunnelEvent>(
         ue, ue_ipv6, i_tei, gtp_portno);
->>>>>>> 2a806066
     ctrl.inject_external_event(del_tunnel, external_event_callback);
   }
   return 0;
 }
 
 int openflow_controller_discard_data_on_tunnel(
-<<<<<<< HEAD
-    struct in_addr ue, struct in6_addr *ue_ipv6, uint32_t i_tei,
-    struct ipv4flow_dl* flow_dl) {
-  if (flow_dl) {
-    auto gtp_tunnel = std::make_shared<openflow::HandleDataOnGTPTunnelEvent>(
-        ue, ue_ipv6, i_tei, openflow::EVENT_DISCARD_DATA_ON_GTP_TUNNEL, flow_dl, false);
-=======
     struct in_addr ue, struct in6_addr* ue_ipv6, uint32_t i_tei,
     struct ip_flow_dl* flow_dl) {
   if (flow_dl) {
     auto gtp_tunnel = std::make_shared<openflow::HandleDataOnGTPTunnelEvent>(
         ue, ue_ipv6, i_tei, openflow::EVENT_DISCARD_DATA_ON_GTP_TUNNEL, flow_dl,
         false);
->>>>>>> 2a806066
     ctrl.inject_external_event(gtp_tunnel, external_event_callback);
   } else {
     auto gtp_tunnel = std::make_shared<openflow::HandleDataOnGTPTunnelEvent>(
@@ -164,14 +135,8 @@
 }
 
 int openflow_controller_forward_data_on_tunnel(
-<<<<<<< HEAD
-    struct in_addr ue, struct in6_addr *ue_ipv6, uint32_t i_tei,
-    struct ipv4flow_dl* flow_dl,
-    uint32_t flow_precedence_dl) {
-=======
     struct in_addr ue, struct in6_addr* ue_ipv6, uint32_t i_tei,
     struct ip_flow_dl* flow_dl, uint32_t flow_precedence_dl) {
->>>>>>> 2a806066
   if (flow_dl) {
     auto gtp_tunnel = std::make_shared<openflow::HandleDataOnGTPTunnelEvent>(
         ue, ue_ipv6, i_tei, openflow::EVENT_FORWARD_DATA_ON_GTP_TUNNEL, flow_dl,
