/*
 * Licensed to the OpenAirInterface (OAI) Software Alliance under one or more
 * contributor license agreements.  See the NOTICE file distributed with
 * this work for additional information regarding copyright ownership.
 * The OpenAirInterface Software Alliance licenses this file to You under
 * the terms found in the LICENSE file in the root of this source tree.
 *
 * Unless required by applicable law or agreed to in writing, software
 * distributed under the License is distributed on an "AS IS" BASIS,
 * WITHOUT WARRANTIES OR CONDITIONS OF ANY KIND, either express or implied.
 * See the License for the specific language governing permissions and
 * limitations under the License.
 *-------------------------------------------------------------------------------
 * For more information about the OpenAirInterface (OAI) Software Alliance:
 *      contact@openairinterface.org
 */

#pragma once

#ifdef __cplusplus
extern "C" {
#endif

#define CONTROLLER_ADDR "127.0.0.1"
#define CONTROLLER_PORT 6654
#define NUM_WORKERS 2

int start_of_controller(bool persist_state);

int stop_of_controller(void);

int openflow_controller_add_gtp_tunnel(
<<<<<<< HEAD
    struct in_addr ue, struct in6_addr *ue_ipv6, int vlan, struct in_addr enb,
    uint32_t i_tei, uint32_t o_tei,
    const char* imsi, struct ipv4flow_dl* flow_dl, uint32_t flow_precedence_dl,
    uint32_t gtp_portno);

int openflow_controller_del_gtp_tunnel(
    struct in_addr ue, struct in6_addr *ue_ipv6, uint32_t i_tei,
    struct ipv4flow_dl* flow_dl,
    uint32_t gtp_portno);

int openflow_controller_discard_data_on_tunnel(
    struct in_addr ue, struct in6_addr *ue_ipv6, uint32_t i_tei,
    struct ipv4flow_dl* flow_dl);

int openflow_controller_forward_data_on_tunnel(
    struct in_addr ue, struct in6_addr *ue_ipv6, uint32_t i_tei,
    struct ipv4flow_dl* flow_dl,
    uint32_t flow_precedence_dl);
=======
    struct in_addr ue, struct in6_addr* ue_ipv6, int vlan, struct in_addr enb,
    uint32_t i_tei, uint32_t o_tei, const char* imsi,
    struct ip_flow_dl* flow_dl, uint32_t flow_precedence_dl,
    uint32_t gtp_portno);

int openflow_controller_del_gtp_tunnel(
    struct in_addr ue, struct in6_addr* ue_ipv6, uint32_t i_tei,
    struct ip_flow_dl* flow_dl, uint32_t gtp_portno);

int openflow_controller_discard_data_on_tunnel(
    struct in_addr ue, struct in6_addr* ue_ipv6, uint32_t i_tei,
    struct ip_flow_dl* flow_dl);

int openflow_controller_forward_data_on_tunnel(
    struct in_addr ue, struct in6_addr* ue_ipv6, uint32_t i_tei,
    struct ip_flow_dl* flow_dl, uint32_t flow_precedence_dl);
>>>>>>> 2a806066

int openflow_controller_add_paging_rule(struct in_addr ue_ip);

int openflow_controller_delete_paging_rule(struct in_addr ue_ip);

#ifdef __cplusplus
}
#endif<|MERGE_RESOLUTION|>--- conflicted
+++ resolved
@@ -30,26 +30,6 @@
 int stop_of_controller(void);
 
 int openflow_controller_add_gtp_tunnel(
-<<<<<<< HEAD
-    struct in_addr ue, struct in6_addr *ue_ipv6, int vlan, struct in_addr enb,
-    uint32_t i_tei, uint32_t o_tei,
-    const char* imsi, struct ipv4flow_dl* flow_dl, uint32_t flow_precedence_dl,
-    uint32_t gtp_portno);
-
-int openflow_controller_del_gtp_tunnel(
-    struct in_addr ue, struct in6_addr *ue_ipv6, uint32_t i_tei,
-    struct ipv4flow_dl* flow_dl,
-    uint32_t gtp_portno);
-
-int openflow_controller_discard_data_on_tunnel(
-    struct in_addr ue, struct in6_addr *ue_ipv6, uint32_t i_tei,
-    struct ipv4flow_dl* flow_dl);
-
-int openflow_controller_forward_data_on_tunnel(
-    struct in_addr ue, struct in6_addr *ue_ipv6, uint32_t i_tei,
-    struct ipv4flow_dl* flow_dl,
-    uint32_t flow_precedence_dl);
-=======
     struct in_addr ue, struct in6_addr* ue_ipv6, int vlan, struct in_addr enb,
     uint32_t i_tei, uint32_t o_tei, const char* imsi,
     struct ip_flow_dl* flow_dl, uint32_t flow_precedence_dl,
@@ -66,7 +46,6 @@
 int openflow_controller_forward_data_on_tunnel(
     struct in_addr ue, struct in6_addr* ue_ipv6, uint32_t i_tei,
     struct ip_flow_dl* flow_dl, uint32_t flow_precedence_dl);
->>>>>>> 2a806066
 
 int openflow_controller_add_paging_rule(struct in_addr ue_ip);
 
