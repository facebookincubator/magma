--- conflicted
+++ resolved
@@ -161,34 +161,6 @@
   const uint32_t uplink_port_num_;
 
   void add_downlink_arp_flow_action(
-<<<<<<< HEAD
-    const AddGTPTunnelEvent& ev, const OpenflowMessenger& messenger,
-    of13::FlowMod downlink_fm);
-
-  void add_downlink_tunnel_flow_action(
-    const AddGTPTunnelEvent& ev, const OpenflowMessenger& messenger,
-    of13::FlowMod downlink_fm);
-
-  void add_downlink_tunnel_flow_ipv4(
-    const AddGTPTunnelEvent& ev, const OpenflowMessenger& messenger,
-    uint32_t port_number);
-  void add_downlink_tunnel_flow_ipv6(
-    const AddGTPTunnelEvent& ev, const OpenflowMessenger& messenger,
-    uint32_t port_number);
-  void add_downlink_tunnel_flow_ded_brr(
-    const AddGTPTunnelEvent& ev, const OpenflowMessenger& messenger,
-    uint32_t port_number);
-
-  void delete_downlink_tunnel_flow_ipv4(
-    const DeleteGTPTunnelEvent& ev, const OpenflowMessenger& messenger,
-    uint32_t port_number);
-  void delete_downlink_tunnel_flow_ipv6(
-    const DeleteGTPTunnelEvent& ev, const OpenflowMessenger& messenger,
-    uint32_t port_number);
-  void delete_downlink_tunnel_flow_ded_brr(
-    const DeleteGTPTunnelEvent& ev, const OpenflowMessenger& messenger,
-    uint32_t port_number);
-=======
       const AddGTPTunnelEvent& ev, const OpenflowMessenger& messenger,
       of13::FlowMod downlink_fm);
 
@@ -215,7 +187,6 @@
   void delete_downlink_tunnel_flow_ded_brr(
       const DeleteGTPTunnelEvent& ev, const OpenflowMessenger& messenger,
       uint32_t port_number);
->>>>>>> 2a806066
 };
 
 }  // namespace openflow