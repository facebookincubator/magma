--- conflicted
+++ resolved
@@ -90,37 +90,6 @@
 }
 
 UeNetworkInfo::UeNetworkInfo(const struct in_addr ue_ip)
-<<<<<<< HEAD
-    : ue_ip_(ue_ip),
-      vlan_(0),
-      ue_ipv6_(in6addr_any) {}
-
-UeNetworkInfo::UeNetworkInfo(const struct in_addr ue_ip, struct in6_addr *ue_ipv6)
-    : ue_ip_(ue_ip),
-      vlan_(0) {
-        if (ue_ipv6) {
-          ue_ipv6_ = *ue_ipv6;
-        } else {
-          ue_ipv6_ = in6addr_any;
-        }
-    }
-
-UeNetworkInfo::UeNetworkInfo(const struct in_addr ue_ip, int vlan)
-    : ue_ip_(ue_ip),
-      vlan_(vlan),
-      ue_ipv6_(in6addr_any)  {}
-
-UeNetworkInfo::UeNetworkInfo(const struct in_addr ue_ip, struct in6_addr *ue_ipv6,
-                             int vlan)
-    : ue_ip_(ue_ip),
-      vlan_(vlan) {
-        if (ue_ipv6) {
-          ue_ipv6_ = *ue_ipv6;
-        } else {
-          ue_ipv6_ = in6addr_any;
-        }
-      }
-=======
     : ue_ip_(ue_ip), vlan_(0), ue_ipv6_(in6addr_any) {}
 
 UeNetworkInfo::UeNetworkInfo(
@@ -145,7 +114,6 @@
     ue_ipv6_ = in6addr_any;
   }
 }
->>>>>>> 2a806066
 
 const bool UeNetworkInfo::is_ue_ipv6_addr_valid() const {
   return !!memcmp(&ue_ipv6_, &in6addr_any, sizeof(ue_ipv6_));
@@ -168,16 +136,9 @@
 }
 
 AddGTPTunnelEvent::AddGTPTunnelEvent(
-<<<<<<< HEAD
-    const struct in_addr ue_ip, struct in6_addr *ue_ipv6, int vlan,
-    const struct in_addr enb_ip,
-    const uint32_t in_tei, const uint32_t out_tei, const char* imsi,
-    uint32_t gtp_port_no)
-=======
     const struct in_addr ue_ip, struct in6_addr* ue_ipv6, int vlan,
     const struct in_addr enb_ip, const uint32_t in_tei, const uint32_t out_tei,
     const char* imsi, uint32_t gtp_port_no)
->>>>>>> 2a806066
     : ue_info_(ue_ip, ue_ipv6, vlan),
       enb_ip_(enb_ip),
       in_tei_(in_tei),
@@ -190,18 +151,10 @@
       gtp_portno_(gtp_port_no) {}
 
 AddGTPTunnelEvent::AddGTPTunnelEvent(
-<<<<<<< HEAD
-    const struct in_addr ue_ip, struct in6_addr *ue_ipv6, int vlan,
-    const struct in_addr enb_ip,
-    const uint32_t in_tei, const uint32_t out_tei, const char* imsi,
-    const struct ipv4flow_dl* dl_flow, const uint32_t dl_flow_precedence,
-    uint32_t gtp_port_no)
-=======
     const struct in_addr ue_ip, struct in6_addr* ue_ipv6, int vlan,
     const struct in_addr enb_ip, const uint32_t in_tei, const uint32_t out_tei,
     const char* imsi, const struct ip_flow_dl* dl_flow,
     const uint32_t dl_flow_precedence, uint32_t gtp_port_no)
->>>>>>> 2a806066
     : ue_info_(ue_ip, vlan),
       enb_ip_(enb_ip),
       in_tei_(in_tei),
@@ -254,13 +207,8 @@
 }
 
 DeleteGTPTunnelEvent::DeleteGTPTunnelEvent(
-<<<<<<< HEAD
-    const struct in_addr ue_ip, struct in6_addr *ue_ipv6, const uint32_t in_tei,
-    const struct ipv4flow_dl* dl_flow, uint32_t gtp_port_no)
-=======
     const struct in_addr ue_ip, struct in6_addr* ue_ipv6, const uint32_t in_tei,
     const struct ip_flow_dl* dl_flow, uint32_t gtp_port_no)
->>>>>>> 2a806066
     : ue_info_(ue_ip, ue_ipv6),
       in_tei_(in_tei),
       dl_flow_valid_(true),
@@ -269,12 +217,8 @@
       gtp_portno_(gtp_port_no) {}
 
 DeleteGTPTunnelEvent::DeleteGTPTunnelEvent(
-<<<<<<< HEAD
-    const struct in_addr ue_ip, struct in6_addr *ue_ipv6, const uint32_t in_tei, uint32_t gtp_port_no)
-=======
     const struct in_addr ue_ip, struct in6_addr* ue_ipv6, const uint32_t in_tei,
     uint32_t gtp_port_no)
->>>>>>> 2a806066
     : ue_info_(ue_ip, ue_ipv6),
       in_tei_(in_tei),
       dl_flow_valid_(false),
@@ -307,13 +251,8 @@
 }
 
 HandleDataOnGTPTunnelEvent::HandleDataOnGTPTunnelEvent(
-<<<<<<< HEAD
-    const struct in_addr ue_ip, struct in6_addr *ue_ipv6, const uint32_t in_tei,
-    const ControllerEventType event_type, const struct ipv4flow_dl* dl_flow,
-=======
     const struct in_addr ue_ip, struct in6_addr* ue_ipv6, const uint32_t in_tei,
     const ControllerEventType event_type, const struct ip_flow_dl* dl_flow,
->>>>>>> 2a806066
     const uint32_t dl_flow_precedence)
     : ue_info_(ue_ip),
       in_tei_(in_tei),
@@ -323,11 +262,7 @@
       ExternalEvent(event_type) {}
 
 HandleDataOnGTPTunnelEvent::HandleDataOnGTPTunnelEvent(
-<<<<<<< HEAD
-    const struct in_addr ue_ip, struct in6_addr *ue_ipv6, const uint32_t in_tei,
-=======
     const struct in_addr ue_ip, struct in6_addr* ue_ipv6, const uint32_t in_tei,
->>>>>>> 2a806066
     const ControllerEventType event_type)
     : ue_info_(ue_ip),
       in_tei_(in_tei),
