--- conflicted
+++ resolved
@@ -146,17 +146,10 @@
 class UeNetworkInfo {
  public:
   UeNetworkInfo(const struct in_addr ue_ip);
-<<<<<<< HEAD
-  UeNetworkInfo(const struct in_addr ue_ip, struct in6_addr *ue_ipv6);
-
-  UeNetworkInfo(const struct in_addr ue_ip, int vlan);
-  UeNetworkInfo(const struct in_addr ue_ip, struct in6_addr *ue_ipv6, int vlan);
-=======
   UeNetworkInfo(const struct in_addr ue_ip, struct in6_addr* ue_ipv6);
 
   UeNetworkInfo(const struct in_addr ue_ip, int vlan);
   UeNetworkInfo(const struct in_addr ue_ip, struct in6_addr* ue_ipv6, int vlan);
->>>>>>> 2a806066
 
   const struct in_addr& get_ip() const;
   const struct in6_addr& get_ipv6() const;
@@ -176,19 +169,6 @@
 class AddGTPTunnelEvent : public ExternalEvent {
  public:
   AddGTPTunnelEvent(
-<<<<<<< HEAD
-      const struct in_addr ue_ip, struct in6_addr *ue_ipv6,
-      int vlan,  const struct in_addr enb_ip,
-      const uint32_t in_tei, const uint32_t out_tei, const char* imsi,
-      const struct ipv4flow_dl* dl_flow, const uint32_t dl_flow_precedence,
-      uint32_t gtp_port_no);
-
-  AddGTPTunnelEvent(
-      const struct in_addr ue_ip, struct in6_addr *ue_ipv6, int vlan,
-      const struct in_addr enb_ip,
-      const uint32_t in_tei, const uint32_t out_tei, const char* imsi,
-      uint32_t gtp_port_no);
-=======
       const struct in_addr ue_ip, struct in6_addr* ue_ipv6, int vlan,
       const struct in_addr enb_ip, const uint32_t in_tei,
       const uint32_t out_tei, const char* imsi,
@@ -199,7 +179,6 @@
       const struct in_addr ue_ip, struct in6_addr* ue_ipv6, int vlan,
       const struct in_addr enb_ip, const uint32_t in_tei,
       const uint32_t out_tei, const char* imsi, uint32_t gtp_port_no);
->>>>>>> 2a806066
 
   const struct UeNetworkInfo& get_ue_info() const;
   const struct in_addr& get_ue_ip() const;
@@ -232,17 +211,8 @@
 class DeleteGTPTunnelEvent : public ExternalEvent {
  public:
   DeleteGTPTunnelEvent(
-<<<<<<< HEAD
-      const struct in_addr ue_ip, struct in6_addr *ue_ipv6,
-      const uint32_t in_tei,
-      const struct ipv4flow_dl* dl_flow,
-      uint32_t gtp_port_no);
-  DeleteGTPTunnelEvent(const struct in_addr ue_ip, struct in6_addr *ue_ipv6,
-      const uint32_t in_tei,
-=======
       const struct in_addr ue_ip, struct in6_addr* ue_ipv6,
       const uint32_t in_tei, const struct ip_flow_dl* dl_flow,
->>>>>>> 2a806066
       uint32_t gtp_port_no);
   DeleteGTPTunnelEvent(
       const struct in_addr ue_ip, struct in6_addr* ue_ipv6,
@@ -273,22 +243,12 @@
 class HandleDataOnGTPTunnelEvent : public ExternalEvent {
  public:
   HandleDataOnGTPTunnelEvent(
-<<<<<<< HEAD
-      const struct in_addr ue_ip, struct in6_addr *ue_ipv6,
-      const uint32_t in_tei,
-      const ControllerEventType event_type, const struct ipv4flow_dl* dl_flow,
-      const uint32_t dl_flow_precedence);
-  HandleDataOnGTPTunnelEvent(
-      const struct in_addr ue_ip, struct in6_addr *ue_ipv6, const uint32_t in_tei,
-      const ControllerEventType event_type);
-=======
       const struct in_addr ue_ip, struct in6_addr* ue_ipv6,
       const uint32_t in_tei, const ControllerEventType event_type,
       const struct ip_flow_dl* dl_flow, const uint32_t dl_flow_precedence);
   HandleDataOnGTPTunnelEvent(
       const struct in_addr ue_ip, struct in6_addr* ue_ipv6,
       const uint32_t in_tei, const ControllerEventType event_type);
->>>>>>> 2a806066
 
   const struct UeNetworkInfo& get_ue_info() const;
   const struct in_addr& get_ue_ip() const;
