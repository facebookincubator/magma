/*
 * Copyright (c) 2015, EURECOM (www.eurecom.fr)
 * All rights reserved.
 *
 * Redistribution and use in source and binary forms, with or without
 * modification, are permitted provided that the following conditions are met:
 *
 * 1. Redistributions of source code must retain the above copyright notice, this
 *    list of conditions and the following disclaimer.
 * 2. Redistributions in binary form must reproduce the above copyright notice,
 *    this list of conditions and the following disclaimer in the documentation
 *    and/or other materials provided with the distribution.
 *
 * THIS SOFTWARE IS PROVIDED BY THE COPYRIGHT HOLDERS AND CONTRIBUTORS "AS IS" AND
 * ANY EXPRESS OR IMPLIED WARRANTIES, INCLUDING, BUT NOT LIMITED TO, THE IMPLIED
 * WARRANTIES OF MERCHANTABILITY AND FITNESS FOR A PARTICULAR PURPOSE ARE
 * DISCLAIMED. IN NO EVENT SHALL THE COPYRIGHT OWNER OR CONTRIBUTORS BE LIABLE FOR
 * ANY DIRECT, INDIRECT, INCIDENTAL, SPECIAL, EXEMPLARY, OR CONSEQUENTIAL DAMAGES
 * (INCLUDING, BUT NOT LIMITED TO, PROCUREMENT OF SUBSTITUTE GOODS OR SERVICES;
 * LOSS OF USE, DATA, OR PROFITS; OR BUSINESS INTERRUPTION) HOWEVER CAUSED AND
 * ON ANY THEORY OF LIABILITY, WHETHER IN CONTRACT, STRICT LIABILITY, OR TORT
 * (INCLUDING NEGLIGENCE OR OTHERWISE) ARISING IN ANY WAY OUT OF THE USE OF THIS
 * SOFTWARE, EVEN IF ADVISED OF THE POSSIBILITY OF SUCH DAMAGE.
 *
 * The views and conclusions contained in the software and documentation are those
 * of the authors and should not be interpreted as representing official policies,
 * either expressed or implied, of the FreeBSD Project.
 */

/*! \file 3gpp_36.413.h
  \brief
  \author Lionel Gauthier
  \company Eurecom
  \email: lionel.gauthier@eurecom.fr
*/

#ifndef FILE_3GPP_36_413_SEEN
#define FILE_3GPP_36_413_SEEN

#include "3gpp_24.007.h"

// 9.2.1.60 Allocation and Retention Priority
// This IE specifies the relative importance compared to other E-RABs for allocation and retention of the E-UTRAN
// Radio Access Bearer.
typedef struct allocation_and_retention_priority_s {
  priority_level_t priority_level; // INTEGER (0..15)
  pre_emption_capability_t pre_emption_capability;
  pre_emption_vulnerability_t pre_emption_vulnerability;
} allocation_and_retention_priority_t;

// 9.2.1.19 Bit Rate
// This IE indicates the number of bits delivered by E-UTRAN in UL or to E-UTRAN in DL within a period of time,
// divided by the duration of the period. It is used, for example, to indicate the maximum or guaranteed bit rate for a GBR
// bearer, or an aggregated maximum bit rate.

typedef uint64_t bit_rate_t;

// 9.2.1.20 UE Aggregate Maximum Bit Rate
// The UE Aggregate Maximum Bitrate is applicable for all Non-GBR bearers per UE which is defined for the Downlink
//and the Uplink direction and provided by the MME to the eNB.
// Applicable for non-GBR E-RABs
typedef struct ue_aggregate_maximum_bit_rate_s {
  bit_rate_t dl;
  bit_rate_t ul;
} ue_aggregate_maximum_bit_rate_t;

// 9.2.1.18 GBR QoS Information
// This IE indicates the maximum and guaranteed bit rates of a GBR bearer for downlink and uplink.
typedef struct gbr_qos_information_s {
  bit_rate_t e_rab_maximum_bit_rate_downlink;
  bit_rate_t e_rab_maximum_bit_rate_uplink;
  bit_rate_t e_rab_guaranteed_bit_rate_downlink;
  bit_rate_t e_rab_guaranteed_bit_rate_uplink;
} gbr_qos_information_t;

// 9.2.1.15 E-RAB Level QoS Parameters
// This IE defines the QoS to be applied to an E-RAB.
typedef struct e_rab_level_qos_parameters_s {
  qci_t qci;
  allocation_and_retention_priority_t allocation_and_retention_priority;
  gbr_qos_information_t gbr_qos_information;
} e_rab_level_qos_parameters_t;

// 9.2.1.2 E-RAB ID
typedef ebi_t e_rab_id_t;

// 9.1.3.1 E-RAB SETUP REQUEST
typedef struct e_rab_to_be_setup_item_s {
  e_rab_id_t e_rab_id;
  e_rab_level_qos_parameters_t e_rab_level_qos_parameters;
  bstring transport_layer_address;
  teid_t gtp_teid;
  bstring nas_pdu;
  // Correlation ID TODO if necessary
} e_rab_to_be_setup_item_t;

typedef struct e_rab_to_be_setup_list_s {
  uint16_t no_of_items;
#define MAX_NO_OF_E_RABS 16 /* Spec says 256 */
  e_rab_to_be_setup_item_t item[MAX_NO_OF_E_RABS];
} e_rab_to_be_setup_list_t;

// 9.1.3.2 E-RAB SETUP RESPONSE
typedef struct e_rab_setup_item_s {
  e_rab_id_t e_rab_id;
  bstring transport_layer_address;
  teid_t gtp_teid;
} e_rab_setup_item_t;

typedef struct e_rab_setup_list_s {
  uint16_t no_of_items;
  e_rab_setup_item_t item[MAX_NO_OF_E_RABS];
} e_rab_setup_list_t;

typedef struct e_rab_rel_item_s {
  e_rab_id_t e_rab_id;
} e_rab_rel_item_t;

typedef struct e_rab_rel_list_s {
  uint16_t no_of_items;
  e_rab_rel_item_t item[MAX_NO_OF_E_RABS];
} e_rab_rel_list_t;

<<<<<<< HEAD
=======
typedef struct e_rab_switched_in_downlink_item_s {
  e_rab_id_t e_rab_id;
  bstring transport_layer_address;
  teid_t gtp_teid;
} e_rab_switched_in_downlink_item_t;

// 9.1.5.8 PATH SWITCH REQUEST
typedef struct e_rab_to_be_switched_in_downlink_list_s {
  uint16_t no_of_items;
#define MAX_NO_OF_E_RABS 16 /* Spec says 256 */
  e_rab_switched_in_downlink_item_t item[MAX_NO_OF_E_RABS];
} e_rab_to_be_switched_in_downlink_list_t;
>>>>>>> dd5d34a4

#include "S1ap-Cause.h"

typedef struct e_rab_item_s {
  e_rab_id_t e_rab_id;
  S1ap_Cause_t cause;
} e_rab_item_t;

typedef struct e_rab_list_s {
  uint16_t no_of_items;
  e_rab_item_t item[MAX_NO_OF_E_RABS];
} e_rab_list_t;

#endif /* FILE_3GPP_36_413_SEEN */<|MERGE_RESOLUTION|>--- conflicted
+++ resolved
@@ -121,8 +121,6 @@
   e_rab_rel_item_t item[MAX_NO_OF_E_RABS];
 } e_rab_rel_list_t;
 
-<<<<<<< HEAD
-=======
 typedef struct e_rab_switched_in_downlink_item_s {
   e_rab_id_t e_rab_id;
   bstring transport_layer_address;
@@ -135,7 +133,6 @@
 #define MAX_NO_OF_E_RABS 16 /* Spec says 256 */
   e_rab_switched_in_downlink_item_t item[MAX_NO_OF_E_RABS];
 } e_rab_to_be_switched_in_downlink_list_t;
->>>>>>> dd5d34a4
 
 #include "S1ap-Cause.h"
 
