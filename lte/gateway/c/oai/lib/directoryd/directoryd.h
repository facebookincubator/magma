/*
 * Licensed to the OpenAirInterface (OAI) Software Alliance under one or more
 * contributor license agreements.  See the NOTICE file distributed with
 * this work for additional information regarding copyright ownership.
 * The OpenAirInterface Software Alliance licenses this file to You under
 * the terms found in the LICENSE file in the root of this source tree.
 *
 * Unless required by applicable law or agreed to in writing, software
 * distributed under the License is distributed on an "AS IS" BASIS,
 * WITHOUT WARRANTIES OR CONDITIONS OF ANY KIND, either express or implied.
 * See the License for the specific language governing permissions and
 * limitations under the License.
 *-------------------------------------------------------------------------------
 * For more information about the OpenAirInterface (OAI) Software Alliance:
 *      contact@openairinterface.org
 */

#pragma once

#ifdef __cplusplus
extern "C" {
#endif

/*
 * This enum should have the same definition as TableID in directoryd.proto .
 *
 * It's a bit difficult to directly use TableID here
 * due to some c++/c conversion when using directoryd.grpc.pb.h .
 * So we will define this type table_id_t here and later
 * cast it to magma::TableID in directoryd.cpp .
 */

bool directoryd_report_location(char* imsi);

bool directoryd_remove_location(char* imsi);

bool directoryd_update_location(char* imsi, char* location);

<<<<<<< HEAD
bool directoryd_update_field(char* imsi, char* key, char* value);
=======
bool directoryd_update_record_field(char* imsi, char* key, char* value);
>>>>>>> 238192e4

#ifdef __cplusplus
}
#endif<|MERGE_RESOLUTION|>--- conflicted
+++ resolved
@@ -36,11 +36,7 @@
 
 bool directoryd_update_location(char* imsi, char* location);
 
-<<<<<<< HEAD
-bool directoryd_update_field(char* imsi, char* key, char* value);
-=======
 bool directoryd_update_record_field(char* imsi, char* key, char* value);
->>>>>>> 238192e4
 
 #ifdef __cplusplus
 }
