--- conflicted
+++ resolved
@@ -54,11 +54,7 @@
   return true;
 }
 
-<<<<<<< HEAD
-bool directoryd_update_field(char* imsi, char* key, char* value) {
-=======
 bool directoryd_update_record_field(char* imsi, char* key, char* value) {
->>>>>>> 238192e4
   // Actual GW_ID will be filled in the cloud
   magma::GatewayDirectoryServiceClient::UpdateRecordField(
       "IMSI" + std::string(imsi), std::string(key), std::string(value),
