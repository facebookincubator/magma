--- conflicted
+++ resolved
@@ -56,7 +56,6 @@
 )
 
 if ( NOT EMBEDDED_SGW )
-<<<<<<< HEAD
     target_link_libraries(mme
     LIB_GTPV2C TASK_UDP)
    
@@ -67,15 +66,7 @@
     target_link_libraries( TASK_SGW )
 endif ( NOT EMBEDDED_SGW )
 
-
-
-=======
-    target_link_libraries(mme GTPV2C S11_MME)
-elseif ( EMBEDDED_SGW )
-    target_link_libraries(mme TASK_SGW)
-endif ( NOT EMBEDDED_SGW )
-
+#2020/04/06: we kept master content
 if ( NOT S6A_OVER_GRPC )
     target_link_libraries(mme fdproto fdcore)
 endif ( NOT S6A_OVER_GRPC )
->>>>>>> e0bbcebf
