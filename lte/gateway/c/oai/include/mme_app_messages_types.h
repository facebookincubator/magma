--- conflicted
+++ resolved
@@ -64,14 +64,10 @@
   (mSGpTR)->ittiMsg.mme_app_delete_dedicated_bearer_rsp
 #define MME_APP_DELETE_DEDICATED_BEARER_REJ(mSGpTR)                            \
   (mSGpTR)->ittiMsg.mme_app_delete_dedicated_bearer_rej
-<<<<<<< HEAD
 #define MME_APP_PDN_DISCONNECT_REQ(mSGpTR)                                     \
   (mSGpTR)->ittiMsg.mme_app_pdn_disconnect_req
 #define MME_APP_PDN_DISCONNECT_RSP(mSGpTR)                                     \
   (mSGpTR)->ittiMsg.mme_app_pdn_disconnect_rsp
-
-=======
->>>>>>> dd5d34a4
 
 typedef struct itti_mme_app_connection_establishment_cnf_s {
   mme_ue_s1ap_id_t ue_id;
@@ -177,10 +173,6 @@
   uint32_t no_of_bearers;
   ebi_t ebi[BEARERS_PER_UE]; //EPS Bearer ID
   mme_ue_s1ap_id_t ue_id;
-<<<<<<< HEAD
-  bool delete_default_bearer;
-=======
->>>>>>> dd5d34a4
 } itti_mme_app_delete_dedicated_bearer_req_t;
 
 
@@ -202,7 +194,6 @@
   bool delete_default_bearer;
 } itti_mme_app_delete_dedicated_bearer_rej_t;
 
-<<<<<<< HEAD
 typedef struct itti_mme_app_pdn_disconnect_req_s {
   /* UE identifier */
   mme_ue_s1ap_id_t ue_id;
@@ -215,7 +206,5 @@
   mme_ue_s1ap_id_t ue_id;
   ebi_t lbi; //Default EPS Bearer ID
 } itti_mme_app_pdn_disconnect_rsp_t;
-=======
->>>>>>> dd5d34a4
 
 #endif /* FILE_MME_APP_MESSAGES_TYPES_SEEN */