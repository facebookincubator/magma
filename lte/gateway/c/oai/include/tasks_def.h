--- conflicted
+++ resolved
@@ -28,44 +28,40 @@
  * policies, either expressed or implied, of the FreeBSD Project.
  */
 // This task is mandatory and must always be placed in first position
-TASK_DEF(TASK_MAIN, 7000)
+TASK_DEF(TASK_MAIN)
 
 // Other possible tasks in the process
 
 /// FW_IP task
-TASK_DEF(TASK_FW_IP, 7001)
+TASK_DEF(TASK_FW_IP)
 /// MME Applicative task
-TASK_DEF(TASK_MME_APP, 7002)
+TASK_DEF(TASK_MME_APP)
 /// S10 task
-TASK_DEF(TASK_S10, 7003)
+TASK_DEF(TASK_S10)
 /// S11 task
-TASK_DEF(TASK_S11, 7004)
+TASK_DEF(TASK_S11)
 /// S1AP task
-TASK_DEF(TASK_S1AP, 7005)
+TASK_DEF(TASK_S1AP)
 /// S6a task
-TASK_DEF(TASK_S6A, 7006)
+TASK_DEF(TASK_S6A)
 /// SCTP task
-TASK_DEF(TASK_SCTP, 7007)
+TASK_DEF(TASK_SCTP)
 /// Serving and Proxy Gateway Application task
-TASK_DEF(TASK_SPGW_APP, 7008)
+TASK_DEF(TASK_SPGW_APP)
 /// UDP task
-TASK_DEF(TASK_UDP, 7009)
+TASK_DEF(TASK_UDP)
 // LOGGING TXT TASK
-TASK_DEF(TASK_LOG, 7010)
+TASK_DEF(TASK_LOG)
 // GENERAL PURPOSE SHARED LOGGING TASK
-TASK_DEF(TASK_SHARED_TS_LOG, 7011)
+TASK_DEF(TASK_SHARED_TS_LOG)
 // UTILITY TASK FOR SYSTEM() CALLS
-TASK_DEF(TASK_ASYNC_SYSTEM, 7012)
+TASK_DEF(TASK_ASYNC_SYSTEM)
 // SERVICE303 TASK
-TASK_DEF(TASK_SERVICE303, 7013)
-TASK_DEF(TASK_SERVICE303_SERVER, 7014)
+TASK_DEF(TASK_SERVICE303)
+TASK_DEF(TASK_SERVICE303_SERVER)
 /// SGs task
-<<<<<<< HEAD
-TASK_DEF(TASK_SGS, 7015)
-=======
 TASK_DEF(TASK_SGS)
 /// SMS_ORC8R task
 TASK_DEF(TASK_SMS_ORC8R)
->>>>>>> e33b6eff
 /// GRPC service task for SGs, S6a, SPGW
-TASK_DEF(TASK_GRPC_SERVICE, 7016)+TASK_DEF(TASK_GRPC_SERVICE)