--- conflicted
+++ resolved
@@ -39,14 +39,10 @@
   (mSGpTR)->ittiMsg.s5_nw_init_actv_bearer_request
 #define S5_NW_INITIATED_ACTIVATE_BEARER_RESP(mSGpTR)                           \
   (mSGpTR)->ittiMsg.s5_nw_init_actv_bearer_response
-<<<<<<< HEAD
 #define S5_NW_INITIATED_DEACTIVATE_BEARER_REQ(mSGpTR)                          \
   (mSGpTR)->ittiMsg.s5_nw_init_deactv_bearer_request
 #define S5_NW_INITIATED_DEACTIVATE_BEARER_RESP(mSGpTR)                         \
   (mSGpTR)->ittiMsg.s5_nw_init_deactv_bearer_response
-
-=======
->>>>>>> 8f761997
 
 typedef struct itti_s5_create_bearer_request_s {
   teid_t context_teid; ///< local SGW S11 Tunnel Endpoint Identifier
@@ -79,7 +75,6 @@
   teid_t S1_U_enb_teid; ///< S1U enb TEID
 } itti_s5_nw_init_actv_bearer_rsp_t;
 
-<<<<<<< HEAD
 typedef struct itti_s5_nw_init_deactv_bearer_request_s {
   uint32_t no_of_bearers;
   ebi_t ebi[BEARERS_PER_UE]; ///<EPS Bearer ID
@@ -96,6 +91,4 @@
   gtpv2c_cause_t cause;
 } itti_s5_nw_init_deactv_bearer_rsp_t;
 
-=======
->>>>>>> 8f761997
 #endif /* FILE_S5_MESSAGES_TYPES_SEEN*/