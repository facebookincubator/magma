/*
 * Licensed to the OpenAirInterface (OAI) Software Alliance under one or more
 * contributor license agreements.  See the NOTICE file distributed with
 * this work for additional information regarding copyright ownership.
 * The OpenAirInterface Software Alliance licenses this file to You under
 * the terms found in the LICENSE file in the root of this source tree.
 *
 * Unless required by applicable law or agreed to in writing, software
 * distributed under the License is distributed on an "AS IS" BASIS,
 * WITHOUT WARRANTIES OR CONDITIONS OF ANY KIND, either express or implied.
 * See the License for the specific language governing permissions and
 * limitations under the License.
 *-------------------------------------------------------------------------------
 * For more information about the OpenAirInterface (OAI) Software Alliance:
 *      contact@openairinterface.org
 */

/*****************************************************************************
  Source      mme_api.c

  Version     0.1

  Date        2013/02/28

  Product     NAS stack

  Subsystem   Application Programming Interface

  Author      Frederic Maurel, Lionel GAUTHIER

  Description Implements the API used by the NAS layer running in the MME
        to interact with a Mobility Management Entity

*****************************************************************************/
#include <stdlib.h>
#include <stdbool.h>
#include <stdint.h>
#include <string.h>

#include "bstrlib.h"
#include "log.h"
#include "assertions.h"
#include "conversions.h"
#include "3gpp_23.003.h"
#include "3gpp_36.401.h"
#include "common_types.h"
#include "common_defs.h"
#include "mme_api.h"
#include "mme_app_ue_context.h"
#include "mme_config.h"
#include "emm_data.h"
#include "EpsNetworkFeatureSupport.h"
#include "mme_app_state.h"

/****************************************************************************/
/*******************  L O C A L    D E F I N I T I O N S  *******************/
/****************************************************************************/

/* Maximum number of PDN connections the MME may simultaneously support */
#define MME_API_PDN_MAX 10

/* Subscribed QCI */
#define MME_API_QCI 3

/* Data bit rates */
#define MME_API_BIT_RATE_64K 0x40
#define MME_API_BIT_RATE_128K 0x48
#define MME_API_BIT_RATE_512K 0x78
#define MME_API_BIT_RATE_1024K 0x87

/* Total number of PDN connections (should not exceed MME_API_PDN_MAX) */
static int mme_api_pdn_id = 0;

static tmsi_t generate_random_TMSI(void);

static int copy_plmn_from_config(
    const served_tai_t* served_tai, int index, plmn_t* plmn);

/****************************************************************************/
/******************  E X P O R T E D    F U N C T I O N S  ******************/
/****************************************************************************/

/****************************************************************************/
/*********************  L O C A L    F U N C T I O N S  *********************/
/****************************************************************************/

/****************************************************************************
 **                                                                        **
 ** Name:    mme_api_get_emm_config()                                  **
 **                                                                        **
 ** Description: Retreives MME configuration data related to EPS mobility  **
 **      management                                                **
 **                                                                        **
 ** Inputs:  None                                                      **
 **      Others:    None                                       **
 **                                                                        **
 ** Outputs:     None                                                      **
 **      Return:    RETURNok, RETURNerror                      **
 **      Others:    None                                       **
 **                                                                        **
 ***************************************************************************/
int mme_api_get_emm_config(
    mme_api_emm_config_t* config, const struct mme_config_s* mme_config_p) {
  OAILOG_FUNC_IN(LOG_NAS);
  if (mme_config_p->served_tai.nb_tai < 1) {
    OAILOG_ERROR(LOG_NAS, "No TAI configured\n");
    OAILOG_FUNC_RETURN(LOG_NAS, RETURNerror);
  }
  OAILOG_INFO(
      LOG_NAS, "Number of GUMMEIs supported = %d\n", mme_config_p->gummei.nb);

  config->tai_list.numberoflists = 0;
  // We can store 16 TAIs per list and have 16 partial lists maximum
  // As per TS 124.301 V15.4.0 Section 9.9.3.33, we will be sending at most
  // 16 TAIs for which UE data is set during
  switch (mme_config_p->served_tai.list_type) {
    case TRACKING_AREA_IDENTITY_LIST_TYPE_ONE_PLMN_CONSECUTIVE_TACS: {
      int tai_list_i = 0, tac_i = 0;
      for (int i = 0; i < mme_config_p->served_tai.nb_tai; ++i) {
        if (tac_i == 16) {  // cannot have more than 16 TACs per partial list
          // LW: number of elements is coded as N-1 (0 -> 1 element, 1 -> 2
          // elements...), see 3GPP TS 24.301, section 9.9.3.33.1
          config->tai_list.partial_tai_list[tai_list_i].numberofelements =
              tac_i - 1;
          ++tai_list_i;
          tac_i = 0;
        }
        config->tai_list.partial_tai_list[tai_list_i].typeoflist =
            mme_config_p->served_tai.list_type;
        int rc = copy_plmn_from_config(
            &(mme_config_p->served_tai), i,
            &(config->tai_list.partial_tai_list[tai_list_i]
                  .u.tai_one_plmn_consecutive_tacs.plmn));
        if (rc != RETURNok) {
          OAILOG_ERROR(LOG_NAS, "BAD MNC length in SERVED TAI\n");
          OAILOG_FUNC_RETURN(LOG_NAS, RETURNerror);
        }
        config->tai_list.partial_tai_list[tai_list_i]
            .u.tai_one_plmn_consecutive_tacs.tac =
            mme_config_p->served_tai.tac[16 * tai_list_i];
        ++tac_i;
      }
      if (tai_list_i >= TRACKING_AREA_IDENTITY_LIST_MAXIMUM_NUM_TAI) {
        OAILOG_ERROR(LOG_NAS, "Too many TAI partial list in TAI list\n");
        OAILOG_FUNC_RETURN(LOG_NAS, RETURNerror);
      }
      // LW: number of elements is coded as N-1 (0 -> 1 element, 1 -> 2
      // elements...), see 3GPP TS 24.301, section 9.9.3.33.1
      config->tai_list.partial_tai_list[tai_list_i].numberofelements =
          tac_i - 1;
      config->tai_list.numberoflists = tai_list_i + 1;

      break;
    }
    case TRACKING_AREA_IDENTITY_LIST_TYPE_MANY_PLMNS: {
      // no need to optimize here as we do not really support multi PLMN
      // use case in Magma yet
      int tai_list_i = 0, tac_i = 0;
      uint16_t last_mcc = mme_config_p->served_tai.plmn_mcc[0];
      uint16_t last_mnc = mme_config_p->served_tai.plmn_mnc[0];
      for (int i = 0; i < mme_config_p->served_tai.nb_tai; i++) {
        bool is_plmn_changed = false;
        if ((mme_config_p->served_tai.plmn_mcc[i] != last_mcc) ||
            (mme_config_p->served_tai.plmn_mnc[i] != last_mnc)) {
          last_mcc        = mme_config_p->served_tai.plmn_mcc[i];
          last_mnc        = mme_config_p->served_tai.plmn_mnc[i];
          is_plmn_changed = true;
        }
        if ((tac_i == 16) || is_plmn_changed) {  // cannot have more than 16
                                                 // TACs per partial list
          // LW: number of elements is coded as N-1 (0 -> 1 element, 1 -> 2
          // elements...), see 3GPP TS 24.301, section 9.9.3.33.1
          config->tai_list.partial_tai_list[tai_list_i].numberofelements =
              tac_i - 1;
          ++tai_list_i;
          tac_i = 0;
        }
        config->tai_list.partial_tai_list[tai_list_i].typeoflist =
            mme_config_p->served_tai.list_type;
        int rc = copy_plmn_from_config(
            &(mme_config_p->served_tai), i,
            &(config->tai_list.partial_tai_list[tai_list_i]
                  .u.tai_many_plmn[tac_i]
                  .plmn));
        if (rc != RETURNok) {
          OAILOG_ERROR(LOG_NAS, "BAD MNC length in SERVED TAI\n");
          OAILOG_FUNC_RETURN(LOG_NAS, RETURNerror);
        }
        config->tai_list.partial_tai_list[tai_list_i].u.tai_many_plmn[i].tac =
            mme_config_p->served_tai.tac[i];
        ++tac_i;
      }
      if (tai_list_i >= TRACKING_AREA_IDENTITY_LIST_MAXIMUM_NUM_TAI) {
        OAILOG_ERROR(LOG_NAS, "Too many TAI partial list in TAI list\n");
        OAILOG_FUNC_RETURN(LOG_NAS, RETURNerror);
      }
      // LW: number of elements is coded as N-1 (0 -> 1 element, 1 -> 2
      // elements...), see 3GPP TS 24.301, section 9.9.3.33.1
      config->tai_list.partial_tai_list[tai_list_i].numberofelements =
          tac_i - 1;
      config->tai_list.numberoflists = tai_list_i + 1;
      break;
    }
    case TRACKING_AREA_IDENTITY_LIST_TYPE_ONE_PLMN_NON_CONSECUTIVE_TACS: {
      int tai_list_i = 0, tac_i = 0;
      for (int i = 0; i < mme_config_p->served_tai.nb_tai; ++i) {
        if (tac_i == 16) {  // cannot have more than 16 TACs per partial list
          // LW: number of elements is coded as N-1 (0 -> 1 element, 1 -> 2
          // elements...), see 3GPP TS 24.301, section 9.9.3.33.1
          config->tai_list.partial_tai_list[tai_list_i].numberofelements =
              tac_i - 1;
          ++tai_list_i;
          tac_i = 0;
        }
        config->tai_list.partial_tai_list[tai_list_i].typeoflist =
            mme_config_p->served_tai.list_type;
        int rc = copy_plmn_from_config(
            &(mme_config_p->served_tai), i,
            &(config->tai_list.partial_tai_list[tai_list_i]
                  .u.tai_one_plmn_non_consecutive_tacs.plmn));
        if (rc != RETURNok) {
          OAILOG_ERROR(LOG_NAS, "BAD MNC length in SERVED TAI\n");
          OAILOG_FUNC_RETURN(LOG_NAS, RETURNerror);
        }
        config->tai_list.partial_tai_list[tai_list_i]
            .u.tai_one_plmn_non_consecutive_tacs.tac[tac_i] =
            mme_config_p->served_tai.tac[i];
        ++tac_i;
      }
      if (tai_list_i >= TRACKING_AREA_IDENTITY_LIST_MAXIMUM_NUM_TAI) {
        OAILOG_ERROR(LOG_NAS, "Too many TAI partial list in TAI list\n");
        OAILOG_FUNC_RETURN(LOG_NAS, RETURNerror);
      }
      // LW: number of elements is coded as N-1 (0 -> 1 element, 1 -> 2
      // elements...), see 3GPP TS 24.301, section 9.9.3.33.1
      config->tai_list.partial_tai_list[tai_list_i].numberofelements =
          tac_i - 1;
      config->tai_list.numberoflists = tai_list_i + 1;
      break;
    }
    default:
<<<<<<< HEAD
      OAILOG_ERROR(
          LOG_NAS,
          "BAD TAI list configuration, unknown TAI list type %u\n",
=======
      Fatal(
          "BAD TAI list configuration, unknown TAI list type %u",
>>>>>>> 204671d0
          mme_config_p->served_tai.list_type);
      OAILOG_FUNC_RETURN(LOG_NAS, RETURNerror);
  }
  // Read GUMMEI List
  config->gummei.num_gummei = mme_config_p->gummei.nb;
  for (uint8_t num_gummei = 0; num_gummei < mme_config_p->gummei.nb;
       num_gummei++) {
    config->gummei.gummei[num_gummei] = mme_config_p->gummei.gummei[num_gummei];
  }

  // hardcoded
  config->eps_network_feature_support[0] =
      EPS_NETWORK_FEATURE_SUPPORT_CS_LCS_LOCATION_SERVICES_VIA_CS_DOMAIN_NOT_SUPPORTED;
  if (mme_config_p->eps_network_feature_support
          .emergency_bearer_services_in_s1_mode != 0) {
    config->eps_network_feature_support[0] |=
        EPS_NETWORK_FEATURE_SUPPORT_EMERGENCY_BEARER_SERVICES_IN_S1_MODE_SUPPORTED;
  }
  if (mme_config_p->eps_network_feature_support
          .ims_voice_over_ps_session_in_s1 != 0) {
    config->eps_network_feature_support[0] |=
        EPS_NETWORK_FEATURE_SUPPORT_IMS_VOICE_OVER_PS_SESSION_IN_S1_SUPPORTED;
  }
  if (mme_config_p->eps_network_feature_support.location_services_via_epc !=
      0) {
    config->eps_network_feature_support[0] |=
        EPS_NETWORK_FEATURE_SUPPORT_LOCATION_SERVICES_VIA_EPC_SUPPORTED;
  }
  if (mme_config_p->eps_network_feature_support.extended_service_request != 0) {
    config->eps_network_feature_support[0] |=
        EPS_NETWORK_FEATURE_SUPPORT_EXTENDED_SERVICE_REQUEST_SUPPORTED;
  }

  if (mme_config_p->unauthenticated_imsi_supported != 0) {
    config->features |= MME_API_UNAUTHENTICATED_IMSI;
  }

  for (int i = 0; i < 8; i++) {
    config->prefered_integrity_algorithm[i] =
        mme_config_p->nas_config.prefered_integrity_algorithm[i];
    config->prefered_ciphering_algorithm[i] =
        mme_config_p->nas_config.prefered_ciphering_algorithm[i];
  }

  config->full_network_name    = bstrcpy(mme_config_p->full_network_name);
  config->short_network_name   = bstrcpy(mme_config_p->short_network_name);
  config->daylight_saving_time = mme_config_p->daylight_saving_time;
  OAILOG_FUNC_RETURN(LOG_NAS, RETURNok);
}

/****************************************************************************
 **                                                                        **
 ** Name:    mme_api_get_config()                                      **
 **                                                                        **
 ** Description: Retreives MME configuration data related to EPS session   **
 **      management                                                **
 **                                                                        **
 ** Inputs:  None                                                      **
 **      Others:    None                                       **
 **                                                                        **
 ** Outputs:     None                                                      **
 **      Return:    RETURNok, RETURNerror                      **
 **      Others:    None                                       **
 **                                                                        **
 ***************************************************************************/
int mme_api_get_esm_config(mme_api_esm_config_t* config) {
  OAILOG_FUNC_IN(LOG_NAS);
  if (strcmp((const char*) mme_config.non_eps_service_control->data, "SMS") ==
      0) {
    config->features = config->features | MME_API_SMS_SUPPORTED;
  } else if (
      strcmp(
          (const char*) mme_config.non_eps_service_control->data, "CSFB_SMS") ==
      0) {
    config->features = config->features | MME_API_CSFB_SMS_SUPPORTED;
  } else if (
      strcmp(
          (const char*) mme_config.non_eps_service_control->data,
          "SMS_ORC8R") == 0) {
    config->features = config->features | MME_API_SMS_ORC8R_SUPPORTED;
  }

  OAILOG_FUNC_RETURN(LOG_NAS, RETURNok);
}

/*
 *
 *  Name:    mme_api_notify_imsi()
 *
 *  Description: Notify the MME of the IMSI of a UE.
 *
 *  Inputs:
 *         ueid:      nas_ue id
 *         imsi64:    IMSI
 *  Return:    RETURNok, RETURNerror
 *
 */
int mme_api_notify_imsi(const mme_ue_s1ap_id_t id, imsi64_t imsi64) {
  mme_app_desc_t* mme_app_desc_p = get_mme_nas_state(false);
  ue_mm_context_t* ue_mm_context = NULL;

  OAILOG_FUNC_IN(LOG_NAS);
  ue_mm_context = mme_ue_context_exists_mme_ue_s1ap_id(id);

  if (ue_mm_context) {
    mme_ue_context_update_coll_keys(
        &mme_app_desc_p->mme_ue_contexts, ue_mm_context,
        ue_mm_context->enb_s1ap_id_key, id, imsi64, ue_mm_context->mme_teid_s11,
        &ue_mm_context->emm_context._guti);
    OAILOG_FUNC_RETURN(LOG_NAS, RETURNok);
  }

  OAILOG_FUNC_RETURN(LOG_NAS, RETURNerror);
}

/*
 *
 *  Name:    mme_api_notify_new_guti()
 *
 *  Description: Notify the MME of a generated GUTI for a UE(not spec).
 *
 *  Inputs:
 *         ueid:      nas_ue id
 *         guti:      EPS Globally Unique Temporary UE Identity
 *  Return:    RETURNok, RETURNerror
 *
 */
int mme_api_notify_new_guti(const mme_ue_s1ap_id_t id, guti_t* const guti) {
  ue_mm_context_t* ue_mm_context = NULL;
  mme_app_desc_t* mme_app_desc_p = get_mme_nas_state(false);
  OAILOG_FUNC_IN(LOG_NAS);
  ue_mm_context = mme_ue_context_exists_mme_ue_s1ap_id(id);

  if (ue_mm_context) {
    mme_ue_context_update_coll_keys(
        &mme_app_desc_p->mme_ue_contexts, ue_mm_context,
        ue_mm_context->enb_s1ap_id_key, id, ue_mm_context->emm_context._imsi64,
        ue_mm_context->mme_teid_s11, guti);
    OAILOG_FUNC_RETURN(LOG_NAS, RETURNok);
  }

  OAILOG_FUNC_RETURN(LOG_NAS, RETURNerror);
}

/************************************************************************
 **                                                                    **
 ** Name:    mme_api_new_guti()                                        **
 **                                                                    **
 ** Description: Requests the MME to assign a new GUTI to the UE       **
 **      identified by the given IMSI.                                 **
 **                                                                    **
 ** Description: Requests the MME to assign a new GUTI to the UE       **
 **      identified by the given IMSI and returns the list of          **
 **      consecutive tracking areas the UE is registered to.           **
 **                                                                    **
 ** Inputs:  imsi:      International Mobile Subscriber Identity       **
 **      Others:    None                                               **
 **                                                                    **
 ** Outputs:     guti:      The new assigned GUTI                      **
 **      tai_list:       TAIs belonging to the PLMN                    **
 **      Return:    RETURNok, RETURNerror                              **
 **      Others:    None                                               **
 **                                                                    **
 ***********************************************************************/
int mme_api_new_guti(
    const imsi_t* const imsi, const guti_t* const old_guti, guti_t* const guti,
    const tai_t* const originating_tai, tai_list_t* const tai_list) {
  OAILOG_FUNC_IN(LOG_NAS);
  mme_app_desc_t* mme_app_desc_p = get_mme_nas_state(false);
  ue_mm_context_t* ue_context    = NULL;
  imsi64_t imsi64                = imsi_to_imsi64(imsi);
  bool is_plmn_equal             = false;

  ue_context =
      mme_ue_context_exists_imsi(&mme_app_desc_p->mme_ue_contexts, imsi64);

  if (ue_context) {
    for (uint8_t nb_gummei = 0; nb_gummei < _emm_data.conf.gummei.num_gummei;
         nb_gummei++) {
      /* comparing UE serving cell plmn with the gummei list in
       * mme configuration. */
      if (IS_PLMN_EQUAL(
              ue_context->emm_context.originating_tai.plmn,
              mme_config.gummei.gummei[nb_gummei].plmn)) {
        is_plmn_equal = true;
        /* Copies the GUMMEI value from configuration to the emm context */
        COPY_GUMMEI(guti, _emm_data.conf.gummei.gummei[nb_gummei]);
        break;
      }
    }
    if (!is_plmn_equal) {
      OAILOG_ERROR(LOG_NAS, "Serving PLMN not matching with GUMMEI List!\n");
      OAILOG_FUNC_RETURN(LOG_NAS, RETURNerror);
    }

    // TODO Find another way to generate m_tmsi
    guti->m_tmsi = generate_random_TMSI();
    if (guti->m_tmsi == INVALID_M_TMSI) {
      OAILOG_FUNC_RETURN(LOG_NAS, RETURNerror);
    }
    mme_api_notify_new_guti(ue_context->mme_ue_s1ap_id, guti);
  } else {
    OAILOG_FUNC_RETURN(LOG_NAS, RETURNerror);
  }

  int j = 0;  // keeps track of number of partial lists with matching PLMN
  for (int i = 0; i < _emm_data.conf.tai_list.numberoflists; i++) {
    /* Comparing mme configuration plmn of TAI_LIST with plmn of GUMMEI_LIST
     * if PLMN matches, _emm_data.conf.tai_list value gets updated with TAI_LIST
     * values from mme configuration file
     */
    switch (_emm_data.conf.tai_list.partial_tai_list[i].typeoflist) {
      case TRACKING_AREA_IDENTITY_LIST_ONE_PLMN_NON_CONSECUTIVE_TACS:
        if (IS_PLMN_EQUAL(
                _emm_data.conf.tai_list.partial_tai_list[i]
                    .u.tai_one_plmn_non_consecutive_tacs.plmn,
                guti->gummei.plmn)) {
          tai_list->partial_tai_list[j].numberofelements =
              _emm_data.conf.tai_list.partial_tai_list[i].numberofelements;
          tai_list->partial_tai_list[j].typeoflist =
              _emm_data.conf.tai_list.partial_tai_list[i].typeoflist;
          COPY_PLMN(
              tai_list->partial_tai_list[j]
                  .u.tai_one_plmn_non_consecutive_tacs.plmn,
              guti->gummei.plmn);

          // _emm_data.conf.tai_list is sorted
          for (int t = 0;
               t < (tai_list->partial_tai_list[j].numberofelements + 1); t++) {
            tai_list->partial_tai_list[j]
                .u.tai_one_plmn_non_consecutive_tacs.tac[t] =
                _emm_data.conf.tai_list.partial_tai_list[i]
                    .u.tai_one_plmn_non_consecutive_tacs.tac[t];
          }
          j += 1;
        } else {
          OAILOG_ERROR(
              LOG_NAS,
              "GUTI PLMN does not match with mme configuration tai list\n");
        }
        break;
      case TRACKING_AREA_IDENTITY_LIST_ONE_PLMN_CONSECUTIVE_TACS:
        if (IS_PLMN_EQUAL(
                _emm_data.conf.tai_list.partial_tai_list[i]
                    .u.tai_one_plmn_consecutive_tacs.plmn,
                guti->gummei.plmn)) {
          tai_list->partial_tai_list[j].numberofelements =
              _emm_data.conf.tai_list.partial_tai_list[i].numberofelements;
          tai_list->partial_tai_list[j].typeoflist =
              _emm_data.conf.tai_list.partial_tai_list[i].typeoflist;

          COPY_PLMN(
              tai_list->partial_tai_list[j]
                  .u.tai_one_plmn_consecutive_tacs.plmn,
              guti->gummei.plmn);

          // _emm_data.conf.tai_list is sorted
          tai_list->partial_tai_list[j].u.tai_one_plmn_consecutive_tacs.tac =
              _emm_data.conf.tai_list.partial_tai_list[i]
                  .u.tai_one_plmn_consecutive_tacs.tac;
          j += 1;
        } else {
          OAILOG_ERROR(
              LOG_NAS,
              "GUTI PLMN does not match with mme configuration tai list\n");
        }
        break;
      case TRACKING_AREA_IDENTITY_LIST_MANY_PLMNS:
        // Each partial list has the same plmn
        if (IS_PLMN_EQUAL(
                _emm_data.conf.tai_list.partial_tai_list[i]
                    .u.tai_many_plmn[0]
                    .plmn,
                guti->gummei.plmn)) {
          tai_list->partial_tai_list[j].numberofelements =
              _emm_data.conf.tai_list.partial_tai_list[i].numberofelements;
          tai_list->partial_tai_list[j].typeoflist =
              _emm_data.conf.tai_list.partial_tai_list[i].typeoflist;

          for (int t = 0;
               t < (tai_list->partial_tai_list[j].numberofelements + 1); t++) {
            COPY_PLMN(
                tai_list->partial_tai_list[j].u.tai_many_plmn[t].plmn,
                _emm_data.conf.tai_list.partial_tai_list[i]
                    .u.tai_many_plmn[t]
                    .plmn);

            // _emm_data.conf.tai_list is sorted
            tai_list->partial_tai_list[j].u.tai_many_plmn[t].tac =
                _emm_data.conf.tai_list.partial_tai_list[i]
                    .u.tai_many_plmn[t]
                    .tac;
          }
          j += 1;
        } else {
          OAILOG_ERROR(
              LOG_NAS,
              "GUTI PLMN does not match with mme configuration tai list\n");
        }
        break;
      default:
        Fatal(
            "BAD TAI list configuration, unknown TAI list type %u",
            _emm_data.conf.tai_list.partial_tai_list[i].typeoflist);
    }

    // TS 124.301 V15.4.0 Section 9.9.3.33:
    // "The Tracking area identity list is a type 4 information element,
    // with a minimum length of 8 octets and a maximum length of 98 octets.
    // The list can contain a maximum of 16 different tracking area identities."
    // We will limit the number to 1 partial list which can have maximum of 16
    // TAIs.
    if (j == 1) {
      break;  // for loop
    }
  }
  tai_list->numberoflists = j;
  OAILOG_INFO(
      LOG_NAS,
      "UE " MME_UE_S1AP_ID_FMT "  Got GUTI " GUTI_FMT
      ". The number of TAI partial lists: %d",
      ue_context->mme_ue_s1ap_id, GUTI_ARG(guti), tai_list->numberoflists);
  OAILOG_FUNC_RETURN(LOG_NAS, RETURNok);
}

/****************************************************************************
 **                                                                        **
 ** Name:        mme_api_subscribe()                                       **
 **                                                                        **
 ** Description: Requests the MME to check whether connectivity with the   **
 **              requested PDN can be established using the specified APN. **
 **              If accepted the MME returns PDN subscription context con- **
 **              taining EPS subscribed QoS profile, the default APN if    **
 **              required and UE's IPv4 address and/or the IPv6 prefix.    **
 **                                                                        **
 ** Inputs:  apn:               If not NULL, Access Point Name of the PDN  **
 **                             to connect to                              **
 **              is_emergency:  true if the PDN connectivity is requested  **
 **                             for emergency bearer services              **
 **                  Others:    None                                       **
 **                                                                        **
 ** Outputs:         apn:       If NULL, default APN or APN configured for **
 **                             emergency bearer services                  **
 **                  pdn_addr:  PDN connection IPv4 address or IPv6 inter- **
 **                             face identifier to be used to build the    **
 **                             IPv6 link local address                    **
 **                  qos:       EPS subscribed QoS profile                 **
 **                  Return:    RETURNok, RETURNerror                      **
 **                  Others:    None                                       **
 **                                                                        **
 ***************************************************************************/
int mme_api_subscribe(
    bstring* apn, mme_api_ip_version_t mme_pdn_index, bstring* pdn_addr,
    int is_emergency, mme_api_qos_t* qos) {
  int rc = RETURNok;

  OAILOG_FUNC_IN(LOG_NAS);
  OAILOG_FUNC_RETURN(LOG_NAS, rc);
}

/****************************************************************************
 **                                                                        **
 ** Name:        mme_api_unsubscribe()                                     **
 **                                                                        **
 ** Description: Requests the MME to release connectivity with the reques- **
 **              ted PDN using the specified APN.                          **
 **                                                                        **
 ** Inputs:  apn:               Access Point Name of the PDN to disconnect **
 **                             from                                       **
 **                  Others:    None                                       **
 **                                                                        **
 ** Outputs:     None                                                      **
 **                  Return:    RETURNok, RETURNerror                      **
 **                  Others:    None                                       **
 **                                                                        **
 ***************************************************************************/
int mme_api_unsubscribe(bstring apn) {
  OAILOG_FUNC_IN(LOG_NAS);
  int rc = RETURNok;

  /*
   * Decrement the total number of PDN connections
   */
  mme_api_pdn_id -= 1;
  OAILOG_FUNC_RETURN(LOG_NAS, rc);
}

static tmsi_t generate_random_TMSI() {
  // note srand with seed is initialized at main
  return (tmsi_t) rand();
}

/****************************************************************************
 **                                                                        **
 ** Name:        copy_plmn_from_config()                                   **
 **                                                                        **
 ** Description: Copies the tai list configuration to partial tai list.    **
 **                                                                        **
 ** Inputs:  served_tai:        Served tai constructed from MME config.    **
 **          index:             Index to used on served_tai                **
 **                  Others:    None                                       **
 **                                                                        **
 ** Outputs:     None                                                      **
 **          plmn:   PLMN filled from served_tai                           **
 **                  Return:    RETURNok, RETURNerror                      **
 **                  Others:                                               **
 **                                                                        **
 ***************************************************************************/
static int copy_plmn_from_config(
    const served_tai_t* served_tai, int index, plmn_t* plmn) {
  plmn->mcc_digit1 = (served_tai->plmn_mcc[index] / 100) % 10;
  plmn->mcc_digit2 = (served_tai->plmn_mcc[index] / 10) % 10;
  plmn->mcc_digit3 = served_tai->plmn_mcc[index] % 10;
  if (served_tai->plmn_mnc_len[index] == 2) {
    plmn->mnc_digit1 = (served_tai->plmn_mnc[index] / 10) % 10;
    plmn->mnc_digit2 = served_tai->plmn_mnc[index] % 10;
    plmn->mnc_digit3 = 0xf;
  } else if (served_tai->plmn_mnc_len[index] == 3) {
    plmn->mnc_digit1 = (served_tai->plmn_mnc[index] / 100) % 10;
    plmn->mnc_digit2 = (served_tai->plmn_mnc[index] / 10) % 10;
    plmn->mnc_digit3 = served_tai->plmn_mnc[index] % 10;
  } else {
    return RETURNerror;
  }
  return RETURNok;
}<|MERGE_RESOLUTION|>--- conflicted
+++ resolved
@@ -239,14 +239,9 @@
       break;
     }
     default:
-<<<<<<< HEAD
       OAILOG_ERROR(
           LOG_NAS,
           "BAD TAI list configuration, unknown TAI list type %u\n",
-=======
-      Fatal(
-          "BAD TAI list configuration, unknown TAI list type %u",
->>>>>>> 204671d0
           mme_config_p->served_tai.list_type);
       OAILOG_FUNC_RETURN(LOG_NAS, RETURNerror);
   }
