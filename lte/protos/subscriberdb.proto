--- conflicted
+++ resolved
@@ -225,7 +225,6 @@
   // List the subscribers in the store.
   //
   rpc ListSubscribers (magma.orc8r.Void) returns (SubscriberIDSet) {}
-<<<<<<< HEAD
 
   // Adds an APN to the existing subscriber.
   // Throws NOT_FOUND if the subscriber is missing.
@@ -250,19 +249,4 @@
   //
   rpc ListApns (magma.orc8r.Void) returns (ApnSet) {}
 
-}
-
-// --------------------------------------------------------------------------
-// SubscriberDB storage for eps_authentication service
-// --------------------------------------------------------------------------
-message SubscriberLookup {
-  magma.orc8r.NetworkID network_id = 1;
-
-  SubscriberID sid = 2;
-}
-
-message GetAllSubscriberDataResponse {
-  repeated SubscriberData subscribers = 1;
-=======
->>>>>>> 4772a568
 }