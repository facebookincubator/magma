/*
Copyright 2020 The Magma Authors.

This source code is licensed under the BSD-style license found in the
LICENSE file in the root directory of this source tree.

Unless required by applicable law or agreed to in writing, software
distributed under the License is distributed on an "AS IS" BASIS,
WITHOUT WARRANTIES OR CONDITIONS OF ANY KIND, either express or implied.
See the License for the specific language governing permissions and
limitations under the License.
*/

syntax = "proto3";

import "orc8r/protos/common.proto";
import "lte/protos/policydb.proto";
import "lte/protos/subscriberdb.proto";
import "google/protobuf/timestamp.proto";

package magma.lte;
option go_package = "magma/lte/cloud/go/protos";

message RuleRecord {
  // IMSI. This value along with teid uniquely identifies a session.
  string sid = 1;
  string rule_id = 2;
  uint64 bytes_tx = 3;
  uint64 bytes_rx = 4;
  // Used for HE
  string ue_ipv4 = 5;
  // Used for HE
  string ue_ipv6 = 6;
  uint64 dropped_tx = 7;
  uint64 dropped_rx = 8;
  // Rule version with which the flow was installed with
  uint64 rule_version = 9;
  // Uplink TEID
  uint32 teid = 10;
  //Indicates that the report is final and the flow will be deleted
  bool final_record = 11;
}

message RuleRecordTable {
  repeated RuleRecord records = 1;
  // Time at which PipelineD started
  uint64 epoch = 2;
}

///////////////////
// LocalSessionManager service
///////////////////
enum RATType {
  // Maps to 06 (EUTRAN, 3GPP TS 29.274) for Gy, 1004 (EUTRAN, 3GPP TS 29.212) S6a, Gx
  TGPP_LTE = 0;
  // Maps to 03 (WLAN, 3GPP TS 29.274) for Gy, 0 (WLAN, 3GPP TS 29.212) S6a, Gx
  TGPP_WLAN = 1;
  TGPP_NR = 2;
}

message LocalCreateSessionRequest {
  CommonSessionContext common_context = 16;
  RatSpecificContext rat_specific_context = 17;
}

message Teids{
  uint32 enb_teid = 3;
  uint32 agw_teid = 4;
}

message CommonSessionContext {
  SubscriberID sid = 1;
  string ue_ipv4 = 3;
  string apn = 4;
  bytes msisdn = 5;
  RATType rat_type = 6;
  // PDU session state to mirror with AMF or MME
  SMSessionFSMState sm_session_state = 7;
  uint32 sm_session_version = 9;
  string ue_ipv6 = 10;
  // TEIDs corresponding to the default bearer
  Teids teids = 11;
}

message RatSpecificContext {
  oneof context {
    LTESessionContext lte_context = 17;
    WLANSessionContext wlan_context = 18;
    M5GSMSessionContext m5gsm_session_context = 19;
  }
}

message RatSpecificNotification {
  // One byte
  bytes pdu_session_id = 1;
  RequestType request_type = 2;
  AccessType access_type = 3;
  PduSessionType pdu_session_type = 4;
  M5GSMCapability m5g_sm_capability = 5;
  M5GSMCause m5gsm_cause = 6;
}

message SetSmNotificationContext {
  // Common message for 4g, 5g and WiFi.
  CommonSessionContext common_context = 1;
  RatSpecificNotification rat_specific_notification = 2;
}


message LTESessionContext {
  string spgw_ipv4 = 1;
  string imei = 2;
  string plmn_id = 3;
  string imsi_plmn_id = 4;
  bytes user_location = 5;
  QosInformationRequest qos_info = 6;
  uint32 bearer_id = 7;
  // Taken from S6A UpdateLocationAnswer
  string charging_characteristics = 8;
}

message WLANSessionContext {
  bytes mac_addr_binary = 1;
  string mac_addr = 2;
  string radius_session_id = 3;
}

message LocalCreateSessionResponse {
  string session_id = 1;
}

message LocalEndSessionRequest {
  SubscriberID sid = 1;
  string apn = 2;
}

message LocalEndSessionResponse {
}

message UpdateTunnelIdsRequest {
  SubscriberID sid = 1;
  // default bearerID
  uint32 bearer_id = 2;
  // TEID for default bearerID
  uint32 enb_teid = 3;
  // TEID for default bearerID
  uint32 agw_teid = 4;
  string session_id = 5;
}

message UpdateTunnelIdsResponse {
}

message PolicyBearerBindingRequest {
  SubscriberID sid = 1;
  // default bearer ID
  uint32 linked_bearer_id = 2;
  string policy_rule_id = 3;
  // dedicated bearer ID
  // 0 means that the binding failed
  uint32 bearer_id = 4;
  // teids for the dedicated bearer
  Teids teids = 5;
}

message PolicyBearerBindingResponse {
}

message ChargingReAuthRequest {
  string session_id = 1;
  uint32 charging_key = 2;
  string sid = 3;
  enum Type {
    SINGLE_SERVICE = 0;
    ENTIRE_SESSION = 1;
  }
  Type type = 4;
  ServiceIdentifier service_identifier = 5;
}

message ChargingReAuthAnswer {
  ReAuthResult result = 1;
}

enum EventTrigger {
  SGSN_CHANGE = 0;
  QOS_CHANGE = 1;
  RAT_CHANGE = 2;
  TFT_CHANGE = 3;
  PLMN_CHANGE = 4;
  LOSS_OF_BEARER = 5;
  RECOVERY_OF_BEARER = 6;
  IP_CAN_CHANGE = 7;
  // 8, 9, 10 are unused
  QOS_CHANGE_EXCEEDING_AUTHORIZATION = 11;
  RAI_CHANGE = 12;
  USER_LOCATION_CHANGE = 13;
  NO_EVENT_TRIGGERS = 14;
  OUT_OF_CREDIT = 15;
  REALLOCATION_OF_CREDIT = 16;
  REVALIDATION_TIMEOUT = 17;
  UE_IP_ADDRESS_ALLOCATE = 18;
  UE_IP_ADDRESS_RELEASE = 19;
  DEFAULT_EPS_BEARER_QOS_CHANGE = 20;
  AN_GW_CHANGE = 21;
  SUCCESSFUL_RESOURCE_ALLOCATION = 22;
  RESOURCE_MODIFICATION_REQUEST = 23;
  PGW_TRACE_CONTROL = 24;
  UE_TIME_ZONE_CHANGE = 25;
  TAI_CHANGE = 26;
  ECGI_CHANGE = 27;
  CHARGING_CORRELATION_EXCHANGE = 28;
  APN_AMBR_MODIFICATION_FAILURE = 29;
  USER_CSG_INFORMATION_CHANGE = 30;
  // 31, 32 are unused
  USAGE_REPORT = 33;
  DEFAULT_EPS_BEARER_QOS_MODIFICATION_FAILURE = 34;
  USER_CSG_HYBRID_SUBSCRIBED_INFORMATION_CHANGE = 35;
  USER_CSG_HYBRID_UNSUBSCRIBED_INFORMATION_CHANGE = 36;
  ROUTING_RULE_CHANGE = 37;
  // 38 is unused
  APPLICATION_START = 39;
  APPLICATION_STOP = 40;
  // 41 is unused
  CS_TO_PS_HANDOVER = 42;
  UE_LOCAL_IP_ADDRESS_CHANGE = 43;
  HENB_LOCAL_IP_ADDRESS_CHANGE = 44;
  ACCESS_NETWORK_INFO_REPORT = 45;
  CREDIT_MANAGEMENT_SESSION_FAILURE = 46;
  DEFAULT_QOS_CHANGE = 47;
  CHANGE_OF_UE_PRESENCE_IN_PRESENCE_REPORTING_AREA_REPORT = 48;
  // UNSUPPORTED is not defined in 3GPP
  UNSUPPORTED = 49;
}

message PolicyReAuthRequest {
  // NOTE: if no session_id is specified, apply to all sessions for the IMSI
  string session_id = 1;
  string imsi = 2;
  repeated string rules_to_remove = 3;
  repeated StaticRuleInstall rules_to_install = 6;
  repeated DynamicRuleInstall dynamic_rules_to_install = 7;
  repeated EventTrigger event_triggers = 8;
  google.protobuf.Timestamp revalidation_time = 9;
  repeated UsageMonitoringCredit usage_monitoring_credits = 10;
  QoSInformation qos_info = 11;
}

enum QCI {
  QCI_0 = 0;
  QCI_1 = 1;
  QCI_2 = 2;
  QCI_3 = 3;
  QCI_4 = 4;
  QCI_5 = 5;
  QCI_6 = 6;
  QCI_7 = 7;
  QCI_8 = 8;
  QCI_9 = 9;
  QCI_65 = 65;
  QCI_66 = 66;
  QCI_67 = 67;
  QCI_70 = 70;
  QCI_75 = 75;
  QCI_79 = 79;
}

message QoSInformation {
  string bearer_id = 1;
  QCI qci = 2;
}

enum ReAuthResult {
  UPDATE_INITIATED = 0;
  UPDATE_NOT_NEEDED = 1;
  SESSION_NOT_FOUND = 2;
  OTHER_FAILURE = 3;
}

message PolicyReAuthAnswer {
  enum FailureCode {
    // We want to map these directly to the diameter return codes, so use a
    // placeholder for 0
    UNUSED = 0;
    UNKNOWN_RULE_NAME = 1;
    RATING_GROUP_ERROR = 2;
    SERVICE_IDENTIFIER_ERROR = 3;
    GW_PCEF_MALFUNCTION = 4;
    RESOURCES_LIMITATION = 5;
    MAX_NR_BEARERS_REACHED = 6;
    UNKNOWN_BEARER_ID = 7;
    MISSING_BEARER_ID = 8;
    MISSING_FLOW_INFORMATION = 9;
    RESOURCE_ALLOCATION_FAILURE = 10;
    UNSUCCESSFUL_QOS_VALIDATION = 11;
    INCORRECT_FLOW_INFORMATION = 12;
    PS_TO_CS_HANDOVER = 13;
    TDF_APPLICATION_IDENTIFIER_ERROR = 14;
    NO_BEARER_FOUND = 15;
    FILTER_RESTRICTIONS = 16;
    AN_GW_FAILED = 17;
    MISSING_REDIRECT_SERVER_ADDRESS = 18;
    CM_END_USER_SERVICE_DENIED = 19;
    CM_CREDIT_CONTROL_NOT_APPLICABLE = 20;
    CM_AUTHORIZATION_REJECTED = 21;
    CM_USER_UNKNOWN = 22;
    CM_RATING_FAILED = 23;
    ROUTING_RULE_REJECTION = 24;
    UNKNOWN_ROUTING_ACCESS_INFORMATION = 25;
    NO_NBIFOM_SUPPORT = 26;
  }

  string session_id = 1;
  ReAuthResult result = 2;
  map<string, FailureCode> failed_rules = 3;
}

message RuleSet {
  // If true, apply the rules to all sessions for the subscriber
  bool apply_subscriber_wide = 1;
  string apn = 2;
  repeated StaticRuleInstall static_rules = 3;
  repeated DynamicRuleInstall dynamic_rules = 4;
}

message RulesPerSubscriber {
  string imsi = 1;
  repeated RuleSet rule_set = 3;
}

message SessionRules {
  repeated RulesPerSubscriber rules_per_subscriber = 1;
}

service LocalSessionManager {
  rpc ReportRuleStats(RuleRecordTable) returns (orc8r.Void) {}

  rpc CreateSession(LocalCreateSessionRequest) returns (LocalCreateSessionResponse) {}

  rpc EndSession(LocalEndSessionRequest) returns (LocalEndSessionResponse) {}

  // A response to CreateBearer request defined in spgw service. Sends a mapping of dedicated bearer ID <-> policy.
  rpc BindPolicy2Bearer(PolicyBearerBindingRequest) returns (PolicyBearerBindingResponse) {}

  // A set interface of subscribers -> currently active rules
  rpc SetSessionRules(SessionRules) returns (orc8r.Void) {}

  rpc UpdateTunnelIds(UpdateTunnelIdsRequest) returns (UpdateTunnelIdsResponse) {}
}

service SessionProxyResponder {
  rpc ChargingReAuth(ChargingReAuthRequest) returns (ChargingReAuthAnswer) {}

  // NOTE: if no session_id is specified, apply to all sessions for the IMSI
  rpc PolicyReAuth(PolicyReAuthRequest) returns (PolicyReAuthAnswer) {}
}

///////////////////
// CentralSessionController service
///////////////////

message Timezone {
  // Describe a timezone by offset from UTC in minutes
  int32 offset_minutes = 1;
}

message CreditUnit {
  bool is_valid = 1;
  uint64 volume = 2;
}

message GrantedUnits {
  CreditUnit total = 1;
  CreditUnit tx = 2;
  CreditUnit rx = 3;
}

message RedirectServer {
  enum RedirectAddressType {
    IPV4 = 0;
    IPV6 = 1;
    URL = 2;
    SIP_URI = 3;
  }
  RedirectAddressType redirect_address_type = 1;
  string redirect_server_address = 2;
}

// OCS CHARGING

message ChargingCredit {
  enum UnitType {
      BYTES = 0;
      SECONDS = 1;
  }
  UnitType type = 2;
  // The number of seconds the credit is valid for
  uint32 validity_time = 3;
  bool is_final = 4;
  enum FinalAction {
    TERMINATE = 0;
    REDIRECT = 1;
    RESTRICT_ACCESS = 2;
  }
  FinalAction final_action = 5;
  GrantedUnits granted_units = 6;
  RedirectServer redirect_server = 7;
  repeated string restrict_rules = 8;
}

message RequestedUnits {
  uint64 total = 1;
  uint64 tx = 2;
  uint64 rx = 3;
}


message CreditUsage {
  uint64 bytes_tx = 1;
  uint64 bytes_rx = 2;
  uint32 charging_key = 4;
  enum UpdateType {
    THRESHOLD = 0;
    QHT = 1;
    // FINAL - UE disconnected, flow not in use
    TERMINATED = 2;
    // UE hit credit limit
    QUOTA_EXHAUSTED = 3;
    // Credit expired
    VALIDITY_TIMER_EXPIRED = 4;
    OTHER_QUOTA_TYPE = 5;
    RATING_CONDITION_CHANGE = 6;
    // FORCED_REAUTHORISATION
    REAUTH_REQUIRED = 7;
    POOL_EXHAUSTED = 8;
  }
  UpdateType type = 5;
  bytes monitoring_key = 6;
  ServiceIdentifier service_identifier = 7;
  RequestedUnits requested_units = 8;
}

message CreditUsageUpdate {
  CreditUsage usage = 1;
  string session_id = 2;
  // unique among session
  uint32 request_number = 3;
  string spgw_ipv4 = 7;
  string imei = 9;
  string plmn_id = 10;
  string imsi_plmn_id = 11;
  bytes user_location = 12;
  // MAC Address for WLAN
  bytes hardware_addr = 14;
  TgppContext tgpp_ctx = 15;
  CommonSessionContext common_context = 16;
  RatSpecificContext rat_specific_context = 17;
  string charging_characteristics = 18;
}

enum CreditLimitType {
  FINITE = 0;
  INFINITE_UNMETERED = 1;
  INFINITE_METERED = 2;
}

message CreditUpdateResponse {
  bool success = 1;
  // SubscriberID/IMSI
  string sid = 2;
  uint32 charging_key = 3;
  ChargingCredit credit = 4;
  uint32 result_code = 6;
  ServiceIdentifier service_identifier = 7;
  // When this is set to an infinite limit, field 'credit' should be ignored
  CreditLimitType limit_type = 9;
  TgppContext tgpp_ctx = 10;
  string session_id = 11;
}

// PCRF USAGE MONITORING

enum MonitoringLevel {
  SESSION_LEVEL = 0;
  PCC_RULE_LEVEL = 1;
}

// Used amount for a usage monitor
message UsageMonitorUpdate {
  bytes monitoring_key = 1;
  MonitoringLevel level = 2;
  uint64 bytes_tx = 3;
  uint64 bytes_rx = 4;
}

// New received threshold for a usage monitor
message UsageMonitoringCredit {
  enum Action {
    // continue monitoring as normal
    CONTINUE = 0;
    // no need to monitor any more  `AVP: Usage-Monitor-Support`
    DISABLE = 1;
    // monitor no matter if credit is exhausted `AVP: Usage-Monitor-Report` TODO: not implemented on sessiond
    FORCE = 2;
  }
  Action action = 1;
  bytes monitoring_key = 2;
  MonitoringLevel level = 3;
  GrantedUnits granted_units = 5;
}

// A request to update a usage monitor given its usage and session information
// TODO this message name is misleading since we don't only use it for
// usage reporting
message UsageMonitoringUpdateRequest {
  UsageMonitorUpdate update = 1;
  string session_id = 2;
  // unique among session
  uint32 request_number = 3;
  // SubscriberID/IMSI
  string sid = 4;
  string ue_ipv4 = 5;
  // MAC Address for WLAN
  bytes hardware_addr = 6;
  RATType rat_type = 7;
  TgppContext tgpp_ctx = 8;
  EventTrigger event_trigger = 9;
  string charging_characteristics = 10;
}

// Response to a usage monitor update with the credit received and session info
message UsageMonitoringUpdateResponse {
  UsageMonitoringCredit credit = 1;
  string session_id = 2;
  // SubscriberID/IMSI
  string sid = 3;
  bool success = 4;
  repeated EventTrigger event_triggers = 5;
  google.protobuf.Timestamp revalidation_time = 6;
  uint32 result_code = 7;
  repeated string rules_to_remove = 8;
  repeated StaticRuleInstall static_rules_to_install = 9;
  repeated DynamicRuleInstall dynamic_rules_to_install = 10;
  TgppContext tgpp_ctx = 11;
}


// COMBINED MESSAGES

// QoS Information to be sent in CCR-Init message
message QosInformationRequest {
  uint32 apn_ambr_dl = 1;
  uint32 apn_ambr_ul = 2;
  uint32 priority_level = 3;
  uint32 preemption_capability = 4;
  uint32 preemption_vulnerability = 5;
  uint32 qos_class_id = 6;
<<<<<<< HEAD
  enum BitrateUnitsAMBR {
    BPS = 0;
    KBPS = 1;
    }
  BitrateUnitsAMBR unit = 7;
=======

  enum BitrateUnitsAMBR {
        BPS = 0;
        KBPS = 1;
  }
  // Unit (either bps or Kbps)
  BitrateUnitsAMBR br_unit = 7;
>>>>>>> ba1247e7
}

// TgppContext is a session specific 3GPP context session proxy may meed session manager to persist
message TgppContext {
  string gx_dest_host = 1;
  string gy_dest_host = 2;
}

message CreateSessionRequest {
  Timezone access_timezone = 1;
  string session_id = 2;
  RequestedUnits requested_units = 3;
  CommonSessionContext common_context = 16;
  RatSpecificContext rat_specific_context = 17;
}

message CreateSessionResponse {
  // List of charging credits that should be installed for the session
  repeated CreditUpdateResponse credits = 1;
  // List of usage monitors that should be installed for the session
  repeated UsageMonitoringUpdateResponse usage_monitors = 6;
  repeated StaticRuleInstall static_rules = 7;
  repeated DynamicRuleInstall dynamic_rules = 8;
  string session_id = 9;
  TgppContext tgpp_ctx = 10;
  repeated EventTrigger event_triggers = 11;
  google.protobuf.Timestamp revalidation_time = 12;
}

message StaticRuleInstall {
  string rule_id = 1;
  google.protobuf.Timestamp activation_time = 2;
  // Optional field. Set as 0 to mark as unused
  google.protobuf.Timestamp deactivation_time = 3;
}

message DynamicRuleInstall {
  PolicyRule policy_rule = 1;
  google.protobuf.Timestamp activation_time = 2;
  // Optional field. Set as 0 to mark as unused
  google.protobuf.Timestamp deactivation_time = 3;
}

message UpdateSessionRequest {
  repeated CreditUsageUpdate updates = 1;
  repeated UsageMonitoringUpdateRequest usage_monitors = 3;
}

message UpdateSessionResponse {
  repeated CreditUpdateResponse responses = 1;
  repeated UsageMonitoringUpdateResponse usage_monitor_responses = 3;
}

message SessionTerminateResponse {
  // IMSI
  string sid = 1;
  string session_id = 2;
}

message SessionTerminateRequest {
  string session_id = 2;
  uint32 request_number = 4;
  repeated CreditUsage credit_usages = 5;
  repeated UsageMonitorUpdate monitor_usages = 6;
  string spgw_ipv4 = 9;
  string imei = 10;
  string plmn_id = 11;
  string imsi_plmn_id = 12;
  bytes user_location = 13;
  // MAC Address for WLAN
  bytes hardware_addr = 15;
  TgppContext tgpp_ctx = 16;
  CommonSessionContext common_context = 17;
  string charging_characteristics = 18;
}

service CentralSessionController {
  // Notify OCS/PCRF of new session and return rules associated with subscriber
  // along with credits for each rule
  rpc CreateSession(CreateSessionRequest) returns (CreateSessionResponse) {}

  // Updates OCS/PCRF with used credit and terminations from gateway
  rpc UpdateSession(UpdateSessionRequest) returns (UpdateSessionResponse) {}

  // Terminates session in OCS/PCRF for a subscriber
  rpc TerminateSession(SessionTerminateRequest) returns (SessionTerminateResponse) {}
}

////////////5GSMCONTEXT/////////////

message NodeID {
  enum NodeIDType {
    IPv4 = 0;
    IPv6 = 1;
    FQDN = 2;
    }
  NodeIDType node_id_type = 1;
  string node_id = 2;
}

//PduSessionType
enum PduSessionType {
   IPV4 = 0;
   IPV6 = 1;
   IPV4IPV6 = 2;
   UNSTRUCTURED = 3;
}


//SscMode
enum SscMode {
   SSC_MODE_1 = 0;
   SSC_MODE_2 = 1;
   SSC_MODE_3 = 2;
}
//M5GSMCapability
message M5GSMCapability {
   bool reflective_qos = 1;
   bool multi_homed_ipv6_pdu_session = 2;
}
//M5GSMCause
enum M5GSMCause {
     OPERATOR_DETERMINED_BARRING = 0;                              //actual value 8
     INSUFFICIENT_RESOURCES = 1;                                   //actual value 26
     MISSING_OR_UNKNOWN_DNN = 2;                                   //actual value 27
     UNKNOWN_PDU_SESSION_TYPE = 3;                                 //actual value 28
     USER_AUTHENTICATION_OR_AUTHORIZATION_FAILED = 4;              //actual value 29
     REQUEST_REJECTED_UNSPECIFIED = 5;                             //actual value 31
     SERVICE_OPTION_NOT_SUPPORTED = 6;                             //actual value 32
     REQUESTED_SERVICE_OPTION_NOT_SUBSCRIBED = 7;                  //actual value 33
     SERVICE_OPTION_TEMPORARILY_OUT_OF_ORDER = 8;                  //actual value 34
     REGULAR_DEACTIVATION = 10;                                    //actual value 36
     NETWORK_FAILURE = 11;                                         //actual value 38
     REACTIVATION_REQUESTED = 12;                                  //actual value 39
     INVALID_PDU_SESSION_IDENTITY = 13;                            //actual value 43
     SEMANTIC_ERRORS_IN_PACKET_FILTER = 14;                        //actual value 44
     SYNTACTICAL_ERROR_IN_PACKET_FILTER = 15;                      //actual value 45
     OUT_OF_LADN_SERVICE_AREA = 16;                                //actual value 46
     PTI_MISMATCH = 17;                                            //actual value 47
     PDU_SESSION_TYPE_IPV4_ONLY_ALLOWED = 18;                      //actual value 5
     PDU_SESSION_TYPE_IPV6_ONLY_ALLOWED = 19;                      //actual value 51
     PDU_SESSION_DOES_NOT_EXIST = 20;                              //actual value 54
     INSUFFICIENT_RESOURCES_FOR_SPECIFIC_SLICE_AND_DNN = 21;       //actual value 67
     NOT_SUPPORTED_SSC_MODE = 22;                                  //actual value 68
     INSUFFICIENT_RESOURCES_FOR_SPECIFIC_SLICE = 23;               //actual value 69
     MISSING_OR_UNKNOWN_DNN_IN_A_SLICE = 24;                       //actual value 70
     INVALID_PTI_VALUE = 25;                                       //actual value 81
     MAXIMUM_DATA_RATE_PER_UE_FOR_USER_PLANE_INTEGRITY_PROTECTION_IS_TOO_LOW = 26;//actual value 82
     SEMANTIC_ERROR_IN_THE_QOS_OPERATION = 27;                     //actual value 83
     SYNTACTICAL_ERROR_IN_THE_QOS_OPERATION = 28;                  //actual value 84
     INVALID_MAPPED_EPS_BEARER_IDENTITY = 29;                      //actual value 85
     SEMANTICALLY_INCORRECT_MESSAGE = 30;                          //actual value 95
     INVALID_MANDATORY_INFORMATION = 31;                           //actual value 96
     MESSAGE_TYPE_NON_EXISTENT_OR_NOT_IMPLEMENTED = 32;            //actual value 97
     MESSAGE_TYPE_NOT_COMPATIBLE_WITH_THE_PROTOCOL_STATE = 33;     //actual value 98
     INFORMATION_ELEMENT_NON_EXISTENT_OR_NOT_IMPLEMENTED = 34;     //actual value 99
     CONDITIONAL_IE_ERROR = 35;                                    //actual value 100
     MESSAGE_NOT_COMPATIBLE_WITH_THE_PROTOCOL_STATE = 36;          //actual value 101
     PROTOCOL_ERROR_UNSPECIFIED = 37;
     PTI_ALREADY_IN_USE = 38;                                      //actual value 111
     OPERATION_SUCCESS = 40;//Response other than failure
}
//RequestType
enum RequestType {
   INITIAL_REQUEST = 0;
   EXISTING_PDU_SESSION = 1;
   INITIAL_EMERGENCY_REQUEST =2;
   EXISTING_EMERGENCY_PDU_SESSION = 3;
   MODIFICATION_REQUEST = 4;
}
//AccessType
enum AccessType {
  M_3GPP_ACCESS_3GPP = 0;
  NON_3GPP_ACCESS = 1;
}
//DnnSelectionMode
enum DnnSelectionMode {
    VERIFIED = 0;
    UE_DNN_NOT_VERIFIED = 1;
    NW_DNN_NOT_VERIFIED = 2;
}

//RatType
//Define enum TS-29.571 - section 5.4.3 structure Imported from session_manager.proto file.

//RequestedQosRules and AuthorizedQosRules
message QosRules {
   uint32 qos_rule_identifier = 1;
   bool dqr = 2;
   uint32 number_of_packet_filters = 3;
   repeated int32 packet_filter_identifier = 4;
   uint32 qos_rule_precedence = 5;
   bool segregation = 6;
   uint32 qos_flow_identifier = 7;
}

message LadnServiceArea {
   string dnn_value = 1;
   repeated TrackingAreaIdentityList identity_list = 2;
}
message TrackingAreaIdentityList {
   repeated TypeOfList type_of_list = 1;
   repeated int32 number_of_elements = 2;
   string MCC=3;
   string MNC=4;
   string TAC= 5;          // tac is havaing length 8 bytes,MCC is 3 bytes, MNC is 3 bytes
}
enum TypeOfList  {
   LIST_OF_TACS_BELONGING_TO_ONE_PLMN_WITH_NON_CONSECUTIVE_TAC_VALUES = 0;
   LIST_OF_TACS_BELONGING_TO_ONE_PLMN_WITH_CONSECUTIVE_TAC_VALUES = 1;
   LIST_OF_TAIS_BELONGING_TO_DIFFERENT_PLMNS = 2;
}
enum priorityaccess  {
   High = 0;
   Normal = 1;
   Low = 2;
}

enum SMSessionFSMState {
        CREATING_0 = 0;
        CREATE_1 = 1;
        ACTIVE_2 = 2;
        INACTIVE_3 =3;
        RELEASED_4 = 4;
}


//PDU session Establishment from AMF to SMF
//SET MESSSAGE
message M5GSMSessionContext {
  bytes pdu_session_id = 1;   //One byte
  RequestType rquest_type = 2;        //Define ENUM 24-501 - 9.11.3.47 . 1 byte. i.e. initial requerst, existing pdusession etc...
  RedirectServer pdu_address = 3; //IP address. Imported from session_manager.proto file
  priorityaccess priority_access = 4;
  AccessType access_type = 5;     //Define enum TS-29.571 - section 5.4.3
  string imei = 8; // pei - permanent equipment ID. Variable length of 16 bytes. TS-23.003 - 6.4 Like IMEI or IMEISV
  string gpsi = 9; //Lenght is 10 bytes + 2 bytes country code generic public subscription id.
  string user_location_info = 10; //up to 6 byte. TS-23.003 - 28.15.3
  string pcf_id = 11; //length 16 bytes as UUID "Universally Unique IDentifier" TS-29.571 to ietf rfc 4122
  //Variable length of 20 bytes. TS-23.003 - 28.8 & TS-23.501 5.9.8
  repeated LadnServiceArea ladn_service_area = 12; //Length is 10 bytes, like PLMN
  bool pdu_session_status_notification_sub = 13;   //Subscription For PDU Session Status Notification true or false
  DnnSelectionMode dnn_selection_mode = 14;       // TS-29-502 - 6.1.6.3.10
  string trace_requirment = 15;                   // TS-29.571 5.6.
  bytes integrity_protection_max_data_rate = 16;  //Length is 3 bytes, TS-24.501 9.11.4.7
  PduSessionType pdu_session_type = 17;
  SscMode ssc_mode = 18;
  M5GSMCapability m5g_sm_capability = 19;  // max size go up to 15 bytes. TLV and 9.11.4.1.
  uint32 max_pkt_filter_supported = 20;    //Maximum no. of supported packet filters
  bool pdu_session_req_always_on = 21;     //Always-on PDU session requested TS-24.501 9.11.4.4
  string sm_pdu_dn_req = 22;               //SM PDU DN request container. Max size up to 255. TLV and 9.11.4.16.
  M5GSMCause m5gsm_cause = 23;
  QosRules requested_qos_rules = 24; //TS-24501 - 9.11.4.13 minimum 7 and max 65538, variable length.
}

message SetSMSessionContext {
  CommonSessionContext common_context = 1;  //Common message for 4g, 5g and WiFi.
  RatSpecificContext   rat_specific_context = 2;
}

//TODO This supposed to be empty message and the element will be removed later
message SmContextVoid {
  string output = 1;
}

//SET API for 3 procedures request from AMF to SMF
        service AmfPduSessionSmContext {
                rpc SetAmfSessionContext (SetSMSessionContext) returns (SmContextVoid);
        }

////////// SET MESSAGE PROTO DEFINATION OF SMF TO AMF ON RESPONSE /////////////

//4G response message has not been refactored yet. Hence only considering M5G.
message RatSpecificContextAccess {
  //oneof context {//TODO need to be implemented after 4G refactored
    //LTESessionContextAccess lte_context = 1;
    M5GSMSessionContextAccess m5g_session_context_rsp = 2;
  //}
}

//AuthorizedQosRules
//The purpose of the QoS rules information element is to indicate a set of QoS rules to be used by the UE,
//where each QoS rule is a set of parameters.
//a) for classification and marking of uplink user traffic; and
//b) for identification of a QoS flow which the network is to use for a particular downlink user traffic.
//As the UE needs to be aware of a QoS flow which the network is to use for a particular downlink user traffic
//e.g. to determine whether a resource is available for downlink media of a media stream of an SDP media
//description provided by the UE in an IMS session.

message M5GSMSessionContextAccess{
    //One byte, received from UE. For 5G pdu_session_id.
    bytes pdu_session_id = 1;
    //selected PDU session TS-24501 - 9.11.4.11
    PduSessionType    pdu_session_type = 2;
    //selected session and service continuty mode TS-24501 - 9.11.4.16
    SscMode selected_ssc_mode = 3;
    //TS-24501 - 9.11.4.3 - minimum 7 and max 65538, variable length
    repeated QosRules authorized_qos_rules = 4;
    //TS-24501 - 9.11.4.14 PDU session Aggregate Maximum Bit Rate imported from subscriberdb.proto
    AggregatedMaximumBitrate session_ambr = 5;
    M5GSMCause M5gsm_cause = 6; //TS-24501 - 9.11.4.2
    //PDU session is requested to be established as always-on PDU session.
    bool always_on_pdu_session_indication = 7;
    SscMode allowed_ssc_mode = 8; //Indicates SSC mode.
    bool M5gsm_congetion_re_attempt_indicator = 9;
    //IP address. Imported from session_manager.proto file.
    RedirectServer pdu_address = 12;
}

message SetSMSessionContextAccess {
  CommonSessionContext common_context = 1;  //Common message for 4g, 5g and WiFi.
  RatSpecificContextAccess   rat_specific_context = 2;
}



// Node Level Messages from UPF. Purely Event Based.
message UPFNodeState {
    string upf_id = 1;

    oneof upf_node_messages {
         // Message for establishing association
         UPFAssociationState associaton_state = 2;

         // Contains node information and any GTPU Peer failure report.
         UPFNodeReport node_report = 3;

    }
}

//15.8 (Sec 8.2.82 User Plane IP Resource Information)
message UserPlaneIPResourceSchema {
    string ipv4_address = 1;
    string ipv6_address = 2;
    uint32 teid_range_indication = 3;
    uint32 teid_range = 4;
    string assoc_network_instance = 5;

    enum InterfaceValue {    // 15.8 (Sec 8.2.2) Source Interface
       ACCESS = 0;
       CORE = 1;
       LAN  = 2;
       CP_FUNCTION = 3;
    }
    uint32 assoc_source_interface = 6;
}



// 15.8 (Sec 7.4.4.3) : PFCP Association Update Reqest.
message UPFAssociationState {

  // Version of the associated state
  uint32 state_version = 2;

  enum AssociationState {
     STARTED=0;
     INITIATED=1;
     ESTABLISHED=2;
     MODIFIED=3;
     RELEASE=4;
  }

  //Association state of the UPF
  AssociationState assoc_state = 3;

  // Time when UPF got started
  google.protobuf.Timestamp recovery_time_stamp = 4;

  // Feature set supported by UPF
  UPFFeatureSet feature_set = 5;

  // User plane IP Resource schema
  repeated UserPlaneIPResourceSchema ip_resource_schema = 6;

  google.protobuf.Timestamp graceful_release_period = 7;

}


message UPFFeatureSet {
  // 15.8 (Sec 8.2.25) :  UP Function Features
  bool downlink_data_buffering_cp = 1;   // Downlink Data Buffering in CP function supported in UPF
  bool downlink_data_notification_delay = 2;
                                           // Buffering parameter, Downlink DataNotification Delay supported by UPF
  bool dl_buffering_duration = 3;        // Buffering parameter, DL Buffering Duration is supported by UPF
  bool traffic_steering = 4;             // Traffic Steering is supported by the UPF
  bool f_teid = 5;                       // F-TEID allocation/release in the UP function is supported by UPF
  bool pfd_management = 6;               // PFD Management is supported by UPF
  bool header_enrichment_uplink = 7;     // Header enrichment of Uplink Traffic is supported by UPF
  bool traffic_redirection_enforcement = 8;
                                         // Traffic Redirection Enforcement in the UP function is supported in UPF
  bool end_of_marker_packet = 9;         // Sending End of Marker packets supported by the UPF
  bool pdi_optimization_signalling = 10; // Support PDI optimized signalling in UPF
  bool ul_dl_buffering_control = 11;     // Support of UL/DL Buffering Control
  bool quota_application_to_apply = 12;  // The UPF supports being provisioned with the Quota Action to apply
  bool trace = 13;                       // The UPF supports Trace
  bool frame_routing = 14;               // UPF supports Framed Routing
  bool pfd_contents = 15;
}


//15.8 (Sec 7.4.5.1) : PFCP Node Report Request
message UPFNodeReport {
    uint32 state_version = 2;                                        // Version of the report
    LoadControlInformation load_control_info = 3;                    // Load Control Information
    OverloadControlInformation overload_control_info = 4;            // OverLoad Control Information
}

// 15.8 (Table 7.5.3.3-1) : Load Control Information
message LoadControlInformation {
   uint32 load_control_seq_number = 1;   // Sec 6.2.3.3.2.1
   uint32 load_metric = 2;               // Sec 6.2.3.3.2.2
}

// 15.8 (Sec 8.2.35) : Timer
message OverloadTimer {
  uint32 timer_unit = 1;
  uint32 timer_value = 2;
}

// 15.8 (Sec 7.5.3.4) : Overload Control Information
message OverloadControlInformation {
   uint32 overload_ctrl_seqno = 1;
   uint32 overload_reduction_metric = 2;
   OverloadTimer period_of_validity = 3;
   uint32 flags = 4;
}

// Current Session snapshot in UPF.
message UPFSessionState {
  string subscriber_id = 1;       // Subscriber ID
  uint32 session_version = 2;      // Successful Version number snapshot from UPF. If its not the expected parse Failure report.
  uint32 local_f_teid = 3;        // Local TEID to uniquely identify the session
}

// Perodic Session snapshot information from UPF to SMF
message UPFSessionConfigState {
     repeated UPFSessionState upf_session_state = 1;
}


message UPFPagingInfo {
  uint32 local_f_teid = 1;
  string ue_ip_addr = 2;
}

//Set Interface from Pipelined
service SetInterfaceForUserPlane {
    rpc SetUPFNodeState(UPFNodeState) returns (SmContextVoid) {}
    rpc SetUPFSessionsConfig(UPFSessionConfigState) returns (magma.orc8r.Void) {}
    rpc SendPagingReuest(UPFPagingInfo) returns (magma.orc8r.Void) {}
}

// RPC service and method
service SmfPduSessionSmContext {
 rpc SetAmfNotification(SetSmNotificationContext) returns (SmContextVoid){}    //SMF to AMF
 rpc SetSmfSessionContext(SetSMSessionContextAccess) returns (SmContextVoid);
}

service AmfSmfSmNotification {
 rpc SetSmfNotification(SetSmNotificationContext) returns (SmContextVoid);    //AMF to SMF
}<|MERGE_RESOLUTION|>--- conflicted
+++ resolved
@@ -555,13 +555,6 @@
   uint32 preemption_capability = 4;
   uint32 preemption_vulnerability = 5;
   uint32 qos_class_id = 6;
-<<<<<<< HEAD
-  enum BitrateUnitsAMBR {
-    BPS = 0;
-    KBPS = 1;
-    }
-  BitrateUnitsAMBR unit = 7;
-=======
 
   enum BitrateUnitsAMBR {
         BPS = 0;
@@ -569,7 +562,6 @@
   }
   // Unit (either bps or Kbps)
   BitrateUnitsAMBR br_unit = 7;
->>>>>>> ba1247e7
 }
 
 // TgppContext is a session specific 3GPP context session proxy may meed session manager to persist
