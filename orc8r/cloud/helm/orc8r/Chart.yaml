--- conflicted
+++ resolved
@@ -13,11 +13,7 @@
 appVersion: "1.0"
 description: A Helm chart for magma orchestrator
 name: orc8r
-<<<<<<< HEAD
 version: 1.5.2
-=======
-version: 1.5.3
->>>>>>> 575447c6
 engine: gotpl
 sources:
   - https://github.com/facebookincubator/magma
