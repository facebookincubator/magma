---
id: deploy_ansible_install
title: Install Orchestrator on Bare Metal with Ansible
hide_title: true
---

# Install Orchestrator with Ansible

This page walks through a full, vanilla Orchestrator install using Ansible on bare metal or a virtual machine.

If you want to install a specific release version, see the notes in the
[deployment intro](https://docs.magmacore.org/docs/orc8r/deploy_intro).

## Advanced users

If you have an existing Kubernetes cluster or want to make changes to the
deployment, refer to the [advanced deployment notes](docs/advanced_notes.md).

## Prerequisites

We assume `MAGMA_ROOT` is set as described in the
[deployment intro](https://docs.magmacore.org/docs/orc8r/deploy_intro).

This walkthrough assumes you already have the following

- a registered domain name
- a physical or virtual server with at least 4 vCPU, 16 RAM, and 100Gb free storage

## Preparing for the install

The Ansible install of the Orchestrator is designed to automate as much of the deployment process as possible, but you'll need to do a little bit of preparation ahead of time.

### Preparing the deployment server

First let's prepare the server itself. We're assuming that you are running a stock install of Ubuntu 18.04 or 20.04, so you'll want to begin by installing some basic tools that we'll need.

1. Enable password-less sudo on the server. To do this, use 

   ```bash
   sudo visudo /etc/sudoers
   ```

   to edit the sudoers file. You want to add permission for passwordless sudo for your user to the end of the file. For example, we'd add this permission  for the ubuntu user using:

   ```bash
   ubuntu ALL=(ALL) NOPASSWD: ALL
   ```

   Obviously you'll want to substitute your own user for `ubuntu`. 

   To save and exit, press `<ctrl>-x` then `y` and `<enter>`.
1. Set up passwordless login for the deployment user.  If you don't have a private key, create that first.
   ```bash
   ssh-keygen -t rsa -b 4096 -C "your_email@domain.com"
   ```
   Then copy the key to `authorized_keys` for this server:
   ```bash
   ssh-copy-id yourusername@localhost
   ```
1. Clone the Orchestrator repository:
   ```bash
   git clone https://github.com/magma/magma.git
   ```
1. Set the `MAGMA_ROOT` variable:
   ```bash
   export MAGMA_ROOT=PATH_TO_YOUR_MAGMA_CLONE
   ```
1. If you're running a VirtualBox VM, you need to set the network as Bridged, and edit netplan. Open the appropriate file with
   ```bash
   sudo vi /etc/netplan/01-netcfg.yaml
   ```
   Then add the following content:
   ```bash
   network:
     version: 2
     renderer: networkd
     ethernets:
       enp0s4:
         dhcp4: yes
   ```
   and apply the changes with
   ```bash
   sudo netplan apply
   ```
Now we're ready to configure the deployment itself.
## Configure Orchestrator

While the deployment script takes care of all the work in doing the actual deployment, you do need to provide it with the various pieces of information it will need to do its job. You'll specify these values in the
```bash
$MAGMA_ROOT/orc8r/cloud/deploy/bare-metal-ansible/ansible_vars.yaml
```
file.

Values in this file you will need to check and/or set to make sure they match your own values include:

* `ansible_user`: The Linux user that will be running Ansible. This is the user your set up for passwordless sudo and passwordless ssh earlier.
* `orc8r_image_repo`: The repository that hosts the docker containers that make up your Orchestrator. 
* `orc8r_helm_repo`: The repository that hosts the helm charts that explain how to deploy your Orchestrator. This can be a public repo, or it can be a Github repo protected by a username and password.
* `orc8r_domain`: Your domain name. Can be `username.local` for test installations.
* `orc8r_nms_admin_email`: The email address for the Orchestrator administrator.
* `docker_insecure_registries`: Ansible is assuming your Docker registry has trusted SSL or https: support, so if that's not the case, add your image repository here. Should match your value for orc8r_image_repo
* `orc8r_chart_version`: Helm chart tag in the repo. In this exmple, we used v1.4.37.
* `orc8r_image_tag`: Orchestrator Docker image tag in the repo. In this example, we used v1.4.37.
* `orc8r_nms_image_tag`: ??? image chart tag in the repo. In this example, we used v1.3.7.
* `orc8r_nginx_image_tag`: Image tag for the Nginx container image in the repo. In this example, we used version v1.3.7.
* `metallb_addresses`: LoadBalancer settings for Magma services publicly exposed. These must be at least 4 sequential IP addresses on the same network as the ansible host. You should ping each of them to ensure there are no other hosts using them. 

There are a number of values that can usually be left with their default values:
```bash
# Change these to your private nameservers if needed
nameservers:
  - 8.8.8.8
  - 8.8.4.4
upstream_dns_servers:
  - 8.8.8.8
  - 8.8.4.4

## Kubernetes LoadBalancer
## Enabling a loadbalancer is optional, but provides HA for external access to Kubernetes API
## loadbalancer_apiserver and vrrp_nic need to be set if you want to enable this feature.

# Change to match the network of nodes where you want to run loadbalancer
# loadbalancer_apiserver:
#   address: 192.168.0.20
#   port: 8383
# Set to the NIC on which you want to run loadbalancer
# vrrp_nic: "eth0"

# Component passwords are randomly generated (and stored in credentials dir).
# Uncomment the following lines to explicitly set passwords
# db_root_password:
# orc8r_db_pass:
# orc8r_nms_db_pass:
# orc8r_nms_admin_pass:
```

Once you've configured the Ansible vars file, it's time to run the deployment.

## Deploy the Orchestrator

We're almost ready to deploy the orchestrator. The last step is to set the IP for the target host(s), as in:
```bash
export IPS=192.168.1.180
```
or if you have multiple hosts:
```bash
export IPS=192.168.1.180 192.168.181 192.168.1.182
```

Now you're ready to run the deployment.  From the `$MAGMA_ROOT/orc8r/cloud/deploy/bare-metal-ansible' directory, execute:
```bash
./deploy.sh
```

## Cleaning up

Once you've begun a deployment, if you find that you need to go back and start again, it's best to completely reset the environment with:
```bash
cd $MAGMA_ROOT/orc8r/cloud/deploy/bare-metal-ansible/
<<<<<<< HEAD
ansible-playbook -i inventory/cluster.local/hosts.yaml -b kubespray/reset.yml
```

## DNS setup concerns
The above steps assume you are using something like external-dns + AWS Route53 to publish your DNS records or are doing so manually.
An alternative is to manually set /etc/hosts on every layer (yes, it's inconvenient). A quick way to fetch the IPs and hostnames
can be achieved with this command:
```bash
kubectl -n magma get svc -ojsonpath='{range .items[?(@.spec.type=="LoadBalancer")]}{.status.loadBalancer.ingress[0].ip}{" "}{.metadata.annotations.external-dns\.alpha\.kubernetes\.io/hostname}{"\n"}{end}'
```

Note that the wildcard entry *.nms.DOMAIN should be renamed to the organization domains planned to be used (such as master and org1)

In the default deployment, nodelocaldns is used. To add hosts entry there, edit the configmap for it in kube-system namespace and restart the Kubernetes pods for nodelocaldns.
You will want to add records for your domain suffix so that nms can reach orc8r API.
Here is an example of a CoreDNS config with hosts entries: https://www.programmersought.com/article/81022887882/
=======
ansible-playbook -i inventory/cluster.local/hosts.yml -b kubespray/reset.yml
```
>>>>>>> 61394aea
<|MERGE_RESOLUTION|>--- conflicted
+++ resolved
@@ -157,8 +157,7 @@
 Once you've begun a deployment, if you find that you need to go back and start again, it's best to completely reset the environment with:
 ```bash
 cd $MAGMA_ROOT/orc8r/cloud/deploy/bare-metal-ansible/
-<<<<<<< HEAD
-ansible-playbook -i inventory/cluster.local/hosts.yaml -b kubespray/reset.yml
+ansible-playbook -i inventory/cluster.local/hosts.yml -b kubespray/reset.yml
 ```
 
 ## DNS setup concerns
@@ -173,8 +172,4 @@
 
 In the default deployment, nodelocaldns is used. To add hosts entry there, edit the configmap for it in kube-system namespace and restart the Kubernetes pods for nodelocaldns.
 You will want to add records for your domain suffix so that nms can reach orc8r API.
-Here is an example of a CoreDNS config with hosts entries: https://www.programmersought.com/article/81022887882/
-=======
-ansible-playbook -i inventory/cluster.local/hosts.yml -b kubespray/reset.yml
-```
->>>>>>> 61394aea
+Here is an example of a CoreDNS config with hosts entries: https://www.programmersought.com/article/81022887882/