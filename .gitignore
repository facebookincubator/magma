### vagrant ###
.vagrant
*.retry

### vim ###
[._]*.s[a-w][a-z]
[._]s[a-w][a-z]
*.un~
Session.vim
.netrwhist
*~

### python ###
# Byte-compiled / optimized / DLL files
__pycache__/
*.py[cod]
# Virtual environments
.env/
.coverage
.python-version

# C extensions
*.so

# Distribution / packaging
.Python
env/
build/
develop-eggs/
dist/
eggs/
lib/
lib64/
!orc8r/lib/
!feg/radius/lib/
parts/
sdist/
var/
*.egg-info/
.installed.cfg
*.egg

# Ignore test certs
orc8r/cloud/test_certs/*.csr
orc8r/cloud/test_certs/*.crt
orc8r/cloud/test_certs/*.key
orc8r/cloud/test_certs/*.pem
orc8r/cloud/test_certs/*.srl
orc8r/cloud/test_certs/*.pfx

# Ignore generated swagger file
orc8r/cloud/docker/controller/apidocs/swagger.yml
orc8r/cloud/docker/controller/apidocs/temp
orc8r/cloud/docker/controller/apidocs/v1/swagger.yml
orc8r/cloud/docker/controller/apidocs/v1/temp

# Ignore apt/build cache
.cache/*

# Packer build artifacts
*.box
*.iso
*.vdi

# Terraform
.terraform
*.plan
aws_keys.tfvars

# Helm
orc8r/cloud/helm/**/.secrets/

# Certs for accessing the cloud
.certs

# Clion config
devmand/gateway/.idea/
devmand/gateway/cmake-build-debug/

# Log files
*.log

# Cscope and tags
cscope.*
tags

#CI files
archives/
test_results_magma_converged_mme.html

#intellij
.idea/

<<<<<<< HEAD
# Internal
fb
=======
#MacOS artifacts
.DS_Store
>>>>>>> e1918575
<|MERGE_RESOLUTION|>--- conflicted
+++ resolved
@@ -91,10 +91,8 @@
 #intellij
 .idea/
 
-<<<<<<< HEAD
 # Internal
 fb
-=======
+
 #MacOS artifacts
-.DS_Store
->>>>>>> e1918575
+.DS_Store