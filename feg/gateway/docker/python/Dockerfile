--- conflicted
+++ resolved
@@ -72,10 +72,7 @@
 # TODO: change repo to focal once there will be such
 RUN apt-key add /tmp/jfrog.pub && \
     apt-add-repository "deb https://facebookconnectivity.jfrog.io/artifactory/list/dev-focal/ focal main"
-<<<<<<< HEAD
-=======
 
->>>>>>> fec3da3e
 RUN curl -L http://packages.fluentbit.io/fluentbit.key > /tmp/fluentbit.key
 RUN apt-key add /tmp/fluentbit.key && \
     apt-add-repository "deb https://packages.fluentbit.io/ubuntu/focal focal main"
